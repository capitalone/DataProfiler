--- conflicted
+++ resolved
@@ -98,10 +98,7 @@
 # pyenv
 .python-version
 
-<<<<<<< HEAD
-*.orig
-dataprofiler/labelers/embeddings/glove-reduced-64D.txt
-=======
+
 # celery beat schedule file
 celerybeat-schedule
 
@@ -130,6 +127,6 @@
 # mypy
 .mypy_cache/
 env3/
->>>>>>> 9e8e9d6a
+
 
 *.bak