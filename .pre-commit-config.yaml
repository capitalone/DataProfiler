repos:
  # Black: format Python code
  # https://github.com/psf/black/blob/master/.pre-commit-hooks.yaml
  - repo: https://github.com/psf/black
    rev: 22.3.0
    hooks:
      - id: black
        types: [file, python]
        language_version: python3
  # Isort: sort import statements
  # https://github.com/timothycrosley/isort/blob/develop/.pre-commit-hooks.yaml
  # The setup.cfg holds the compatible config for use with black
  # https://github.com/psf/black/blob/master/docs/compatible_configs.md#isort
  - repo: https://github.com/timothycrosley/isort
    rev: 5.10.1
    hooks:
      - id: isort
        language_version: python3
  # Flake8: complexity and style checking
  # https://flake8.pycqa.org/en/latest/user/using-hooks.html
  - repo: https://github.com/pycqa/flake8
    rev: 4.0.1
    hooks:
      - id: flake8
        additional_dependencies: [flake8-docstrings]
        exclude: (^docs/|^dataprofiler/tests/|^.*/__init__.py)
        language_version: python3
  # General fixers: format files for white spaces and trailing new lines, warn on debug statements
  # https://github.com/pre-commit/pre-commit-hooks#hooks-available
  - repo: https://github.com/pre-commit/pre-commit-hooks
    rev: v4.0.1
    hooks:
      - id: trailing-whitespace
        exclude: (^dataprofiler/tests/data/|^dataprofiler/tests/speed_tests/data/)
      - id: debug-statements
      - id: end-of-file-fixer
        exclude: (^dataprofiler/tests/data/)
  # Mypy: Optional static type checking
  # https://github.com/pre-commit/mirrors-mypy
  - repo: https://github.com/pre-commit/mirrors-mypy
    rev: v0.982
    hooks:
      - id: mypy
        exclude: (^dataprofiler/tests/|^resources/|^examples|venv*/)
        language_version: python3
        additional_dependencies: ['types-setuptools', 'types-python-dateutil',
<<<<<<< HEAD
        'types-requests', 'types-chardet', 'types-six', 'numpy']
=======
        'types-requests', 'types-chardet', 'types-six']
  # Check-manifest: ensures required non-Python files are included in MANIFEST.in
  # https://github.com/mgedmin/check-manifest/blob/master/.pre-commit-hooks.yaml
  - repo: https://github.com/mgedmin/check-manifest
    rev: "0.48"
    hooks:
      - id: check-manifest
        additional_dependencies: ['h5py', 'wheel', 'future', 'numpy', 'pandas',
        'python-dateutil', 'pytz', 'six', 'pyarrow', 'chardet', 'fastavro',
        'python-snappy', 'charset-normalizer', 'psutil', 'scipy', 'requests',
        'networkx','typing-extensions']
>>>>>>> 948816fb
<|MERGE_RESOLUTION|>--- conflicted
+++ resolved
@@ -44,10 +44,7 @@
         exclude: (^dataprofiler/tests/|^resources/|^examples|venv*/)
         language_version: python3
         additional_dependencies: ['types-setuptools', 'types-python-dateutil',
-<<<<<<< HEAD
         'types-requests', 'types-chardet', 'types-six', 'numpy']
-=======
-        'types-requests', 'types-chardet', 'types-six']
   # Check-manifest: ensures required non-Python files are included in MANIFEST.in
   # https://github.com/mgedmin/check-manifest/blob/master/.pre-commit-hooks.yaml
   - repo: https://github.com/mgedmin/check-manifest
@@ -57,5 +54,4 @@
         additional_dependencies: ['h5py', 'wheel', 'future', 'numpy', 'pandas',
         'python-dateutil', 'pytz', 'six', 'pyarrow', 'chardet', 'fastavro',
         'python-snappy', 'charset-normalizer', 'psutil', 'scipy', 'requests',
-        'networkx','typing-extensions']
->>>>>>> 948816fb
+        'networkx','typing-extensions']