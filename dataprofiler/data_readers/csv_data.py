--- conflicted
+++ resolved
@@ -146,10 +146,7 @@
         # Determine type for every cell
         header_check_list = []
         for row in data_as_str.split('\n'):
-            print(row)
             row_list = row.split(delimiter)
-            print(row_list)
-            print('delimiter: ', delimiter)
             header_check_list.append([])
 
             for i in range(len(row_list)):
@@ -171,11 +168,6 @@
                     
                     if cell.isupper():
                         cell_type = 'upstr'
-<<<<<<< HEAD
-                print(cell, cell_type)
-                header_check_list[-1].append(cell_type)
-=======
->>>>>>> 0b147635
 
                 header_check_list[-1].append(cell_type)
             
@@ -205,13 +197,7 @@
         # Predicts the last row that could be the header, given the criteria
         prior_len = 0
         row_classic_header_ends = None
-<<<<<<< HEAD
-        no_change_flag = True
-        print('header_check_list: ', header_check_list)
-        print('differences: ', differences)
-=======
-        change_flag = True  
->>>>>>> 0b147635
+        change_flag = True
         for i in range(0, len(differences)):
         
             # Determine ratio of none in row, must be BELOW threshold
@@ -231,13 +217,8 @@
             if len_not_none >= prior_len and len_not_none > 0:
                 prior_len = len_not_none
                 len_increase = True
-<<<<<<< HEAD
-            print(rstr, none, diff, len_increase, no_change_flag)
+                
             # Returns the last row that could reasonably be the header
-=======
-                
-            # Returns the last row that could reasonably be the header        
->>>>>>> 0b147635
             if (rstr > str_thresh and none <= none_thresh and diff <= diff_thresh):
                 if len_increase and change_flag:
                     row_classic_header_ends = i
