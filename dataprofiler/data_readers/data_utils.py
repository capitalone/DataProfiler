from builtins import next
import re
import json
from io import open, StringIO, BytesIO
from collections import OrderedDict
import dateutil

import pandas as pd
import pyarrow.parquet as pq
from chardet.universaldetector import UniversalDetector

from .filepath_or_buffer import FileOrBufferHandler


def data_generator(data_list):
    """
    Takes a list and returns a generator on the list.
    
    :param data_list: list of strings
    :type data_list: list
    :return: item from the list
    :rtype: generator
    """
    for item in data_list:
        yield item


def generator_on_file(file_object):
    """
    Takes a file and returns a generator that returns lines
    
    :param file_path: path to the file
    :type file_path: path
    :return: Line from file
    :rtype: generator
    """
    while True:
        line = file_object.readline()
        if not line:
            break
        yield line

    file_object.close()


def convert_int_to_string(x):
    """
    Converts the given input to string. In particular, it is int,
    it converts it ensuring there is no . or 00 in the converted string.
    In addition, if the input is np.nan, the output will be 'nan' which is
    what we need to handle data properly.

    :param x:
    :type x: Union[int, float, str, numpy.nan]
    :return:
    :rtype: str
    """
    try:
        # TODO: Check if float is necessary
        return str(int(float(x)))
    except:
        return str(x)


def unicode_to_str(data, ignore_dicts=False):
    """
    Convert data to string representation if it is a unicode string.
    
    :param data: input data
    :type data: str
    :param ignore_dicts: if set, ignore the dictionary type processing
    :type ignore_dicts: boolean
    :return: string representation of data
    :rtype: str
    """
    if isinstance(data, str):
        return data.encode('utf-8').decode()

    # if data is a list of values
    if isinstance(data, list):
        return [unicode_to_str(item, ignore_dicts=True) for item in data]

    # if data is a dictionary
    if isinstance(data, dict) and not ignore_dicts:
        return {unicode_to_str(key, ignore_dicts=True):
                    unicode_to_str(value, ignore_dicts=True)
                for key, value in data.items()
                }

    return data


def json_to_dataframe(json_lines, selected_columns=None, read_in_string=False):
    """
    This function takes a list of json objects and returns the dataframe
    representing the json list.
    
    :param json_lines: list of json objects
    :type json_lines: list(dict)
    :param selected_columns: a list of keys to be processed
    :type selected_columns: list(str)
    :param read_in_string: if True, all the values in dataframe will be 
        converted to string
    :type read_in_string: bool
    :return: dataframe converted from json list and list of dtypes for each
        column
    :rtype: tuple(pd.DataFrame, pd.Series(dtypes))
    """
    if len(json_lines) == 0:
        return pd.DataFrame(), None

    first_item_type = type(json_lines[0])
    if not all(map(lambda x: isinstance(x, first_item_type), json_lines)):
        raise ValueError(
            'Only JSON which represents structured data is supported for this '
            'data type (i.e. list-dicts).'
        )
    elif first_item_type == dict:
        df = pd.json_normalize(json_lines)
    else:
        df = pd.DataFrame(json_lines)
    original_df_dtypes = df.dtypes

    df[df.columns] = df[df.columns].astype(str)

    # filter some columns to be processed if specified by users
    if selected_columns:
        df = df[selected_columns]
    return df, original_df_dtypes


def read_json_df(data_generator, selected_columns=None, read_in_string=False):
    """
    This function returns an iterator that returns a chunk of data
    as dataframe in each call. The source of input to this function is either a
    file or a list of JSON structured strings. If the file path is given as
    input, the file is expected to have one JSON structures in each line. The
    lines that are not valid json will be ignored. Therefore, a file with
    pretty printed JSON objects will not be considered valid JSON. If the
    input is a data list, it is expected to be a list of strings where each
    string is a valid JSON object. if the individual object is not valid
    JSON, it will be ignored.
    
    NOTE: both data_list and file_path cannot be passed at the same time.
    
    :param data_generator: The generator you want to read.
    :type data_generator: generator
    :param selected_columns: a list of keys to be processed
    :type selected_columns: list(str)
    :param read_in_string: if True, all the values in dataframe will be
        converted to string
    :type read_in_string: bool
    :return: returns an iterator that returns a chunk of file as dataframe in
        each call as well as original dtypes of the dataframe columns.
    :rtype: typle(Iterator(pd.DataFrame), pd.Series(dtypes)
    """

    lines = list()
    k = 0
    while True:
        try:
            raw_line = next(data_generator)
        except StopIteration:
            raw_line = None

        if not raw_line:
            break
        try:
            obj = unicode_to_str(
                json.loads(raw_line,
                           object_hook=unicode_to_str,
                           object_pairs_hook=OrderedDict),
                ignore_dicts=True
            )
            lines.append(obj)
        except ValueError:
            pass
            # To ignore malformatted lines.
        k += 1
    if not lines and k:
        raise ValueError('No JSON data could be read from these data.')
    return json_to_dataframe(lines, selected_columns, read_in_string)


def read_json(data_generator, selected_columns=None, read_in_string=False):
    """
    This function returns the lines of a json. The source of input to this 
    function is either a file or a list of JSON structured strings. If the 
    file path is given as input, the file is expected to have one JSON 
    structures in each line. The lines that are not valid json will be ignored. 
    Therefore, a file with pretty printed JSON objects will not be considered 
    valid JSON. If the input is a data list, it is expected to be a list of 
    strings where each string is a valid JSON object. if the individual object 
    is not valid JSON, it will be ignored.

    NOTE: both data_list and file_path cannot be passed at the same time.

    :param data_generator: The generator you want to read.
    :type data_generator: generator
    :param selected_columns: a list of keys to be processed
    :type selected_columns: list(str)
    :param read_in_string: if True, all the values in dataframe will be
        converted to string
    :type read_in_string: bool
    :return: returns the lines of a json file
    :rtype: list(dict)
    """

    lines = list()
    k = 0
    while True:
        try:
            raw_line = next(data_generator)
        except StopIteration:
            raw_line = None

        if not raw_line:
            break
        try:
            obj = unicode_to_str(
                json.loads(raw_line,
                           object_hook=unicode_to_str,
                           object_pairs_hook=OrderedDict),
                ignore_dicts=True
            )
            lines.append(obj)
        except ValueError:
            pass
            # To ignore malformatted lines.
        k += 1
    if not lines and k:
        raise ValueError('No JSON data could be read from these data.')
    return lines


def read_csv_df(file_path, delimiter, header, selected_columns=[],
                read_in_string=False, encoding='utf-8'):
    """
    Reads a CSV file in chunks and returns a dataframe in the form of iterator.
    
    :param file_path: path to the CSV file.
    :type file_path: str
    :param delimiter: character used to separate csv values.
    :type delimiter: str
    :param header: the header row in the csv file.
    :type header: int
    :param selected_columns: a list of columns to be processed
    :type selected_columns: list(str)
    :param read_in_string: if True, all the values in dataframe will be
        converted to string
    :type read_in_string: bool
    :return: Iterator
    :rtype: pd.DataFrame
    """
    args = {
        'delimiter': delimiter,
        'header': header,
        'iterator': True,
        'dtype': 'object',
        'keep_default_na': False,
        'encoding': encoding
    }

    # If a header can be identified, don't skip blanks
    if header is not None:
        args.update({
            'skip_blank_lines': False
        })

    if read_in_string:
        args['dtype'] = str

    if len(selected_columns) > 0:
        args['usecols'] = selected_columns
    fo = pd.read_csv(file_path, **args)
    data = fo.read()
    fo.close()
    return data


def read_parquet_df(file_path, selected_columns=None, read_in_string=False):
    """
    Returns an iterator that returns one row group each time.
    
    :param file_path: path to the Parquet file.
    :type file_path: str
    :return:
    :rtype: Iterator(pd.DataFrame)
    """

    parquet_file = pq.ParquetFile(file_path)
    data = pd.DataFrame()
    for i in range(parquet_file.num_row_groups):

        data_row_df = parquet_file.read_row_group(i).to_pandas()

        # Convert all the unicode columns to utf-8
        types = data_row_df.apply(lambda x: pd.api.types.infer_dtype(
                                                x.values, skipna=True))

        mixed_and_unicode_cols = types[types == 'unicode'] \
            .index.union(types[types == 'mixed'].index)

        for col in mixed_and_unicode_cols:
            data_row_df[col] = data_row_df[col].apply(
                lambda x: x.encode('utf-8').strip() if isinstance(x, str) else x)
            data_row_df[col] = data_row_df[col].apply(
                lambda x: x.decode('utf-8').strip() if isinstance(x, bytes) else x)

        if selected_columns:
            data_row_df = data_row_df[selected_columns]

        data = pd.concat([data, data_row_df])

    original_df_dtypes = data.dtypes
    if read_in_string:
        data = data.astype(str)

    return data, original_df_dtypes


def read_text_as_list_of_strs(file_path):
    """
    Returns a list of strings relative to the chunk size. Each line is 1 chunk.
    
    :param file_path: path to the file
    :type file_path: str
    :return:
    :rtype: list(str)
    """
    with open(file_path, encoding="utf-8") as input_file:
        data = list(input_file)
    return data


def detect_file_encoding(file_path, buffer_size=1024, max_lines=20):
    """
    Determines the encoding of files within the initial `max_lines` of length
    `buffer_size`.
    
    :param file_path: path to the file
    :type file_path: str
    :param buffer_size: buffer length for each line being read
    :type buffer_size: int
    :param max_lines: number of lines to read from file of length buffer_size
    :type max_lines: int
    :return: encoding type
    :rtype: str
    """
    detector = UniversalDetector()
    line_count = 0
    with open(file_path, 'rb') as input_file:
        chunk = input_file.read(buffer_size)
        while chunk and line_count < max_lines:
            detector.feed(chunk)
            chunk = input_file.read(buffer_size)
            line_count += 1
    detector.close()
    encoding = detector.result["encoding"]

    # Typical file representation is utf-8 instead of ascii, treat as such.
    if not encoding or encoding.lower() in ['ascii', 'windows-1254']:
        encoding = 'utf-8'

    # Check if encoding can be used to decode without throwing an error
    def _decode_is_valid(encoding):
        try: 
            with open(file_path, encoding=encoding) as input_file:
                input_file.read(1024*1024)
                return True
        except: return False

    if not _decode_is_valid(encoding):
        try:
            from charset_normalizer import CharsetNormalizerMatches as CnM
            
            # Try with small sample 
            with open(file_path, 'rb') as input_file:
                raw_data = input_file.read(10000)
                result = CnM.from_bytes(raw_data, steps=5, 
                                        chunk_size=512, threshold=0.2,
                                        cp_isolation=None, cp_exclusion=None,
                                        preemptive_behaviour=True, explain=False)
                result = result.best().first()
            if result: encoding = result.encoding

            # Try again with full sample
            if not _decode_is_valid(encoding): 
                with open(file_path, 'rb') as input_file:
                    raw_data = input_file.read(max_lines*buffer_size)
                    result = CnM.from_bytes(raw_data, steps=max_lines, 
                                            chunk_size=buffer_size, threshold=0.2,
                                            cp_isolation=None, cp_exclusion=None,
                                            preemptive_behaviour=True, explain=False)
                    result = result.best().first()
                if result: encoding = result.encoding

        except:
            print("Install charset_normalizer for improved file encoding detection")

    # If no encoding is still found, default to utf-8
    if not encoding:
        encoding = 'utf-8'
    return encoding.lower()


def detect_cell_type(cell):
    """
    Detects the cell type (int, float, etc)

    :param cell: String designated for data type detection
    :type cell: str
    """
    
    cell_type = 'str'
    if len(cell) == 0:
        cell_type = 'none'
    else:

        try:
            if dateutil.parser.parse(cell, fuzzy=False):
                cell_type = 'date'
        except (ValueError, OverflowError, TypeError):
            pass

        try:
            f_cell = float(cell)
            cell_type = 'float'
            if f_cell.is_integer():
                cell_type = 'int'
        except ValueError:
            pass

        if cell.isupper():
            cell_type = 'upstr'
            
    return cell_type


def get_delimiter_regex(delimiter=",", quotechar=","):
    """
    Builds regex for delimiter checks
    
    :param delimiter: Delimiter to be added to regex
    :type delimiter: str
    :param quotechar: Quotechar to be added to regex
    :type delimiter: str
    """
    
    if delimiter is None:
        return ""

    if quotechar is None:
        quotechar = '"'

    delimiter_regex = re.escape(str(delimiter))
    quotechar_escape= re.escape(quotechar)
    quotechar_regex = "(?=" 
    quotechar_regex +=  "(?:"
    quotechar_regex +=    "[^"+quotechar_escape+"]*"
    quotechar_regex +=    quotechar_escape
    quotechar_regex +=    "[^"+quotechar_escape+"]*"
    quotechar_regex +=    quotechar_escape
    quotechar_regex +=   ")*"
    quotechar_regex +=   "[^"+quotechar_escape+"]*"
    quotechar_regex += "$)"

    return re.compile(delimiter_regex + quotechar_regex)


def find_nth_loc(string=None, search_query=None, n=0):
    """
    Searches the string via the search_query and
    returns the nth index in which the query occurs.
    If there are less than 'n' the last loc is returned
    
    :param string: Input string, to be searched
    :type string: str
    :param search_query: char(s) to find nth occurance of
    :type search_query: str
    :param n: The number of occurances to iterate through
    :type n: int
    
    :return idx: Index of the nth or last occurance of the search_query
    :rtype idx: int
    :return id_count: Number of identifications prior to idx
    :rtype id_count: int
    """

    # Return base case, if there's no string, query or n
    if not string or not search_query or 0 >= n:
        return -1, 0

    # Find index of nth occurrence of search_query 
    idx, pre_idx = -1, -1
    id_count = 0
    for i in range(0, n):

        idx = string.find(search_query, idx+1)
        
        # Exit for loop once string ends
        if idx == -1:

            if pre_idx > 0:
                idx = pre_idx+1 # rest to last location

            # If final discovery is not the search query
            if string[-len(search_query):] != search_query:
                idx = len(string)                
            break
        
        # Keep track of identifications
        if idx != pre_idx:
            id_count += 1
            pre_idx = idx
        
    return idx, id_count


def load_as_str_from_file(file_path, file_encoding=None, max_lines=10,
                          max_bytes=65536, chunk_size_bytes=1024):
    """
    Loads data from a csv file up to a specific line OR byte_size.

    :param file_path: Path to file to load data from
    :type file_path: str
    :param file_encoding: File encoding
    :type file_encoding: str
    :param max_lines: Maximum number of lines to load from file
    :type max_lines: int
    :param max_bytes: Maximum number of bytes to load from file
    :type max_bytes: int
    :param chunk_size_bytes: Chunk size to load every data load
    :type chunk_size_bytes: int
    
    :return data_as_str: Data as string
    :type data_as_str: str
    """

    data_as_str = ""
    total_occurances = 0
    with FileOrBufferHandler(file_path, encoding=file_encoding) as csvfile:

        sample_size_bytes = min(max_bytes, chunk_size_bytes)
        
        # Read the file until the appropriate number of occurances                    
        for byte_count in range(0, max_bytes, sample_size_bytes):
            
            sample_lines = csvfile.read(sample_size_bytes)
            if len(sample_lines) == 0:                
                break # No more bytes in file

            # Number of lines remaining to be added to data_as_str
            remaining_lines = max_lines - total_occurances
            
            # Return either the last index of sample_lines OR
            # the index of the newline char that matches remaining_lines
            loc, occurance = find_nth_loc(sample_lines,
                                          search_query='\n',
                                          n=remaining_lines)

            # Add sample_lines to data_as_str no more than max_lines
            data_as_str += sample_lines[:loc]
            total_occurances += occurance
            if total_occurances >= max_lines:
                break
            
    return data_as_str

def is_stream_buffer(filepath_or_buffer):
    """
    Determines whether a given argument is a filepath or buffer.
    
    :param filepath_or_buffer: path to the file or buffer 
    :type filepath_or_buffer: str
    :param encoding: File encoding
    :type encoding: str
    :param seek: position to start in buffer
    :type seek: int
    :return: true if string is a buffer or false if string is a filepath
    :rtype: boolean
    """

    if isinstance(filepath_or_buffer, (StringIO, BytesIO)):
        return True
<<<<<<< HEAD
        
=======
>>>>>>> 897eac6c
    return False<|MERGE_RESOLUTION|>--- conflicted
+++ resolved
@@ -583,8 +583,4 @@
 
     if isinstance(filepath_or_buffer, (StringIO, BytesIO)):
         return True
-<<<<<<< HEAD
-        
-=======
->>>>>>> 897eac6c
     return False