from builtins import next
import re
import json
from io import open, StringIO, BytesIO
from collections import OrderedDict
import dateutil

import pandas as pd
import pyarrow.parquet as pq
from chardet.universaldetector import UniversalDetector

from .filepath_or_buffer import FileOrBufferHandler


def data_generator(data_list):
    """
    Takes a list and returns a generator on the list.
    
    :param data_list: list of strings
    :type data_list: list
    :return: item from the list
    :rtype: generator
    """
    for item in data_list:
        yield item


def generator_on_file(file_object):
    """
    Takes a file and returns a generator that returns lines
    
    :param file_path: path to the file
    :type file_path: path
    :return: Line from file
    :rtype: generator
    """
    while True:
        line = file_object.readline()
        if not line:
            break
        yield line

    file_object.close()


def convert_int_to_string(x):
    """
    Converts the given input to string. In particular, it is int,
    it converts it ensuring there is no . or 00 in the converted string.
    In addition, if the input is np.nan, the output will be 'nan' which is
    what we need to handle data properly.

    :param x:
    :type x: Union[int, float, str, numpy.nan]
    :return:
    :rtype: str
    """
    try:
        # TODO: Check if float is necessary
        return str(int(float(x)))
    except:
        return str(x)


def unicode_to_str(data, ignore_dicts=False):
    """
    Convert data to string representation if it is a unicode string.
    
    :param data: input data
    :type data: str
    :param ignore_dicts: if set, ignore the dictionary type processing
    :type ignore_dicts: boolean
    :return: string representation of data
    :rtype: str
    """
    if isinstance(data, str):
        return data.encode('utf-8').decode()

    # if data is a list of values
    if isinstance(data, list):
        return [unicode_to_str(item, ignore_dicts=True) for item in data]

    # if data is a dictionary
    if isinstance(data, dict) and not ignore_dicts:
        return {unicode_to_str(key, ignore_dicts=True):
                    unicode_to_str(value, ignore_dicts=True)
                for key, value in data.items()
                }

    return data


def json_to_dataframe(json_lines, selected_columns=None, read_in_string=False):
    """
    This function takes a list of json objects and returns the dataframe
    representing the json list.
    
    :param json_lines: list of json objects
    :type json_lines: list(dict)
    :param selected_columns: a list of keys to be processed
    :type selected_columns: list(str)
    :param read_in_string: if True, all the values in dataframe will be 
        converted to string
    :type read_in_string: bool
    :return: dataframe converted from json list and list of dtypes for each
        column
    :rtype: tuple(pd.DataFrame, pd.Series(dtypes))
    """
    if len(json_lines) == 0:
        return pd.DataFrame(), None

    first_item_type = type(json_lines[0])
    if not all(map(lambda x: isinstance(x, first_item_type), json_lines)):
        raise ValueError(
            'Only JSON which represents structured data is supported for this '
            'data type (i.e. list-dicts).'
        )
    elif first_item_type == dict:
        df = pd.json_normalize(json_lines)
    else:
        df = pd.DataFrame(json_lines)
    original_df_dtypes = df.dtypes

    df[df.columns] = df[df.columns].astype(str)

    # filter some columns to be processed if specified by users
    if selected_columns:
        df = df[selected_columns]
    return df, original_df_dtypes


def read_json_df(data_generator, selected_columns=None, read_in_string=False):
    """
    This function returns an iterator that returns a chunk of data
    as dataframe in each call. The source of input to this function is either a
    file or a list of JSON structured strings. If the file path is given as
    input, the file is expected to have one JSON structures in each line. The
    lines that are not valid json will be ignored. Therefore, a file with
    pretty printed JSON objects will not be considered valid JSON. If the
    input is a data list, it is expected to be a list of strings where each
    string is a valid JSON object. if the individual object is not valid
    JSON, it will be ignored.
    
    NOTE: both data_list and file_path cannot be passed at the same time.
    
    :param data_generator: The generator you want to read.
    :type data_generator: generator
    :param selected_columns: a list of keys to be processed
    :type selected_columns: list(str)
    :param read_in_string: if True, all the values in dataframe will be
        converted to string
    :type read_in_string: bool
    :return: returns an iterator that returns a chunk of file as dataframe in
        each call as well as original dtypes of the dataframe columns.
    :rtype: typle(Iterator(pd.DataFrame), pd.Series(dtypes)
    """

    lines = list()
    k = 0
    while True:
        try:
            raw_line = next(data_generator)
        except StopIteration:
            raw_line = None

        if not raw_line:
            break
        try:
            obj = unicode_to_str(
                json.loads(raw_line,
                           object_hook=unicode_to_str,
                           object_pairs_hook=OrderedDict),
                ignore_dicts=True
            )
            lines.append(obj)
        except ValueError:
            pass
            # To ignore malformatted lines.
        k += 1
    if not lines and k:
        raise ValueError('No JSON data could be read from these data.')
    return json_to_dataframe(lines, selected_columns, read_in_string)


def read_json(data_generator, selected_columns=None, read_in_string=False):
    """
    This function returns the lines of a json. The source of input to this 
    function is either a file or a list of JSON structured strings. If the 
    file path is given as input, the file is expected to have one JSON 
    structures in each line. The lines that are not valid json will be ignored. 
    Therefore, a file with pretty printed JSON objects will not be considered 
    valid JSON. If the input is a data list, it is expected to be a list of 
    strings where each string is a valid JSON object. if the individual object 
    is not valid JSON, it will be ignored.

    NOTE: both data_list and file_path cannot be passed at the same time.

    :param data_generator: The generator you want to read.
    :type data_generator: generator
    :param selected_columns: a list of keys to be processed
    :type selected_columns: list(str)
    :param read_in_string: if True, all the values in dataframe will be
        converted to string
    :type read_in_string: bool
    :return: returns the lines of a json file
    :rtype: list(dict)
    """

    lines = list()
    k = 0
    while True:
        try:
            raw_line = next(data_generator)
        except StopIteration:
            raw_line = None

        if not raw_line:
            break
        try:
            obj = unicode_to_str(
                json.loads(raw_line,
                           object_hook=unicode_to_str,
                           object_pairs_hook=OrderedDict),
                ignore_dicts=True
            )
            lines.append(obj)
        except ValueError:
            pass
            # To ignore malformatted lines.
        k += 1
    if not lines and k:
        raise ValueError('No JSON data could be read from these data.')
    return lines


def read_csv_df(file_path, delimiter, header, selected_columns=[],
                read_in_string=False, encoding='utf-8'):
    """
    Reads a CSV file in chunks and returns a dataframe in the form of iterator.
    
    :param file_path: path to the CSV file.
    :type file_path: str
    :param delimiter: character used to separate csv values.
    :type delimiter: str
    :param header: the header row in the csv file.
    :type header: int
    :param selected_columns: a list of columns to be processed
    :type selected_columns: list(str)
    :param read_in_string: if True, all the values in dataframe will be
        converted to string
    :type read_in_string: bool
    :return: Iterator
    :rtype: pd.DataFrame
    """
    args = {
        'delimiter': delimiter,
        'header': header,
        'iterator': True,
        'dtype': 'object',
        'keep_default_na': False,
        'encoding': encoding
    }

    # If a header can be identified, don't skip blanks
    if header is not None:
        args.update({
            'skip_blank_lines': False
        })

    if read_in_string:
        args['dtype'] = str

    if len(selected_columns) > 0:
        args['usecols'] = selected_columns
    fo = pd.read_csv(file_path, **args)
    data = fo.read()
    fo.close()
    return data


def read_parquet_df(file_path, selected_columns=None, read_in_string=False):
    """
    Returns an iterator that returns one row group each time.
    
    :param file_path: path to the Parquet file.
    :type file_path: str
    :return:
    :rtype: Iterator(pd.DataFrame)
    """

    parquet_file = pq.ParquetFile(file_path)
    data = pd.DataFrame()
    for i in range(parquet_file.num_row_groups):

        data_row_df = parquet_file.read_row_group(i).to_pandas()

        # Convert all the unicode columns to utf-8
        types = data_row_df.apply(lambda x: pd.api.types.infer_dtype(
                                                x.values, skipna=True))

        mixed_and_unicode_cols = types[types == 'unicode'] \
            .index.union(types[types == 'mixed'].index)

        for col in mixed_and_unicode_cols:
            data_row_df[col] = data_row_df[col].apply(
                lambda x: x.encode('utf-8').strip() if isinstance(x, str) else x)
            data_row_df[col] = data_row_df[col].apply(
                lambda x: x.decode('utf-8').strip() if isinstance(x, bytes) else x)

        if selected_columns:
            data_row_df = data_row_df[selected_columns]

        data = pd.concat([data, data_row_df])

    original_df_dtypes = data.dtypes
    if read_in_string:
        data = data.astype(str)

    return data, original_df_dtypes


def read_text_as_list_of_strs(file_path):
    """
    Returns a list of strings relative to the chunk size. Each line is 1 chunk.
    
    :param file_path: path to the file
    :type file_path: str
    :return:
    :rtype: list(str)
    """
    with open(file_path, encoding="utf-8") as input_file:
        data = list(input_file)
    return data


def detect_file_encoding(file_path, buffer_size=1024, max_lines=20):
    """
    Determines the encoding of files within the initial `max_lines` of length
    `buffer_size`.
    
    :param file_path: path to the file
    :type file_path: str
    :param buffer_size: buffer length for each line being read
    :type buffer_size: int
    :param max_lines: number of lines to read from file of length buffer_size
    :type max_lines: int
    :return: encoding type
    :rtype: str
    """
    detector = UniversalDetector()
    line_count = 0
    with FileOrBufferHandler(file_path, 'rb') as input_file:
        chunk = input_file.read(buffer_size)
        while chunk and line_count < max_lines:
            detector.feed(chunk)
            chunk = input_file.read(buffer_size)
            line_count += 1
    detector.close()
    encoding = detector.result["encoding"]

    # Typical file representation is utf-8 instead of ascii, treat as such.
    if not encoding or encoding.lower() in ['ascii', 'windows-1254']:
        encoding = 'utf-8'

    # Check if encoding can be used to decode without throwing an error
    def _decode_is_valid(encoding):
        try: 
            with FileOrBufferHandler(file_path, encoding=encoding) as input_file:
                input_file.read(1024*1024)
                return True
        except: return False

    if not _decode_is_valid(encoding):
        try:
            from charset_normalizer import CharsetNormalizerMatches as CnM
            
            # Try with small sample 
            with FileOrBufferHandler(file_path, 'rb') as input_file:
                raw_data = input_file.read(10000)
                result = CnM.from_bytes(raw_data, steps=5, 
                                        chunk_size=512, threshold=0.2,
                                        cp_isolation=None, cp_exclusion=None,
                                        preemptive_behaviour=True, explain=False)
                result = result.best().first()
            if result: encoding = result.encoding

            # Try again with full sample
            if not _decode_is_valid(encoding): 
                with FileOrBufferHandler(file_path, 'rb') as input_file:
                    raw_data = input_file.read(max_lines*buffer_size)
                    result = CnM.from_bytes(raw_data, steps=max_lines, 
                                            chunk_size=buffer_size, threshold=0.2,
                                            cp_isolation=None, cp_exclusion=None,
                                            preemptive_behaviour=True, explain=False)
                    result = result.best().first()
                if result: encoding = result.encoding

        except:
            print("Install charset_normalizer for improved file encoding detection")

    # If no encoding is still found, default to utf-8
    if not encoding:
        encoding = 'utf-8'
    return encoding.lower()


def detect_cell_type(cell):
    """
    Detects the cell type (int, float, etc)

    :param cell: String designated for data type detection
    :type cell: str
    """
    
    cell_type = 'str'
    if len(cell) == 0:
        cell_type = 'none'
    else:

        try:
            if dateutil.parser.parse(cell, fuzzy=False):
                cell_type = 'date'
        except (ValueError, OverflowError, TypeError):
            pass

        try:
            f_cell = float(cell)
            cell_type = 'float'
            if f_cell.is_integer():
                cell_type = 'int'
        except ValueError:
            pass

        if cell.isupper():
            cell_type = 'upstr'
            
    return cell_type


def get_delimiter_regex(delimiter=",", quotechar=","):
    """
    Builds regex for delimiter checks
    
    :param delimiter: Delimiter to be added to regex
    :type delimiter: str
    :param quotechar: Quotechar to be added to regex
    :type delimiter: str
    """
    
    if delimiter is None:
        return ""

    if quotechar is None:
        quotechar = '"'

    delimiter_regex = re.escape(str(delimiter))
    quotechar_escape= re.escape(quotechar)
    quotechar_regex = "(?=" 
    quotechar_regex +=  "(?:"
    quotechar_regex +=    "[^"+quotechar_escape+"]*"
    quotechar_regex +=    quotechar_escape
    quotechar_regex +=    "[^"+quotechar_escape+"]*"
    quotechar_regex +=    quotechar_escape
    quotechar_regex +=   ")*"
    quotechar_regex +=   "[^"+quotechar_escape+"]*"
    quotechar_regex += "$)"

    return re.compile(delimiter_regex + quotechar_regex)


def find_nth_loc(string=None, search_query=None, n=0):
    """
    Searches the string via the search_query and
    returns the nth index in which the query occurs.
    If there are less than 'n' the last loc is returned
    
    :param string: Input string, to be searched
    :type string: str
    :param search_query: char(s) to find nth occurance of
    :type search_query: str
    :param n: The number of occurances to iterate through
    :type n: int
    
    :return idx: Index of the nth or last occurance of the search_query
    :rtype idx: int
    :return id_count: Number of identifications prior to idx
    :rtype id_count: int
    """

    # Return base case, if there's no string, query or n
    if not string or not search_query or 0 >= n:
        return -1, 0

    # Find index of nth occurrence of search_query 
    idx, pre_idx = -1, -1
    id_count = 0
    for i in range(0, n):

        idx = string.find(search_query, idx+1)
        
        # Exit for loop once string ends
        if idx == -1:

            if pre_idx > 0:
                idx = pre_idx+1 # rest to last location

            # If final discovery is not the search query
            if string[-len(search_query):] != search_query:
                idx = len(string)                
            break
        
        # Keep track of identifications
        if idx != pre_idx:
            id_count += 1
            pre_idx = idx
        
    return idx, id_count


def load_as_str_from_file(file_path, file_encoding=None, max_lines=10,
                          max_bytes=65536, chunk_size_bytes=1024):
    """
    Loads data from a csv file up to a specific line OR byte_size.

    :param file_path: Path to file to load data from
    :type file_path: str
    :param file_encoding: File encoding
    :type file_encoding: str
    :param max_lines: Maximum number of lines to load from file
    :type max_lines: int
    :param max_bytes: Maximum number of bytes to load from file
    :type max_bytes: int
    :param chunk_size_bytes: Chunk size to load every data load
    :type chunk_size_bytes: int
    
    :return data_as_str: Data as string
    :type data_as_str: str
    """

    data_as_str = ""
    total_occurances = 0
    with FileOrBufferHandler(file_path, encoding=file_encoding) as csvfile:

        sample_size_bytes = min(max_bytes, chunk_size_bytes)
        
        # Read the file until the appropriate number of occurances                    
        for byte_count in range(0, max_bytes, sample_size_bytes):
            
            sample_lines = csvfile.read(sample_size_bytes)
            if len(sample_lines) == 0:                
                break # No more bytes in file

            # Number of lines remaining to be added to data_as_str
            remaining_lines = max_lines - total_occurances
            
            # Return either the last index of sample_lines OR
            # the index of the newline char that matches remaining_lines
            search_query_value = '\n'
            if (isinstance(sample_lines, bytes)):
                search_query_value = b'\r\n'
            
            loc, occurance = find_nth_loc(sample_lines,
                                        search_query=search_query_value,
                                        n=remaining_lines)

            # Add sample_lines to data_as_str no more than max_lines
            if (is_stream_buffer(file_path) and isinstance(sample_lines[:loc],\
                 bytes)):
                data_as_str += sample_lines[:loc].decode(file_encoding)
            else:
                data_as_str += sample_lines[:loc]

            total_occurances += occurance
            if total_occurances >= max_lines:
                break
            
    return data_as_str

def is_stream_buffer(filepath_or_buffer):
    """
    Determines whether a given argument is a filepath or buffer.
    
    :param filepath_or_buffer: path to the file or buffer 
    :type filepath_or_buffer: str
    :param encoding: File encoding
    :type encoding: str
    :param seek: position to start in buffer
    :type seek: int
    :return: true if string is a buffer or false if string is a filepath
    :rtype: boolean
    """

    if isinstance(filepath_or_buffer, (StringIO, BytesIO)):
        return True
<<<<<<< HEAD

=======
>>>>>>> 04f0b6bb
    return False<|MERGE_RESOLUTION|>--- conflicted
+++ resolved
@@ -592,8 +592,4 @@
 
     if isinstance(filepath_or_buffer, (StringIO, BytesIO)):
         return True
-<<<<<<< HEAD
-
-=======
->>>>>>> 04f0b6bb
     return False