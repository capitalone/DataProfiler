--- conflicted
+++ resolved
@@ -5,11 +5,7 @@
 import copy
 import inspect
 import warnings
-<<<<<<< HEAD
 from typing import Any, Dict, Iterator, List, Optional, Tuple, Type, Union, cast
-=======
-from typing import Any, Dict, List, Optional, Tuple, Type, Union
->>>>>>> 356b0f95
 
 from dataprofiler._typing import DataArray
 
