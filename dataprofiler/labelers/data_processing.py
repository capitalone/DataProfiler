--- conflicted
+++ resolved
@@ -10,11 +10,6 @@
 import math
 
 import numpy as np
-<<<<<<< HEAD
-import pandas as pd
-import tensorflow as tf
-=======
->>>>>>> 7f82ed9d
 
 default_labeler_dir = pkg_resources.resource_filename(
     'resources', 'labelers'
@@ -618,16 +613,13 @@
             raise ValueError('If `labels` are specified, `label_mapping` must '
                              'also be specified.')
 
-<<<<<<< HEAD
+        # Import tensorflow
+        import tensorflow as tf
+
         if data.ndim > 1:
             data = data.reshape(-1)
         data = data.astype(str)
 
-=======
-        # Import tensorflow
-        import tensorflow as tf
-        
->>>>>>> 7f82ed9d
         # get parameters
         max_length = self._parameters['max_length']
         default_label = self._parameters['default_label']
