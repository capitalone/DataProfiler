--- conflicted
+++ resolved
@@ -165,9 +165,5 @@
             prev_dependent_properties={}, subset_properties=profile)
 
         self._update_helper(df_series, profile)
-<<<<<<< HEAD
-        
-=======
 
->>>>>>> 0d25e6ff
         return self