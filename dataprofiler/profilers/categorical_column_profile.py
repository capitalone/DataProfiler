--- conflicted
+++ resolved
@@ -7,14 +7,9 @@
 from typing import cast
 
 import datasketches
-<<<<<<< HEAD
-import polars as pl
-from pandas import DataFrame, Series
-=======
 import pandas as pd
 import polars as pl
 from polars import DataFrame, Series
->>>>>>> c4b9c59c
 
 from .. import dp_logging
 from . import profiler_utils
@@ -608,11 +603,7 @@
         :return: dict of counts for each unique value
         :rtype: dict
         """
-<<<<<<< HEAD
         category_count: dict = Series(df_series).value_counts(dropna=False).to_dict()
-=======
-        category_count: dict = dict(df_series.value_counts(sort=True).iter_rows())
->>>>>>> c4b9c59c
         return category_count
 
     @BaseColumnProfiler._timeit(name="categories")
