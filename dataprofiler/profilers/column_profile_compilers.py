from future.utils import with_metaclass
import abc
from collections import OrderedDict

import pandas as pd

from . import utils
from . import DateTimeColumn, IntColumn, FloatColumn, TextColumn
from . import OrderColumn, CategoricalColumn
from . import DataLabelerColumn
from .profiler_options import StructuredOptions

import multiprocessing as mp

class BaseColumnProfileCompiler(with_metaclass(abc.ABCMeta, object)):

    # NOTE: these profilers are ordered. Test functionality if changed.
    _profilers = list()

    def __repr__(self):
        return self.__class__.__name__

<<<<<<< HEAD
    
=======
>>>>>>> 0d25e6ff
    def __init__(self, df_series, options=None):
        if not self._profilers:
            raise NotImplementedError("Must add profilers.")

        self.name = df_series.name
        self.multiprocess_flag = True
        self._profiles = OrderedDict()
        self._create_profile(df_series, options)

        
    @property
    @abc.abstractmethod
    def profile(self):
        raise NotImplementedError()

    
    def _create_profile(self, df_series, options=None):
        """
        Initializes and evaluates all profilers for the given dataframe.
        
        :param df_series: a given column
        :type df_series: pandas.core.series.Series
        :param options: Options for the structured profiler
        :type options: StructuredOptions
        :return: None
        :rtype: None
        """

        if len(self._profilers) == 0:
<<<<<<< HEAD
            return 

        selected_col_profiles = None
        if options and isinstance(options, StructuredOptions):
            selected_col_profiles = options.enabled_columns
            self.multiprocess_flag = options.multiprocess.is_enabled
=======
            return

        # convert all the values to string
        df_series = df_series.apply(str)

        multiprocess_flag = True
        selected_col_profiles = None
        if options and isinstance(options, StructuredOptions):
            selected_col_profiles = options.enabled_columns
            multiprocess_flag = options.multiprocess.is_enabled


        single_process_list = []
        multi_process_dict = {}
        if multiprocess_flag: # only create pool when necessary
            pool = mp.Pool(len(self._profilers))
>>>>>>> 0d25e6ff

        # Create profiles
        for col_profile_type in self._profilers:
            
            # Create profile if options allow for it or if there are no options
            if selected_col_profiles is None or \
               col_profile_type.col_type in selected_col_profiles:
<<<<<<< HEAD

                col_options = None
                if options and options.properties[col_profile_type.col_type]:
                    col_options = options.properties[col_profile_type.col_type]
=======
>>>>>>> 0d25e6ff

                col_options = None
                if options and options.properties[col_profile_type.col_type]:
                    col_options = options.properties[col_profile_type.col_type]
                    
                self._profiles[col_profile_type.col_type] = \
                    col_profile_type(df_series.name, options=col_options)
                
                # MULTIPROCESSING
                single_process_flag = True
                if multiprocess_flag:
                    single_process_flag = False
                    try:
                        # Add update function to be applied on the pool
                        f = pool.apply_async(
                            self._profiles[col_profile_type.col_type].update,
                            (df_series,))
                        multi_process_dict[col_profile_type.col_type] = f
                    except Exception as e:
                        # Occurs when object cannot be pickled
                        single_process_flag = True

                # Add to single process list to execute later
                if single_process_flag:
                    single_process_list.append(col_profile_type.col_type)

        # Loop through remaining multiprocesses and close them out
        if multiprocess_flag:
            for col in multi_process_dict.keys():
                try:
<<<<<<< HEAD
                    self._profiles[col_profile_type.col_type] = \
                        col_profile_type(df_series.name, options=col_options)
                except Exception as e:
                    utils.warn_on_profile(col_profile, e)

        # Update profile after creation
        self.update_profile(df_series)
                        
=======
                    f = multi_process_dict[col]
                    returned_profile = f.get()
                    if returned_profile is not None:
                        self._profiles[col] = returned_profile                
                except Exception as e:
                    # Attempt again as a single process
                    single_process_list.append(col_profile_type.col_type)

            # Close pool for new tasks  
            pool.close()
            
            # Wait for all workers to complete
            pool.join()


        # Single process thread to loop through
        for col_profile_type in single_process_list:
            try:
                self._profiles[col_profile_type].update(df_series)
            except Exception as e:
                import warnings
                warning_msg = "\n\n!!! WARNING Partial Profiler Failure !!!\n\n"
                warning_msg += "Profiling Type: {}".format(col_profile_type)
                warning_msg += "\nException: {}".format(type(e).__name__)
                warning_msg += "\nMessage: {}".format(e)

                # This is considered a major error
                if type(e).__name__ == "ValueError":
                    raise ValueError(e)
            
                warning_msg += "\n\nFor labeler errors, try installing "
                warning_msg += "the extra ml requirements via:\n\n"
                warning_msg += "$ pip install dataprofiler[ml] --user\n\n"
                
                warnings.warn(warning_msg, RuntimeWarning, stacklevel=2)
>>>>>>> 0d25e6ff

    def __add__(self, other):
        """
        Merges two profile compilers together overriding the `+` operator.

        :param other: profile compiler being add to this one.
        :type other: BaseColumnProfileCompiler
        :return: merger of the two column profilers
        """
        if type(other) is not type(self):
            raise TypeError('`{}` and `{}` are not of the same profile compiler'
                            ' type.'.format(type(self).__name__,
                                            type(other).__name__))
        elif self.name != other.name:
            raise ValueError('Column profile names are unmatched: {} != {}'
                             .format(self.name, other.name))
        elif set(self._profiles) != set(other._profiles):  # options check
            raise ValueError('Column profilers were not setup with the same '
                             'options, hence they do not calculate the same '
                             'profiles and cannot be added together.')
        merged_profile_compiler = self.__class__(pd.Series([]))
        merged_profile_compiler.name = self.name
        for profile_name in self._profiles:
            merged_profile_compiler._profiles[profile_name] = (
                self._profiles[profile_name] + other._profiles[profile_name]
            )
        return merged_profile_compiler

    
    def update_profile(self, df_series):
        """
        Initializes the profiles the column dataframe.
        
        :param df_series: a given column
        :type df_series: pandas.core.series.Series
        :return: None
        :rtype: None
        """
        
        if len(self._profilers) == 0:
            return 
        
        df_series = df_series.apply(str)
<<<<<<< HEAD
                
        # If single process, loop and return
        if not self.multiprocess_flag:
            for col_profile in self._profiles:
                self._profiles[col_profile].update(df_series)
            return self
=======
        for column_profile in self._profiles:
            self._profiles[column_profile].update(df_series)            
        return self
>>>>>>> 0d25e6ff

        
        # If multiprocess, setup pool, etc
        single_process_list = []
        multi_process_dict = {}
        pool = mp.Pool(len(self._profilers))

        
        # Spin off seperate processes, where possible
        for col_profile in self._profiles:
            try: # Add update function to be applied on the pool
                multi_process_dict[col_profile] = pool.apply_async(
                    self._profiles[col_profile].update, (df_series,))
            except Exception as e: # Attempt again as a single process
                single_process_list.append(col_profile)

                
        # Loop through remaining multiprocesses and close them out
        for col_profile in multi_process_dict.keys():
            try:
                returned_profile = multi_process_dict[col_profile].get()
                if returned_profile is not None:
                    self._profiles[col_profile] = returned_profile
            except Exception as e: # Attempt again as a single process
                single_process_list.append(col_profile)
                
        pool.close() # Close pool for new tasks  
        pool.join() # Wait for all workers to complete

        
        # Single process thread to loop through
        for col_profile in single_process_list:
            try:
                self._profiles[col_profile].update(df_series)
            except Exception as e:
                utils.warn_on_profile(col_profile, e)
                
        return self

<<<<<<< HEAD

=======
>>>>>>> 0d25e6ff
class ColumnPrimitiveTypeProfileCompiler(BaseColumnProfileCompiler):
    
    # NOTE: these profilers are ordered. Test functionality if changed.
    _profilers = [
        DateTimeColumn,
        IntColumn,
        FloatColumn,
        TextColumn,
    ]

    @property
    def profile(self):
        profile = {
            "data_type_representation": dict(),
            "data_type": None,
            "statistics": dict()
        }
        has_found_match = False
        
        for _, profiler in self._profiles.items():

            if not has_found_match and profiler.data_type_ratio == 1.0:
                profile.update(
                    {
                        "data_type": profiler.col_type,
                        "statistics": profiler.profile,
                    }
                )
                has_found_match = True
            profile["data_type_representation"].update(
                dict([(profiler.col_type, profiler.data_type_ratio)])
            )
        return profile


class ColumnStatsProfileCompiler(BaseColumnProfileCompiler):

    # NOTE: these profilers are ordered. Test functionality if changed.
    _profilers = [
        OrderColumn,
        CategoricalColumn,
    ]

    @property
    def profile(self):
        profile = dict()
        for _, profiler in self._profiles.items():
            profile.update(profiler.profile)
        return profile


class ColumnDataLabelerCompiler(BaseColumnProfileCompiler):

    # NOTE: these profilers are ordered. Test functionality if changed.
    _profilers = [
        DataLabelerColumn
    ]

    @property
    def profile(self):
        profile = {
            "data_label": None,
            "statistics": dict()
        }
        # TODO: Only works for last profiler. Abstracted for now.
        for _, profiler in self._profiles.items():
            profile["data_label"] = profiler.data_label
            profile["statistics"].update(profiler.profile)
        return profile<|MERGE_RESOLUTION|>--- conflicted
+++ resolved
@@ -20,10 +20,6 @@
     def __repr__(self):
         return self.__class__.__name__
 
-<<<<<<< HEAD
-    
-=======
->>>>>>> 0d25e6ff
     def __init__(self, df_series, options=None):
         if not self._profilers:
             raise NotImplementedError("Must add profilers.")
@@ -53,31 +49,12 @@
         """
 
         if len(self._profilers) == 0:
-<<<<<<< HEAD
-            return 
-
-        selected_col_profiles = None
-        if options and isinstance(options, StructuredOptions):
-            selected_col_profiles = options.enabled_columns
-            self.multiprocess_flag = options.multiprocess.is_enabled
-=======
             return
 
-        # convert all the values to string
-        df_series = df_series.apply(str)
-
-        multiprocess_flag = True
         selected_col_profiles = None
         if options and isinstance(options, StructuredOptions):
             selected_col_profiles = options.enabled_columns
             multiprocess_flag = options.multiprocess.is_enabled
-
-
-        single_process_list = []
-        multi_process_dict = {}
-        if multiprocess_flag: # only create pool when necessary
-            pool = mp.Pool(len(self._profilers))
->>>>>>> 0d25e6ff
 
         # Create profiles
         for col_profile_type in self._profilers:
@@ -85,44 +62,12 @@
             # Create profile if options allow for it or if there are no options
             if selected_col_profiles is None or \
                col_profile_type.col_type in selected_col_profiles:
-<<<<<<< HEAD
-
-                col_options = None
-                if options and options.properties[col_profile_type.col_type]:
-                    col_options = options.properties[col_profile_type.col_type]
-=======
->>>>>>> 0d25e6ff
 
                 col_options = None
                 if options and options.properties[col_profile_type.col_type]:
                     col_options = options.properties[col_profile_type.col_type]
                     
-                self._profiles[col_profile_type.col_type] = \
-                    col_profile_type(df_series.name, options=col_options)
-                
-                # MULTIPROCESSING
-                single_process_flag = True
-                if multiprocess_flag:
-                    single_process_flag = False
-                    try:
-                        # Add update function to be applied on the pool
-                        f = pool.apply_async(
-                            self._profiles[col_profile_type.col_type].update,
-                            (df_series,))
-                        multi_process_dict[col_profile_type.col_type] = f
-                    except Exception as e:
-                        # Occurs when object cannot be pickled
-                        single_process_flag = True
-
-                # Add to single process list to execute later
-                if single_process_flag:
-                    single_process_list.append(col_profile_type.col_type)
-
-        # Loop through remaining multiprocesses and close them out
-        if multiprocess_flag:
-            for col in multi_process_dict.keys():
                 try:
-<<<<<<< HEAD
                     self._profiles[col_profile_type.col_type] = \
                         col_profile_type(df_series.name, options=col_options)
                 except Exception as e:
@@ -131,43 +76,6 @@
         # Update profile after creation
         self.update_profile(df_series)
                         
-=======
-                    f = multi_process_dict[col]
-                    returned_profile = f.get()
-                    if returned_profile is not None:
-                        self._profiles[col] = returned_profile                
-                except Exception as e:
-                    # Attempt again as a single process
-                    single_process_list.append(col_profile_type.col_type)
-
-            # Close pool for new tasks  
-            pool.close()
-            
-            # Wait for all workers to complete
-            pool.join()
-
-
-        # Single process thread to loop through
-        for col_profile_type in single_process_list:
-            try:
-                self._profiles[col_profile_type].update(df_series)
-            except Exception as e:
-                import warnings
-                warning_msg = "\n\n!!! WARNING Partial Profiler Failure !!!\n\n"
-                warning_msg += "Profiling Type: {}".format(col_profile_type)
-                warning_msg += "\nException: {}".format(type(e).__name__)
-                warning_msg += "\nMessage: {}".format(e)
-
-                # This is considered a major error
-                if type(e).__name__ == "ValueError":
-                    raise ValueError(e)
-            
-                warning_msg += "\n\nFor labeler errors, try installing "
-                warning_msg += "the extra ml requirements via:\n\n"
-                warning_msg += "$ pip install dataprofiler[ml] --user\n\n"
-                
-                warnings.warn(warning_msg, RuntimeWarning, stacklevel=2)
->>>>>>> 0d25e6ff
 
     def __add__(self, other):
         """
@@ -211,18 +119,12 @@
             return 
         
         df_series = df_series.apply(str)
-<<<<<<< HEAD
                 
         # If single process, loop and return
         if not self.multiprocess_flag:
             for col_profile in self._profiles:
                 self._profiles[col_profile].update(df_series)
             return self
-=======
-        for column_profile in self._profiles:
-            self._profiles[column_profile].update(df_series)            
-        return self
->>>>>>> 0d25e6ff
 
         
         # If multiprocess, setup pool, etc
@@ -262,10 +164,7 @@
                 
         return self
 
-<<<<<<< HEAD
-
-=======
->>>>>>> 0d25e6ff
+
 class ColumnPrimitiveTypeProfileCompiler(BaseColumnProfileCompiler):
     
     # NOTE: these profilers are ordered. Test functionality if changed.
