from future.utils import with_metaclass
import abc
from collections import OrderedDict

import pandas as pd

from . import DateTimeColumn, IntColumn, FloatColumn, TextColumn
from . import OrderColumn, CategoricalColumn
from . import DataLabelerColumn
from .profiler_options import StructuredOptions

import multiprocessing as mp

class BaseColumnProfileCompiler(with_metaclass(abc.ABCMeta, object)):

    # NOTE: these profilers are ordered. Test functionality if changed.
    _profilers = list()

    def __repr__(self):
        return self.__class__.__name__

    def __init__(self, df_series, options=None):
        if not self._profilers:
            raise NotImplementedError("Must add profilers.")

        self.name = df_series.name
        self._profiles = OrderedDict()
        self._create_profile(df_series, options)

    @property
    @abc.abstractmethod
    def profile(self):
        raise NotImplementedError()

    def _create_profile(self, df_series, options=None):
        """
        Initializes and evaluates all profilers for the given dataframe.
        
        :param df_series: a given column
        :type df_series: pandas.core.series.Series
        :param options: Options for the structured profiler
        :type options: StructuredOptions
        :return: None
        :rtype: None
        """

        if len(self._profilers) == 0:
            return

        # convert all the values to string
        df_series = df_series.apply(str)

        multiprocess_flag = True
        selected_col_profiles = None
        if options and isinstance(options, StructuredOptions):
            selected_col_profiles = options.enabled_columns
            multiprocess_flag = options.multiprocess.is_enabled


        single_process_list = []
        multi_process_dict = {}
        if multiprocess_flag: # only create pool when necessary
            pool = mp.Pool(len(self._profilers))

        for col_profile_type in self._profilers:
            
            # Create profile if options allow for it or if there are no options
            if selected_col_profiles is None or \
               col_profile_type.col_type in selected_col_profiles:

                col_options = None
                if options and options.properties[col_profile_type.col_type]:
                    col_options = options.properties[col_profile_type.col_type]
                    
                self._profiles[col_profile_type.col_type] = \
                    col_profile_type(df_series.name, options=col_options)
                
                # MULTIPROCESSING
                single_process_flag = True
                if multiprocess_flag:
                    single_process_flag = False
                    try:
                        # Add update function to be applied on the pool
                        f = pool.apply_async(
                            self._profiles[col_profile_type.col_type].update,
                            (df_series,))
                        multi_process_dict[col_profile_type.col_type] = f
                    except Exception as e:
                        # Occurs when object cannot be pickled
                        single_process_flag = True

                # Add to single process list to execute later
                if single_process_flag:
                    single_process_list.append(col_profile_type.col_type)

        # Loop through remaining multiprocesses and close them out
        if multiprocess_flag:
            for col in multi_process_dict.keys():
                try:
                    f = multi_process_dict[col]
                    returned_profile = f.get()
                    if returned_profile is not None:
                        self._profiles[col] = returned_profile                
                except Exception as e:
                    # Attempt again as a single process
                    single_process_list.append(col_profile_type.col_type)

<<<<<<< HEAD
                    warnings.warn(warning_msg, RuntimeWarning, stacklevel=2)
=======
            # Close pool for new tasks  
            pool.close()
            
            # Wait for all workers to complete
            pool.join()


        # Single process thread to loop through
        for col_profile_type in single_process_list:
            try:
                self._profiles[col_profile_type].update(df_series)
            except Exception as e:
                import warnings
                warning_msg = "\n\n!!! WARNING Partial Profiler Failure !!!\n\n"
                warning_msg += "Profiling Type: {}".format(col_profile_type)
                warning_msg += "\nException: {}".format(type(e).__name__)
                warning_msg += "\nMessage: {}".format(e)

                # This is considered a major error
                if type(e).__name__ == "ValueError":
                    raise ValueError(e)
            
                warning_msg += "\n\nFor labeler errors, try installing "
                warning_msg += "the extra ml requirements via:\n\n"
                warning_msg += "$ pip install dataprofiler[ml] --user\n\n"
                
                warnings.warn(warning_msg, RuntimeWarning, stacklevel=2)

>>>>>>> 5dfa3b00

    def __add__(self, other):
        """
        Merges two profile compilers together overriding the `+` operator.

        :param other: profile compiler being add to this one.
        :type other: BaseColumnProfileCompiler
        :return: merger of the two column profilers
        """
        if type(other) is not type(self):
            raise TypeError('`{}` and `{}` are not of the same profile compiler'
                            ' type.'.format(type(self).__name__,
                                            type(other).__name__))
        elif self.name != other.name:
            raise ValueError('Column profile names are unmatched: {} != {}'
                             .format(self.name, other.name))
        elif set(self._profiles) != set(other._profiles):  # options check
            raise ValueError('Column profilers were not setup with the same '
                             'options, hence they do not calculate the same '
                             'profiles and cannot be added together.')
        merged_profile_compiler = self.__class__(pd.Series([]))
        merged_profile_compiler.name = self.name
        for profile_name in self._profiles:
            merged_profile_compiler._profiles[profile_name] = (
                self._profiles[profile_name] + other._profiles[profile_name]
            )
        return merged_profile_compiler

    def update_profile(self, df_series):
        """
        Initializes the profiles the column dataframe.
        
        :param df_series: a given column
        :type df_series: pandas.core.series.Series
        :return: None
        :rtype: None
        """
        df_series = df_series.apply(str)
        for column_profile in self._profiles:
            self._profiles[column_profile].update(df_series)            
        return self


class ColumnPrimitiveTypeProfileCompiler(BaseColumnProfileCompiler):
    
    # NOTE: these profilers are ordered. Test functionality if changed.
    _profilers = [
        DateTimeColumn,
        IntColumn,
        FloatColumn,
        TextColumn,
    ]

    @property
    def profile(self):
        profile = {
            "data_type_representation": dict(),
            "data_type": None,
            "statistics": dict()
        }
        has_found_match = False
        
        for _, profiler in self._profiles.items():

            if not has_found_match and profiler.data_type_ratio == 1.0:
                profile.update(
                    {
                        "data_type": profiler.col_type,
                        "statistics": profiler.profile,
                    }
                )
                has_found_match = True
            profile["data_type_representation"].update(
                dict([(profiler.col_type, profiler.data_type_ratio)])
            )
        return profile


class ColumnStatsProfileCompiler(BaseColumnProfileCompiler):

    # NOTE: these profilers are ordered. Test functionality if changed.
    _profilers = [
        OrderColumn,
        CategoricalColumn,
    ]

    @property
    def profile(self):
        profile = dict()
        for _, profiler in self._profiles.items():
            profile.update(profiler.profile)
        return profile


class ColumnDataLabelerCompiler(BaseColumnProfileCompiler):

    # NOTE: these profilers are ordered. Test functionality if changed.
    _profilers = [
        DataLabelerColumn
    ]

    @property
    def profile(self):
        profile = {
            "data_label": None,
            "statistics": dict()
        }
        # TODO: Only works for last profiler. Abstracted for now.
        for _, profiler in self._profiles.items():
            profile["data_label"] = profiler.data_label
            profile["statistics"].update(profiler.profile)
        return profile<|MERGE_RESOLUTION|>--- conflicted
+++ resolved
@@ -105,9 +105,6 @@
                     # Attempt again as a single process
                     single_process_list.append(col_profile_type.col_type)
 
-<<<<<<< HEAD
-                    warnings.warn(warning_msg, RuntimeWarning, stacklevel=2)
-=======
             # Close pool for new tasks  
             pool.close()
             
@@ -135,8 +132,6 @@
                 warning_msg += "$ pip install dataprofiler[ml] --user\n\n"
                 
                 warnings.warn(warning_msg, RuntimeWarning, stacklevel=2)
-
->>>>>>> 5dfa3b00
 
     def __add__(self, other):
         """
