import re
import copy
import math
import numpy as np

from scipy.stats import skew, kurtosis
from .numerical_column_stats import NumericStatsMixin
from .base_column_profilers import BaseColumnProfiler, \
    BaseColumnPrimitiveTypeProfiler
from .profiler_options import FloatOptions


class FloatColumn(NumericStatsMixin, BaseColumnPrimitiveTypeProfiler):
    """
    Float column profile mixin with of numerical stats. Represents a column in
    the dataset which is a float column.
    """

    type = "float"

    def __init__(self, name, options=None):
        """
        Initialization of column base properties and itself.
        :param name: Name of the data
        :type name: String
        :param options: Options for the float column
        :type options: FloatOptions
        """
        if options and not isinstance(options, FloatOptions):
            raise ValueError("FloatColumn parameter 'options' must be of type"
                             " FloatOptions.")
        NumericStatsMixin.__init__(self, options)
        BaseColumnPrimitiveTypeProfiler.__init__(self, name)

        self._precision = {
            'min': None,
            'max': None,
            'sum': None,
            'mean': None,
            'biased_var': None,
            'sample_size': None,
            'confidence_level': 0.999
        }
<<<<<<< HEAD
=======
        self._biased_precision_var = np.nan
>>>>>>> 096c0520

        # https://www.calculator.net/confidence-interval-calculator.html
        self.__z_value_precision = 3.291

        self.__precision_sample_ratio = None
        if options and options.precision and options.precision.is_enabled:
            self.__precision_sample_ratio = options.precision.sample_ratio
        
        self.__calculations = {
            "precision": FloatColumn._update_precision,
        }
        self._filter_properties_w_options(self.__calculations, options)

    def __add__(self, other):
        """
        Merges the properties of two FloatColumn profiles
        :param self: first profile
        :param other: second profile
        :type self: FloatColumn
        :type other: FloatColumn
        :return: New FloatColumn merged profile
        """
        if not isinstance(other, FloatColumn):
            raise TypeError("Unsupported operand type(s) for +: "
                            "'FloatColumn' and '{}'"
                            .format(other.__class__.__name__))

        merged_profile = FloatColumn(None)
        BaseColumnPrimitiveTypeProfiler._add_helper(merged_profile, self, other)
        NumericStatsMixin._add_helper(merged_profile, self, other)
        
        self._merge_calculations(merged_profile.__calculations,
                                 self.__calculations,
                                 other.__calculations)

        if "precision" in merged_profile.__calculations:

            if self._precision['min'] is None:
                merged_profile._precision = copy.deepcopy(other._precision)
            elif other.precision['min'] is None:
                merged_profile._precision = copy.deepcopy(self._precision)
            else:
<<<<<<< HEAD
                merged_profile.precision['min'] = min(
                    self.precision['min'], other.precision['min'])
                merged_profile.precision['max'] = max(
                    self.precision['max'], other.precision['max'])
                merged_profile.precision['sum'] = \
                    self.precision['sum'] + other.precision['sum']
                merged_profile.precision['sample_size'] = \
                    self.precision['sample_size'] + other.precision['sample_size']

                merged_profile.precision['var'] = self._merge_variance(
                    self.precision['sample_size'],
                    self.precision['var'], self.precision['mean'],
                    other.precision['sample_size'], other.precision['var'],
                    other.precision['mean'])
                merged_profile.precision['mean'] = \
                    merged_profile.precision['sum'] \
                    / merged_profile.precision['sample_size']
            
                merged_profile.precision['std'] = math.sqrt(
                    merged_profile.precision['var'])

                # Margin of error, 99.9% confidence level
                merged_profile.precision['margin_of_error'] = \
                    merged_profile.__z_value_precision * (
                        merged_profile.precision['std']
                        / math.sqrt(merged_profile.precision['sample_size'])
                )
=======
                merged_profile._precision['min'] = min(
                    self._precision['min'], other._precision['min'])
                merged_profile._precision['max'] = max(
                    self._precision['max'], other._precision['max'])
                merged_profile._precision['sum'] = \
                    self._precision['sum'] + other._precision['sum']
                merged_profile._precision['sample_size'] = \
                    self._precision['sample_size'] + other._precision['sample_size']

                merged_profile._precision['mean'] = \
                    merged_profile._precision['sum'] \
                    / merged_profile._precision['sample_size']

                merged_profile._precision['biased_var'] = self._merge_biased_variance(
                    self._precision['sample_size'],
                    self._precision['biased_var'],
                    self._precision['mean'],
                    other._precision['sample_size'],
                    other._precision['biased_var'],
                    other._precision['mean'])
>>>>>>> 096c0520

        return merged_profile

    @property
    def profile(self):
        """
        Property for profile. Returns the profile of the column.
        :return:
        """

        profile = dict(
            min=self.np_type_to_type(self.min),
            max=self.np_type_to_type(self.max),
            sum=self.np_type_to_type(self.sum),
            mean=self.np_type_to_type(self.mean),
            variance=self.np_type_to_type(self.variance),
            stddev=self.np_type_to_type(self.stddev),
            skewness=self.np_type_to_type(self.skewness),
            kurtosis=self.np_type_to_type(self.kurtosis),
<<<<<<< HEAD
=======
            num_zeros=self.np_type_to_type(self.num_zeros),
            num_negatives=self.np_type_to_type(self.num_negatives),
>>>>>>> 096c0520
            histogram=self._get_best_histogram_for_profile(),
            quantiles=self.quantiles,
            times=self.times,
            precision=dict(
                min=self.np_type_to_type(self.precision['min']),
                max=self.np_type_to_type(self.precision['max']),
                mean=self.np_type_to_type(self.precision['mean']),
                var=self.np_type_to_type(self.precision['var']),
                std=self.np_type_to_type(self.precision['std']),
                sample_size=self.np_type_to_type(self.precision['sample_size']),
                margin_of_error=self.np_type_to_type(self.precision['margin_of_error']),
                confidence_level=self.np_type_to_type(self.precision['confidence_level'])
            )
        )
        
        return profile

    @property
    def precision(self):
        """
        Property reporting statistics on the significant figures of each
        element in the data.
        :return: Precision statistics
        :rtype: dict
        """
        # First add the stats that don't need to be re-calculated
        precision = dict(
            min=self._precision['min'],
            max=self._precision['max'],
            mean=self._precision['mean'],
            sum=self._precision['sum'],
            sample_size=self._precision['sample_size'],
            confidence_level=0.999
        )
        var = self._correct_bias_variance(
            self._precision['sample_size'],
            self._precision['biased_var']
        )

        std = np.sqrt(var)
        margin_of_error = None if self._precision['sample_size'] is None \
                            else self.__z_value_precision * std / \
                                  np.sqrt(self._precision['sample_size'])
        precision['var'] = var
        precision['std'] = std
        precision['margin_of_error'] = margin_of_error
        # Set the significant figures
        if self._precision['max'] is not None:
            sigfigs = int(self._precision['max'])
            for key in ['mean', 'var', 'std', 'margin_of_error']:
                precision[key] = \
                    float('{:.{p}g}'.format(precision[key], p=sigfigs))

        return precision

    @property
    def data_type_ratio(self):
        """
        Calculates the ratio of samples which match this data type.
        :return: ratio of data type
        :rtype: float
        """
        if self.sample_size:
            return float(self.match_count) / self.sample_size
        return None

    @classmethod
    def _get_float_precision(cls, df_series_clean, sample_ratio=None):
        """
        Determines the precision of the numeric value.
        
        :param df_series_clean: df series with nulls removed, assumes all values
            are floats as well
        :type df_series_clean: pandas.core.series.Series
        :param sample_ratio: Ratio of samples used for float precision
        :type sample_ratio: float (between 0 and 1)
        :return: string representing its precision print format
        :rtype: int
        """
        len_df = len(df_series_clean)
        if not len_df: return None

        # Lead zeros: ^[+-.0\s]+ End zeros: \.?0+(\s|$)
        # Scientific Notation: (?<=[e])(.*) Any non-digits: \D
        r = re.compile(r'^[+-.0\s]+|\.?0+(\s|$)|(?<=[e])(.*)|\D')

        # DEFAULT: Sample the dataset. If small use full dataset,
        # OR 20k samples or 5% of the dataset which ever is larger.
        # If user sets sample ratio, utilize their request
        sample_size = min(len_df, max(20000, int(len_df * 0.05)))
        if sample_ratio is not None and sample_ratio > 0:
            sample_size = int(len_df * sample_ratio)

        # length of sampled cells after all punctuation removed
        len_per_float = df_series_clean.sample(sample_size).replace(
            to_replace=r, value='').map(len)

        # Determine statistics precision
        precision_sum = len_per_float.sum()
        subset_precision = {
            'min': len_per_float.min(),
            'max': len_per_float.max(),
            'biased_var': float(np.var(len_per_float)),
            'sum': precision_sum,
            'mean': precision_sum / sample_size,
            'sample_size': sample_size
        }
        
        return subset_precision
    
    @classmethod
    def _is_each_row_float(cls, df_series):
        """
        Determines if each value in a dataframe is a float. Integers and NaNs
        can be considered a float.
        e.g.
        For column [1, 1, 1] returns [True, True, True]
        For column [1.0, np.NaN, 1.0] returns [True, True, True]
        For column [1.0, "a", "b"] returns [True, False, False]
        :param df_series: series of values to evaluate
        :type df_series: pandas.core.series.Series
        :return: is_float_col
        :rtype: list
        """
        if len(df_series) == 0: return list()
        return df_series.map(NumericStatsMixin.is_float)

    @BaseColumnProfiler._timeit(name='precision')
    def _update_precision(self, df_series, prev_dependent_properties,
                          subset_properties):
        """
        Updates the precision value of the column.

        :param prev_dependent_properties: Contains all the previous properties
        that the calculations depend on.
        :type prev_dependent_properties: dict
        :param subset_properties: Contains the results of the properties of the
        subset before they are merged into the main data profile.
        :type subset_properties: dict
        :param df_series: Data to be profiled
        :type df_series: pandas.DataFrame
        :return: None
        """
        sample_ratio = None
        if self.__precision_sample_ratio is not None:
            sample_ratio = self.__precision_sample_ratio
        
        # (min, max, var, sum, sample_size)
        subset_precision = self._get_float_precision(df_series, sample_ratio)
        if subset_precision is None:
            return
<<<<<<< HEAD
        elif self.precision['min'] is None:
            self.precision.update(subset_precision)
        else:
            # Update the calculations as data is valid
            self.precision['min'] = min(
                self.precision['min'], subset_precision['min'])
            self.precision['max'] = max(
                self.precision['max'], subset_precision['max'])            
            self.precision['sum'] += subset_precision['sum']

            self.precision['var'] = self._merge_variance(
                self.precision['sample_size'], self.precision['var'],
                self.precision['mean'],
                subset_precision['sample_size'], subset_precision['var'],
                subset_precision['mean'])

            self.precision['sample_size'] += subset_precision['sample_size']            
            self.precision['mean'] = self.precision['sum'] \
                / self.precision['sample_size']
=======
        elif self._precision['min'] is None:
            self._precision.update(subset_precision)
        else:
            # Update the calculations as data is valid
            self._precision['min'] = min(
                self._precision['min'], subset_precision['min'])
            self._precision['max'] = max(
                self._precision['max'], subset_precision['max'])
            self._precision['sum'] += subset_precision['sum']
            self._precision['sample_size'] += subset_precision['sample_size']
>>>>>>> 096c0520

            self._precision['biased_var'] = self._merge_biased_variance(
                self._precision['sample_size'], self._precision['biased_var'],
                self._precision['mean'],
                subset_precision['sample_size'], subset_precision['biased_var'],
                subset_precision['mean'])

            self._precision['mean'] = self._precision['sum'] \
                                     / self._precision['sample_size']

<<<<<<< HEAD
        # Set the significant figures
        sigfigs = int(self.precision['max'])
        for key in ['mean', 'var', 'std', 'margin_of_error']:
            self.precision[key] = \
                float('{:.{p}g}'.format(self.precision[key], p=sigfigs))

=======
>>>>>>> 096c0520
    def _update_helper(self, df_series_clean, profile):
        """
        Method for updating the column profile properties with a cleaned
        dataset and the known profile of the dataset.
        :param df_series_clean: df series with nulls removed
        :type df_series_clean: pandas.core.series.Series
        :param profile: float profile dictionary
        :type profile: dict
        :return: None
        """
        if self._NumericStatsMixin__calculations:
            NumericStatsMixin._update_helper(self, df_series_clean, profile)
        self._update_column_base_properties(profile)
        
    def _update_numeric_stats(self, df_series, prev_dependent_properties,
                              subset_properties):
        """
        Calls the numeric stats update function. This is a wrapper to allow
        for modularity.
        :param prev_dependent_properties: Contains all the previous properties 
        that the calculations depend on.
        :type prev_dependent_properties: Dict
        :param subset_properties: Contains the results of the properties of the
        subset before they are merged into the main data profile.
        :type subset_properties: Dict
        :param df_series: Data to be profiled
        :type df_series: Pandas Dataframe
        :return: None 
        """
        super(FloatColumn, self)._update_helper(df_series, subset_properties)
        
    def update(self, df_series):
        """
        Updates the column profile.
        :param df_series: df series
        :type df_series: pandas.core.series.Series
        :return: None
        """
        if len(df_series) == 0:
            return self
        
        is_each_row_float = self._is_each_row_float(df_series)
        sample_size = len(is_each_row_float)
        float_count = np.sum(is_each_row_float)
        profile = dict(match_count=float_count, sample_size=sample_size)

        BaseColumnProfiler._perform_property_calcs(
            self, self.__calculations, df_series=df_series[is_each_row_float],
            prev_dependent_properties={}, subset_properties=profile)

        self._update_helper(
            df_series_clean=df_series[is_each_row_float],
            profile=profile
        )

        return self<|MERGE_RESOLUTION|>--- conflicted
+++ resolved
@@ -3,7 +3,6 @@
 import math
 import numpy as np
 
-from scipy.stats import skew, kurtosis
 from .numerical_column_stats import NumericStatsMixin
 from .base_column_profilers import BaseColumnProfiler, \
     BaseColumnPrimitiveTypeProfiler
@@ -41,10 +40,7 @@
             'sample_size': None,
             'confidence_level': 0.999
         }
-<<<<<<< HEAD
-=======
         self._biased_precision_var = np.nan
->>>>>>> 096c0520
 
         # https://www.calculator.net/confidence-interval-calculator.html
         self.__z_value_precision = 3.291
@@ -87,35 +83,6 @@
             elif other.precision['min'] is None:
                 merged_profile._precision = copy.deepcopy(self._precision)
             else:
-<<<<<<< HEAD
-                merged_profile.precision['min'] = min(
-                    self.precision['min'], other.precision['min'])
-                merged_profile.precision['max'] = max(
-                    self.precision['max'], other.precision['max'])
-                merged_profile.precision['sum'] = \
-                    self.precision['sum'] + other.precision['sum']
-                merged_profile.precision['sample_size'] = \
-                    self.precision['sample_size'] + other.precision['sample_size']
-
-                merged_profile.precision['var'] = self._merge_variance(
-                    self.precision['sample_size'],
-                    self.precision['var'], self.precision['mean'],
-                    other.precision['sample_size'], other.precision['var'],
-                    other.precision['mean'])
-                merged_profile.precision['mean'] = \
-                    merged_profile.precision['sum'] \
-                    / merged_profile.precision['sample_size']
-            
-                merged_profile.precision['std'] = math.sqrt(
-                    merged_profile.precision['var'])
-
-                # Margin of error, 99.9% confidence level
-                merged_profile.precision['margin_of_error'] = \
-                    merged_profile.__z_value_precision * (
-                        merged_profile.precision['std']
-                        / math.sqrt(merged_profile.precision['sample_size'])
-                )
-=======
                 merged_profile._precision['min'] = min(
                     self._precision['min'], other._precision['min'])
                 merged_profile._precision['max'] = max(
@@ -136,7 +103,6 @@
                     other._precision['sample_size'],
                     other._precision['biased_var'],
                     other._precision['mean'])
->>>>>>> 096c0520
 
         return merged_profile
 
@@ -156,11 +122,8 @@
             stddev=self.np_type_to_type(self.stddev),
             skewness=self.np_type_to_type(self.skewness),
             kurtosis=self.np_type_to_type(self.kurtosis),
-<<<<<<< HEAD
-=======
             num_zeros=self.np_type_to_type(self.num_zeros),
             num_negatives=self.np_type_to_type(self.num_negatives),
->>>>>>> 096c0520
             histogram=self._get_best_histogram_for_profile(),
             quantiles=self.quantiles,
             times=self.times,
@@ -312,27 +275,6 @@
         subset_precision = self._get_float_precision(df_series, sample_ratio)
         if subset_precision is None:
             return
-<<<<<<< HEAD
-        elif self.precision['min'] is None:
-            self.precision.update(subset_precision)
-        else:
-            # Update the calculations as data is valid
-            self.precision['min'] = min(
-                self.precision['min'], subset_precision['min'])
-            self.precision['max'] = max(
-                self.precision['max'], subset_precision['max'])            
-            self.precision['sum'] += subset_precision['sum']
-
-            self.precision['var'] = self._merge_variance(
-                self.precision['sample_size'], self.precision['var'],
-                self.precision['mean'],
-                subset_precision['sample_size'], subset_precision['var'],
-                subset_precision['mean'])
-
-            self.precision['sample_size'] += subset_precision['sample_size']            
-            self.precision['mean'] = self.precision['sum'] \
-                / self.precision['sample_size']
-=======
         elif self._precision['min'] is None:
             self._precision.update(subset_precision)
         else:
@@ -343,7 +285,6 @@
                 self._precision['max'], subset_precision['max'])
             self._precision['sum'] += subset_precision['sum']
             self._precision['sample_size'] += subset_precision['sample_size']
->>>>>>> 096c0520
 
             self._precision['biased_var'] = self._merge_biased_variance(
                 self._precision['sample_size'], self._precision['biased_var'],
@@ -354,15 +295,6 @@
             self._precision['mean'] = self._precision['sum'] \
                                      / self._precision['sample_size']
 
-<<<<<<< HEAD
-        # Set the significant figures
-        sigfigs = int(self.precision['max'])
-        for key in ['mean', 'var', 'std', 'margin_of_error']:
-            self.precision[key] = \
-                float('{:.{p}g}'.format(self.precision[key], p=sigfigs))
-
-=======
->>>>>>> 096c0520
     def _update_helper(self, df_series_clean, profile):
         """
         Method for updating the column profile properties with a cleaned
