--- conflicted
+++ resolved
@@ -151,9 +151,5 @@
             df_series_clean=df_series[is_each_row_int],
             profile=profile
         )
-<<<<<<< HEAD
-        
-=======
 
->>>>>>> 0d25e6ff
         return self