#!/usr/bin/env python
"""
coding=utf-8
Build model for a dataset by identifying type of column along with its
respective parameters.
"""
from __future__ import print_function
from __future__ import division

import scipy.stats
from future.utils import with_metaclass
import copy
import abc
import warnings
import sys

import numpy as np

from . import utils
from . import histogram_utils
from .base_column_profilers import BaseColumnProfiler
from .profiler_options import NumericalOptions


class abstractstaticmethod(staticmethod):

    __slots__ = ()

    def __init__(self, function):
        super(abstractstaticmethod, self).__init__(function)
        function.__isabstractmethod__ = True

    __isabstractmethod__ = True


class NumericStatsMixin(with_metaclass(abc.ABCMeta, object)):
    """
    Abstract numerical column profile subclass of BaseColumnProfiler. Represents
    a column in the dataset which is a text column. Has Subclasses itself.
    """
    type = None

    def __init__(self, options=None):
        """
        Initialization of column base properties and itself.

        :param options: Options for the numerical stats.
        :type options: NumericalOptions
        """
        if options and not isinstance(options, NumericalOptions):
            raise ValueError("NumericalStatsMixin parameter 'options' must be "
                             "of type NumericalOptions.")
        self.min = None
        self.max = None
        self._top_k_modes = 5 # By default, return at max 5 modes
        self.sum = 0
        self._biased_variance = np.nan
        self._biased_skewness = np.nan
        self._biased_kurtosis = np.nan
        self._median_is_enabled = True
        self.max_histogram_bin = 100000
        self.min_histogram_bin = 1000
        self.histogram_bin_method_names = [
            'auto', 'fd', 'doane', 'scott', 'rice', 'sturges', 'sqrt'
        ]
        self.histogram_selection = None
        self.user_set_histogram_bin = None
        self.bias_correction = True  # By default, we correct for bias
        self._mode_is_enabled = True
        self.num_zeros = 0
        self.num_negatives = 0
        if options:
            self.bias_correction = options.bias_correction.is_enabled
            self._top_k_modes = options.mode.top_k_modes
<<<<<<< HEAD
            self._median_is_enabled = options.median.is_enabled
=======

            self._mode_is_enabled = options.mode.is_enabled
>>>>>>> 239dbba2
            bin_count_or_method = \
                options.histogram_and_quantiles.bin_count_or_method
            if isinstance(bin_count_or_method, str):
                self.histogram_bin_method_names = [bin_count_or_method]
            elif isinstance(bin_count_or_method, list):
                self.histogram_bin_method_names = bin_count_or_method
            elif isinstance(bin_count_or_method, int):
                self.user_set_histogram_bin = bin_count_or_method
                self.histogram_bin_method_names = ['custom']
        self.histogram_methods = {}
        self._stored_histogram = {
                'total_loss': 0,
                'current_loss': 0,
                'suggested_bin_count': self.min_histogram_bin,
                'histogram': {
                    'bin_counts': None,
                    'bin_edges': None
                }
            }
        self._batch_history = []
        for method in self.histogram_bin_method_names:
            self.histogram_methods[method] = {
                'total_loss': 0,
                'current_loss': 0,
                'suggested_bin_count': self.min_histogram_bin,
                'histogram': {
                    'bin_counts': None,
                    'bin_edges': None
                }
            }
        num_quantiles = 1000  # TODO: add to options
        self.quantiles = {bin_num: None for bin_num in range(num_quantiles - 1)}
        self.__calculations = {
            "min": NumericStatsMixin._get_min,
            "max": NumericStatsMixin._get_max,
            "sum": NumericStatsMixin._get_sum,
            "variance": NumericStatsMixin._get_variance,
            "skewness": NumericStatsMixin._get_skewness,
            "kurtosis": NumericStatsMixin._get_kurtosis,
            "histogram_and_quantiles":
                NumericStatsMixin._get_histogram_and_quantiles,
            "num_zeros": NumericStatsMixin._get_num_zeros,
            "num_negatives": NumericStatsMixin._get_num_negatives
        }

        self._filter_properties_w_options(self.__calculations, options)

    def __getattribute__(self, name):
        return super(NumericStatsMixin, self).__getattribute__(name)

    def __getitem__(self, item):
        return super(NumericStatsMixin, self).__getitem__(item)

    @property
    def _has_histogram(self):
        return self._stored_histogram['histogram']['bin_counts'] is not None

    @BaseColumnProfiler._timeit(name="histogram_and_quantiles")
    def _add_helper_merge_profile_histograms(self, other1, other2):
        """
        Adds histogram of two profiles together

        :param other1: profile1 being added to self
        :type other1: BaseColumnProfiler
        :param other2: profile2 being added to self
        :type other2: BaseColumnProfiler
        :return: None
        """
        # get available bin methods and set to current
        bin_methods = [x for x in other1.histogram_bin_method_names
                       if x in other2.histogram_bin_method_names]
        if not bin_methods:
            raise ValueError('Profiles have no overlapping bin methods and '
                             'therefore cannot be added together.')
        elif other1.user_set_histogram_bin and other2.user_set_histogram_bin:
            if other1.user_set_histogram_bin != other2.user_set_histogram_bin:
                warnings.warn('User set histogram bin counts did not match. '
                              'Choosing the larger bin count.')
            self.user_set_histogram_bin = max(other1.user_set_histogram_bin,
                                              other2.user_set_histogram_bin)

        # initial creation of the profiler creates all methods, but
        # only the methods which intersect should exist.
        self.histogram_bin_method_names = bin_methods
        self.histogram_methods = dict()
        for method in self.histogram_bin_method_names:
            self.histogram_methods[method] = {
                'total_loss': 0,
                'current_loss': 0,
                'histogram': {
                    'bin_counts': None,
                    'bin_edges': None
                }
            }

        combined_values = np.concatenate([other1._histogram_to_array(),
                                          other2._histogram_to_array()])
        bin_counts, bin_edges = self._get_histogram(combined_values)
        self._stored_histogram['histogram']['bin_counts'] = bin_counts
        self._stored_histogram['histogram']['bin_edges'] = bin_edges

        histogram_loss = self._histogram_bin_error(combined_values)
        self._stored_histogram['histogram']['current_loss'] = histogram_loss
        self._stored_histogram['histogram']['total_loss'] = histogram_loss

        self._get_quantiles()

    def _add_helper(self, other1, other2):
        """
        Helper function for merging profiles.

        :param other1: profile1 being added to self
        :param other2: profile2 being added to self
        :return: None
        """

        BaseColumnProfiler._merge_calculations(
            self._NumericStatsMixin__calculations,
            other1._NumericStatsMixin__calculations,
            other2._NumericStatsMixin__calculations)

        # Check and potentially override bias correction computation
        self.bias_correction = True
        if not other1.bias_correction or not other2.bias_correction:
            self.bias_correction = False

        # Merge variance, histogram, min, max, and sum
        if "variance" in self.__calculations.keys():
            self._biased_variance = self._merge_biased_variance(
                other1.match_count, other1._biased_variance, other1.mean,
                other2.match_count, other2._biased_variance, other2.mean)
        if "histogram_and_quantiles" in self.__calculations.keys():
            if other1._has_histogram and other2._has_histogram:
                self._add_helper_merge_profile_histograms(other1, other2)
            elif not other2._has_histogram:
                self.histogram_methods = other1.histogram_methods
                self.quantiles = other1.quantiles
            else:
                self.histogram_methods = other2.histogram_methods
                self.quantiles = other2.quantiles
        if "min" in self.__calculations.keys():
            if other1.min is not None and other2.min is not None:
                self.min = min(other1.min, other2.min)
            elif other2.min is None:
                self.min = other1.min
            else:
                self.min = other2.min
        if "max" in self.__calculations.keys():
            if other1.max is not None and other2.max is not None:
                self.max = max(other1.max, other2.max)
            elif other2.max is None:
                self.max = other1.max
            else:
                self.max = other2.max
        if "sum" in self.__calculations.keys():
            self.sum = other1.sum + other2.sum
        if "skewness" in self.__calculations.keys():
            self._biased_skewness = self._merge_biased_skewness(
                other1.match_count,
                other1._biased_skewness,
                other1._biased_variance, other1.mean,
                other2.match_count,
                other2._biased_skewness,
                other2._biased_variance, other2.mean)
        if "kurtosis" in self.__calculations.keys():
            self._biased_kurtosis = self._merge_biased_kurtosis(
                other1.match_count,
                other1._biased_kurtosis,
                other1._biased_skewness,
                other1._biased_variance,
                other1.mean, other2.match_count,
                other2._biased_kurtosis,
                other2._biased_skewness,
                other2._biased_variance, other2.mean)
        if "num_zeros" in self.__calculations.keys():
            self.num_zeros = other1.num_zeros + other2.num_zeros

        if "num_negatives" in self.__calculations.keys():
            self.num_negatives = other1.num_negatives + other2.num_negatives

        # Merge max k mode count
        self._top_k_modes = max(other1._top_k_modes, other2._top_k_modes)
<<<<<<< HEAD
        # Merge median enable/disable option
        self._median_is_enabled = other1._median_is_enabled and other2._median_is_enabled
=======
        # Merge mode enable/disable option
        self._mode_is_enabled = other1._mode_is_enabled and other2._mode_is_enabled
>>>>>>> 239dbba2

    def profile(self):
        """
        Property for profile. Returns the profile of the column.
        :return:
        """
        profile = dict(
            min=self.np_type_to_type(self.min),
            max=self.np_type_to_type(self.max),
            mode=self.np_type_to_type(self.mode),
            median=self.np_type_to_type(self.median),
            sum=self.np_type_to_type(self.sum),
            mean=self.np_type_to_type(self.mean),
            variance=self.np_type_to_type(self.variance),
            stddev=self.np_type_to_type(self.stddev),
            skewness=self.np_type_to_type(self.skewness),
            kurtosis=self.np_type_to_type(self.kurtosis),
            histogram=self._get_best_histogram_for_profile(),
            quantiles=self.quantiles,
            num_zeros=self.np_type_to_type(self.num_zeros),
            num_negatives=self.np_type_to_type(self.num_negatives),
            times=self.times,
        )

        return profile

    def diff(self, other_profile, options=None):
        """
        Finds the differences for several numerical stats.

        :param other_profile: profile to find the difference with
        :type other_profile: NumericStatsMixin Profile
        :return: the numerical stats differences
        :rtype: dict
        """
        cls = self.__class__
        if not isinstance(other_profile, cls):
            raise TypeError("Unsupported operand type(s) for diff: '{}' "
                            "and '{}'".format(cls.__name__,
                                              other_profile.__class__.__name__))
        
        differences = {
            "min": utils.find_diff_of_numbers(self.min, other_profile.min),
            "max": utils.find_diff_of_numbers(self.max, other_profile.max),
            "sum": utils.find_diff_of_numbers(self.sum, other_profile.sum),
            "mean": utils.find_diff_of_numbers(self.mean, other_profile.mean),
            "variance": utils.find_diff_of_numbers(self.variance,
                                                   other_profile.variance),
            "stddev": utils.find_diff_of_numbers(self.stddev,
                                                 other_profile.stddev),
            "t-test": self._perform_t_test(self.mean, self.variance, self.match_count,
                                           other_profile.mean, other_profile.variance,
                                           other_profile.match_count)
        }
        return differences

    @property
    def mean(self):
        if self.match_count == 0:
            return 0
        return float(self.sum) / self.match_count

    @property
    def mode(self):
        """
        Finds an estimate for the mode(s) of the data.

        :return: the mode(s) of the data
        :rtype: list(float)
        """
        if not self._has_histogram or not self._mode_is_enabled:
            return [np.nan]
        return self._estimate_mode_from_histogram()

    @property
    def median(self):
        """
        Estimates the median of the data.

        :return: the median
        :rtype: float
        """
        if not self._has_histogram or not self._median_is_enabled:
            return np.nan
        return self._get_percentile([50])[0]

    @property
    def variance(self):
        return self._biased_variance if not self.bias_correction \
            else self._correct_bias_variance(
                    self.match_count,
                    self._biased_variance)

    @property
    def stddev(self):
        if self.match_count == 0:
            return np.nan
        return np.sqrt(self.variance)

    @property
    def skewness(self):
        return self._biased_skewness if not self.bias_correction \
            else self._correct_bias_skewness(
                    self.match_count,
                    self._biased_skewness)

    @property
    def kurtosis(self):
        return self._biased_kurtosis if not self.bias_correction \
            else self._correct_bias_kurtosis(
                    self.match_count,
                    self._biased_kurtosis)

    @staticmethod
    def _perform_t_test(mean1, var1, n1,
                        mean2, var2, n2):
        results = {
            't-statistic': None,
            'conservative': {
                'df': None,
                'p-value': None
            },
            'welch': {
                'df': None,
                'p-value': None
            }
        }

        invalid_stats = False
        if n1 <= 1 or n2 <= 1:
            warnings.warn("Insufficient sample size. "
                          "T-test cannot be performed.", RuntimeWarning)
            invalid_stats = True
        if np.isnan([mean1, mean2, var1, var2]).any() or \
                None in [mean1, mean2, var1, var2]:
            warnings.warn("Null value(s) found in mean and/or variance values. "
                          "T-test cannot be performed.", RuntimeWarning)
            invalid_stats = True
        if invalid_stats:
            return results

        s_delta = var1/n1 + var2/n2
        t = (mean1 - mean2) / np.sqrt(s_delta)
        conservative_df = min(n1, n2) - 1
        welch_df = s_delta ** 2 / ((var1 / n1) ** 2 /
                                   (n1 - 1) + (var2 / n2) ** 2 / (n2 - 1))
        results['t-statistic'] = t
        results['conservative']['df'] = conservative_df
        results['welch']['df'] = welch_df
        
        conservative_t = scipy.stats.t(conservative_df)
        conservative_p_val = (1 - conservative_t.cdf(abs(t))) * 2
        welch_t = scipy.stats.t(welch_df)
        welch_p_val = (1 - welch_t.cdf(abs(t))) * 2

        results['conservative']['p-value'] = conservative_p_val
        results['welch']['p-value'] = welch_p_val
        return results

    def _update_variance(self, batch_mean, batch_var, batch_count):
        """
        Calculate the combined biased variance of the current values and new dataset.

        :param batch_mean: mean of new chunk
        :param batch_var: biased variance of new chunk
        :param batch_count: number of samples in new chunk
        :return: combined biased variance
        :rtype: float
        """
        return self._merge_biased_variance(self.match_count, self._biased_variance, self.mean,
                                    batch_count, batch_var, batch_mean)

    @staticmethod
    def _merge_biased_variance(match_count1, biased_variance1, mean1,
                               match_count2, biased_variance2, mean2):
        """
        Calculate the combined biased variance of the current values and new dataset.

        :param match_count1: number of samples in new chunk 1
        :param mean1: mean of chunk 1
        :param biased_variance1: variance of chunk 1 without bias correction
        :param match_count2: number of samples in new chunk 2
        :param mean2: mean of chunk 2
        :param biased_variance2: variance of chunk 2 without bias correction
        :return: combined variance
        :rtype: float
        """
        if match_count1 < 1:
            return biased_variance2
        elif match_count2 < 1:
            return biased_variance1
        elif np.isnan(biased_variance1) or np.isnan(biased_variance2):
            return np.nan

        curr_count = match_count1
        delta = mean2 - mean1
        m_curr = biased_variance1 * curr_count
        m_batch = biased_variance2 * match_count2
        M2 = m_curr + m_batch + delta ** 2 * curr_count * match_count2 / \
            (curr_count + match_count2)
        new_variance = M2 / (curr_count + match_count2)
        return new_variance

    @staticmethod
    def _correct_bias_variance(match_count, biased_variance):
        if match_count is None or biased_variance is None or match_count < 2:
            warnings.warn("Insufficient match count to correct bias in variance. Bias correction"
                          "can be manually disabled by setting bias_correction.is_enabled to"
                          "False in ProfilerOptions.", RuntimeWarning)
            return np.nan

        variance = match_count / (match_count - 1) * biased_variance
        return variance

    @staticmethod
    def _merge_biased_skewness(match_count1, biased_skewness1, biased_variance1, mean1,
                               match_count2, biased_skewness2, biased_variance2, mean2):
        """
        Calculate the combined skewness of two data chunks

        :param match_count1: # of samples in 1st chunk
        :param biased_skewness1: skewness of 1st chunk without bias correction
        :param biased_variance1: variance of 1st chunk without bias correction
        :param mean1: mean of 1st chunk
        :param match_count2: # of samples in 2nd chunk
        :param biased_skewness2: skewness of 2nd chunk without bias correction
        :param biased_variance2: variance of 2nd chunk without bias correction
        :param mean2: mean of 2nd chunk
        :return: combined skewness
        :rtype: float
        """
        if match_count1 < 1:
            return biased_skewness2
        elif match_count2 < 1:
            return biased_skewness1
        elif np.isnan(biased_skewness1) or np.isnan(biased_skewness2):
            return np.nan

        delta = mean2 - mean1
        N = match_count1 + match_count2
        M2_1 = match_count1 * biased_variance1
        M2_2 = match_count2 * biased_variance2
        M2 = M2_1 + M2_2 + delta**2 * match_count1 * match_count2 / N
        if not M2:
            return 0.0

        M3_1 = biased_skewness1 * np.sqrt(M2_1**3) / np.sqrt(match_count1)
        M3_2 = biased_skewness2 * np.sqrt(M2_2**3) / np.sqrt(match_count2)

        first_term = M3_1 + M3_2
        second_term = delta**3 * match_count1 * match_count2 \
                      * (match_count1 - match_count2) / N**2
        third_term = 3 * delta * (match_count1 * M2_2
                     - match_count2 * M2_1) / N
        M3 = first_term + second_term + third_term

        biased_skewness = np.sqrt(N) * M3 / np.sqrt(M2**3)
        return biased_skewness

    @staticmethod
    def _correct_bias_skewness(match_count, biased_skewness):
        """
        Apply bias correction to skewness

        :param match_count: number of samples
        :param biased_skewness: skewness without bias correction
        :return: unbiased estimator of skewness
        :rtype: NaN if sample size is too small, float otherwise
        """
        if np.isnan(biased_skewness) or match_count < 3:
            warnings.warn("Insufficient match count to correct bias in skewness. Bias correction"
                          "can be manually disabled by setting bias_correction.is_enabled to"
                          "False in ProfilerOptions.", RuntimeWarning)
            return np.nan

        skewness = np.sqrt(match_count * (match_count - 1)) \
                   * biased_skewness / (match_count - 2)
        return skewness

    @staticmethod
    def _merge_biased_kurtosis(match_count1, biased_kurtosis1, biased_skewness1,
                               biased_variance1, mean1, match_count2, biased_kurtosis2,
                               biased_skewness2, biased_variance2, mean2):
        """
        Calculate the combined kurtosis of two sets of data

        :param match_count1: # of samples in 1st chunk
        :param biased_kurtosis1: kurtosis of 1st chunk without bias correction
        :param biased_skewness1: skewness of 1st chunk without bias correction
        :param biased_variance1: variance of 1st chunk without bias correction
        :param mean1: mean of 1st chunk
        :param match_count2: # of samples in 2nd chunk
        :param biased_kurtosis2: kurtosis of 2nd chunk without bias correction
        :param biased_skewness2: skewness of 2nd chunk without bias correction
        :param biased_variance2: variance of 2nd chunk without bias correction
        :param mean2: mean of 2nd chunk
        :return: combined skewness
        :rtype: float
        """
        if match_count1 < 1:
            return biased_kurtosis2
        elif match_count2 < 1:
            return biased_kurtosis1
        elif np.isnan(biased_kurtosis1) or np.isnan(biased_kurtosis2):
            return np.nan

        delta = mean2 - mean1
        N = match_count1 + match_count2
        M2_1 = match_count1 * biased_variance1
        M2_2 = match_count2 * biased_variance2
        M2 = M2_1 + M2_2 + delta ** 2 * match_count1 * match_count2 / N
        if not M2:
            return 0

        M3_1 = biased_skewness1 * np.sqrt(M2_1**3) / np.sqrt(match_count1)
        M3_2 = biased_skewness2 * np.sqrt(M2_2**3) / np.sqrt(match_count2)
        M4_1 = (biased_kurtosis1 + 3) * M2_1**2 / match_count1
        M4_2 = (biased_kurtosis2 + 3) * M2_2**2 / match_count2

        first_term = M4_1 + M4_2
        second_term = delta**4 * (match_count1 * match_count2 *
                      (match_count1**2 - match_count1 * match_count2 +
                       match_count2**2)) / N**3
        third_term = 6 * delta**2 * (match_count1**2 * M2_2 +
                     match_count2**2 * M2_1) / N**2
        fourth_term = 4 * delta * (match_count1 * M3_2 - match_count2
                      * M3_1) / N
        M4 = first_term + second_term + third_term + fourth_term

        biased_kurtosis = N * M4 / M2**2 - 3
        return biased_kurtosis

    @staticmethod
    def _correct_bias_kurtosis(match_count, biased_kurtosis):
        """
        Apply bias correction to kurtosis

        :param match_count: number of samples
        :param biased_kurtosis: skewness without bias correction
        :return: unbiased estimator of kurtosis
        :rtype: NaN if sample size is too small, float otherwise
        """
        if np.isnan(biased_kurtosis) or match_count < 4:
            warnings.warn("Insufficient match count to correct bias in kurtosis. Bias correction"
                          "can be manually disabled by setting bias_correction.is_enabled to"
                          "False in ProfilerOptions.", RuntimeWarning)
            return np.nan

        kurtosis = (match_count - 1) / ((match_count - 2) *
                   (match_count - 3)) * ((match_count + 1) *
                   (biased_kurtosis + 3) - 3 * (match_count - 1))
        return kurtosis

    def _estimate_mode_from_histogram(self):
        """
        Estimates the mode of the current data using the
        histogram. If there are multiple modes, returns
        K of them (where K is defined in options given, but
        5 by default)

        :return: The estimated mode of the histogram
        :rtype: list(float)
        """
        bin_counts = self._stored_histogram['histogram']['bin_counts']
        bin_edges = self._stored_histogram['histogram']['bin_edges']

        # Get the K bin(s) with the highest frequency (one-pass):
        cur_max = -1
        highest_idxs = []
        count = 0
        for i in range(0, len(bin_counts)):
            if bin_counts[i] > cur_max:
                # If a new maximum frequency is found, reset the mode counts
                highest_idxs = [i]
                cur_max = bin_counts[i]
                count = 1
            elif bin_counts[i] == cur_max and count < self._top_k_modes:
                highest_idxs.append(i)
                count += 1
        highest_idxs = np.array(highest_idxs)

        mode = (bin_edges[highest_idxs] + bin_edges[highest_idxs + 1]) / 2
        return mode.tolist()

    def _estimate_stats_from_histogram(self):
        # test estimated mean and var
        bin_counts = self._stored_histogram['histogram']['bin_counts']
        bin_edges = self._stored_histogram['histogram']['bin_edges']
        mids = 0.5 * (bin_edges[1:] + bin_edges[:-1])
        mean = np.average(mids, weights=bin_counts)
        var = np.average((mids - mean) ** 2, weights=bin_counts)
        return var

    def _total_histogram_bin_variance(self, input_array):
        # calculate total variance over all bins of a histogram
        bin_counts = self._stored_histogram['histogram']['bin_counts']
        bin_edges = self._stored_histogram['histogram']['bin_edges']

        # account ofr digitize which is exclusive
        bin_edges = bin_edges.copy()
        bin_edges[-1] += 1e-3

        inds = np.digitize(input_array, bin_edges)
        sum_var = 0
        non_zero_bins = np.where(bin_counts)[0] + 1
        for i in non_zero_bins:
            elements_in_bin = input_array[inds == i]
            bin_var = elements_in_bin.var()
            sum_var += bin_var
        return sum_var

    def _histogram_bin_error(self, input_array):
        """
        Calculate the error of each value from the bin of the histogram it
        falls within.

        :param input_array: input data used to calculate the histogram
        :type input_array: Union[np.array, pd.Series]
        :return: binning error
        :rtype: float
        """
        bin_edges = self._stored_histogram['histogram']['bin_edges']

        # account ofr digitize which is exclusive
        bin_edges = bin_edges.copy()

        temp_last_edge = bin_edges[-1]
        bin_edges[-1] = np.inf

        inds = np.digitize(input_array, bin_edges)
        if temp_last_edge == np.inf:
            inds = np.minimum(inds, len(bin_edges) - 1)

        # reset the edge
        bin_edges[-1] = temp_last_edge

        sum_error = sum(
            (input_array - (bin_edges[inds] + bin_edges[inds - 1])/2) ** 2
        )

        return sum_error

    @staticmethod
    def _histogram_loss(diff_var, avg_diffvar, total_var,
                        avg_totalvar, run_time, avg_runtime):

        norm_diff_var, norm_total_var, norm_runtime = 0, 0, 0
        if avg_diffvar > 0:
            norm_diff_var = float(diff_var - avg_diffvar) / avg_diffvar
        if avg_totalvar > 0:
            norm_total_var = float(total_var - avg_totalvar) / avg_totalvar
        penalized_time = 1  # currently set as 1s
        if (run_time - avg_runtime) >= penalized_time:
            norm_runtime = float(run_time - avg_runtime) / avg_runtime
        return norm_diff_var + norm_total_var + norm_runtime

    def _select_method_for_histogram(self, current_exact_var, current_est_var,
                                     current_total_var, current_run_time):

        current_diff_var = np.abs(current_exact_var - current_est_var)
        current_avg_diff_var = current_diff_var.mean()
        current_avg_total_var = current_total_var.mean()
        current_avg_run_time = current_run_time.mean()
        min_total_loss = np.inf
        selected_method = ''
        selected_suggested_bin_count = 0
        for method_id, method in enumerate(self.histogram_bin_method_names):
            self.histogram_methods[method]['current_loss'] = \
                self._histogram_loss(current_diff_var[method_id],
                                     current_avg_diff_var,
                                     current_total_var[method_id],
                                     current_avg_total_var,
                                     current_run_time[method_id],
                                     current_avg_run_time)
            self.histogram_methods[method]['total_loss'] += \
                self.histogram_methods[method]['current_loss']

            if min_total_loss >= self.histogram_methods[method]['total_loss']:
                # if same loss and less bins, don't save bc higher resolution
                if (self.histogram_methods[method]['suggested_bin_count']
                        <= selected_suggested_bin_count
                        and min_total_loss ==
                        self.histogram_methods[method]['total_loss']):
                    continue
                min_total_loss = self.histogram_methods[method]['total_loss']
                selected_method = method
                selected_suggested_bin_count = \
                    self.histogram_methods[method]['suggested_bin_count']

        return selected_method

    def _histogram_to_array(self):
        # Extend histogram to array format
        bin_counts = self._stored_histogram['histogram']['bin_counts']
        bin_edges = self._stored_histogram['histogram']['bin_edges']
        is_bin_non_zero = bin_counts[:-1] > 0
        bin_left_edge = bin_edges[:-2][is_bin_non_zero]
        hist_to_array = [
            [left_edge] * count for left_edge, count
            in zip(bin_left_edge, bin_counts[:-1][is_bin_non_zero])
        ]
        if not hist_to_array:
            hist_to_array = [[]]

        array_flatten = np.concatenate(
            (hist_to_array + [[bin_edges[-2]] * int(bin_counts[-1] / 2)] +
            [[bin_edges[-1]] * (bin_counts[-1] - int(bin_counts[-1] / 2))]))

        # If we know they are integers, we can limit the data to be as such
        # during conversion
        if not self.__class__.__name__ == 'FloatColumn':
            array_flatten = np.round(array_flatten)

        return array_flatten

    def _get_histogram(self, values):
        """
        Calculates the stored histogram the suggested bin counts for each
        histogram method, uses np.histogram

        :param values: input data values
        :type values: Union[np.array, pd.Series]
        :return: bin edges and bin counts
        """
        if len(np.unique(values)) == 1:
            bin_counts = np.array([len(values)])
            if isinstance(values, (np.ndarray, list)):
                unique_value = values[0]
            else:
                unique_value = values.iloc[0]
            bin_edges = np.array([unique_value, unique_value])
            for bin_method in self.histogram_bin_method_names:
                self.histogram_methods[bin_method]['histogram'][
                    'bin_counts'] = bin_counts
                self.histogram_methods[bin_method]['histogram'][
                    'bin_edges'] = bin_edges
                self.histogram_methods[bin_method]['suggested_bin_count'] = 1
        else:
            # if user set the bin count, then use the user set count to
            n_equal_bins = suggested_bin_count = self.min_histogram_bin
            if self.user_set_histogram_bin:
                n_equal_bins = suggested_bin_count = self.user_set_histogram_bin

            if not isinstance(values, np.ndarray):
                values = np.array(values)

            # loop through all methods to get their suggested bin count for
            # reporting
            for i, bin_method in enumerate(self.histogram_bin_method_names):
                if self.user_set_histogram_bin is None:
                    _, suggested_bin_count = histogram_utils._get_bin_edges(
                        values, bin_method, None, None)
                    suggested_bin_count = min(suggested_bin_count,
                                              self.max_histogram_bin)
                    n_equal_bins = max(n_equal_bins, suggested_bin_count)
                self.histogram_methods[bin_method]['histogram'][
                    'bin_counts'] = None
                self.histogram_methods[bin_method]['histogram'][
                    'bin_edges'] = None
                self.histogram_methods[bin_method]['suggested_bin_count'] = \
                    suggested_bin_count

            # calculate the stored histogram bins
            bin_counts, bin_edges = np.histogram(values, bins=n_equal_bins)
        return bin_counts, bin_edges

    def _merge_histogram(self, values):
        # values is the current array of values,
        # that needs to be updated to the accumulated histogram
        combined_values = np.concatenate([values, self._histogram_to_array()])
        bin_counts, bin_edges = self._get_histogram(combined_values)
        self._stored_histogram['histogram']['bin_counts'] = bin_counts
        self._stored_histogram['histogram']['bin_edges'] = bin_edges

    def _update_histogram(self, df_series):
        """
        Update histogram for each method and the combined method. The algorithm
        'Follow the best expert' is applied to select the combined method:
        N. Cesa-Bianchi and G. Lugosi, Prediction, learning, and games.
        Cambridge University Press, 2006.
        R. D. Kleinberg, A. Niculescu-Mizil, and Y. Sharma, "Regret bounds
        for sleeping experts and bandits," in Proceedings of the 21st Annual
        Conference on Learning Theory - COLT 2008, Helsinki, Finland, 2008,
        pp. 425–436.
        The idea is to select the current best method based on accumulated
        losses up to the current time: all methods are compared using the
        accumulated losses, and the best method with minimal loss is picked

        :param df_series: a given column
        :type df_series: pandas.core.series.Series
        :return:
        """

        df_series = df_series.replace([np.inf, -np.inf], np.nan).dropna()
        if df_series.empty:
            return

        if self._has_histogram:
            self._merge_histogram(df_series.tolist())
        else:
            bin_counts, bin_edges = self._get_histogram(df_series)
            self._stored_histogram['histogram']['bin_counts'] = bin_counts
            self._stored_histogram['histogram']['bin_edges'] = bin_edges

        # update loss for the stored bins
        histogram_loss = self._histogram_bin_error(df_series)

        self._stored_histogram['current_loss'] = histogram_loss
        self._stored_histogram['total_loss'] += histogram_loss

    def _histogram_for_profile(self, histogram_method):
        """
        Converts the stored histogram into the presentable state based on the
        suggested histogram bin count from numpy.histograms. The bin count used
        is stored in 'suggested_bin_count' for each method.

        :param histogram_method: method to use for determining the histogram
            profile
        :type histogram_method: str
        :return: histogram bin edges and bin counts
        :rtype: dict
        """
        bin_counts, bin_edges = (
            self._stored_histogram['histogram']['bin_counts'],
            self._stored_histogram['histogram']['bin_edges'],
        )

        current_bin_counts, suggested_bin_count = (
            self.histogram_methods[histogram_method]['histogram']['bin_counts'],
            self.histogram_methods[histogram_method]['suggested_bin_count'],
        )

        # base case, no need to change if it is already correct
        if not self._has_histogram or current_bin_counts is not None:
            return (self.histogram_methods[histogram_method]['histogram'],
                    self.histogram_methods[histogram_method]['total_loss'])
        elif len(bin_counts) == suggested_bin_count:
            return (self._stored_histogram['histogram'],
                    self._stored_histogram['total_loss'])

        # create proper binning
        new_bin_counts = np.zeros((suggested_bin_count,))
        new_bin_edges = np.linspace(
            bin_edges[0], bin_edges[-1], suggested_bin_count + 1)

        # allocate bin_counts
        new_bin_id = 0
        hist_loss = 0
        for bin_id, bin_count in enumerate(bin_counts):
            if not bin_count:  # if nothing in bin, nothing to add
                continue

            bin_edge = bin_edges[bin_id: bin_id + 3]

            # if we know not float, we can assume values in bins are integers.
            is_float_profile = self.__class__.__name__ == 'FloatColumn'
            if not is_float_profile:
                bin_edge = np.round(bin_edge)

            # loop until we have a new bin which contains the current bin.
            while (bin_edge[0] >= new_bin_edges[new_bin_id + 1]
                   and new_bin_id < suggested_bin_count - 1):
                new_bin_id += 1

            new_bin_edge = new_bin_edges[new_bin_id: new_bin_id + 3]

            # find where the current bin falls within the new bins
            is_last_bin = new_bin_id == suggested_bin_count -1
            if bin_edge[1] < new_bin_edge[1] or is_last_bin:
                # current bin is within the new bin
                new_bin_counts[new_bin_id] += bin_count
                hist_loss += ((
                    (new_bin_edge[1] + new_bin_edge[0])
                    - (bin_edge[1] + bin_edge[0])) / 2) ** 2 * bin_count
            elif bin_edge[0] < new_bin_edge[1]:
                # current bin straddles two of the new bins
                # get the percentage of bin that falls to the left
                percentage_in_left_bin = (
                    (new_bin_edge[1] - bin_edge[0])
                    / (bin_edge[1] - bin_edge[0])
                )
                count_in_left_bin = round(bin_count * percentage_in_left_bin)
                new_bin_counts[new_bin_id] += count_in_left_bin
                hist_loss += ((
                    (new_bin_edge[1] + new_bin_edge[0])
                    - (bin_edge[1] + bin_edge[0])) / 2) ** 2 * count_in_left_bin

                # allocate leftovers to the right bin
                new_bin_counts[new_bin_id + 1] += bin_count - count_in_left_bin
                hist_loss += ((
                    (new_bin_edge[2] - new_bin_edge[1])
                    - (bin_edge[1] - bin_edge[0])
                ) / 2)**2 * (bin_count - count_in_left_bin)

                # increment bin id to the right bin
                new_bin_id += 1

        return ({'bin_edges': new_bin_edges, 'bin_counts': new_bin_counts},
                hist_loss)

    def _get_best_histogram_for_profile(self):
        """
        Converts the stored histogram into the presentable state based on the
        suggested histogram bin count from numpy.histograms. The bin count used
        is stored in 'suggested_bin_count' for each method.

        :return: histogram bin edges and bin counts
        :rtype: dict
        """

        if self.histogram_selection is None:
            best_hist_loss = None
            for method in self.histogram_methods:
                histogram, hist_loss = self._histogram_for_profile(method)
                self.histogram_methods[method]['histogram'] = histogram
                self.histogram_methods[method]['current_loss'] = hist_loss
                self.histogram_methods[method]['total_loss'] += hist_loss
                if not best_hist_loss or hist_loss < best_hist_loss:
                    self.histogram_selection = method
                    best_hist_loss = hist_loss

        return self.histogram_methods[self.histogram_selection]['histogram']

    def _get_percentile(self, percentiles):
        """
        Get value for the number where the given percentage of values fall below
        it.

        :param percentiles: List of percentage of values to fall before the
            value
        :type percentiles: list[float]
        :return: List of corresponding values for which the percentage of values
            in the distribution fall before each percentage
        """
        percentiles = np.array(percentiles)
        bin_counts = self._stored_histogram['histogram']['bin_counts']
        bin_edges = self._stored_histogram['histogram']['bin_edges']

        zero_inds = bin_counts == 0

        bin_counts = bin_counts.astype(float)
        normalized_bin_counts = bin_counts / np.sum(bin_counts)
        cumsum_bin_counts = np.cumsum(normalized_bin_counts)

        median_value = None
        median_bin_inds = cumsum_bin_counts == 0.5
        if np.sum(median_bin_inds) > 1:
            median_value = np.mean(bin_edges[np.append([False], median_bin_inds)])

        # use the floor by slightly increasing cases where no bin exist.
        cumsum_bin_counts[zero_inds] += 1e-15

        # add initial zero bin
        cumsum_bin_counts = np.append([0], cumsum_bin_counts)

        quantiles = np.interp(percentiles / 100,
                              cumsum_bin_counts, bin_edges)
        if median_value:
            quantiles[percentiles == 50] = median_value
        return quantiles.tolist()

    def _get_quantiles(self):
        """
        Retrieves the quantile set based on the specified number of quantiles
        in self.quantiles.

        :return: list of quantiles
        """
        percentiles = np.linspace(0, 100, len(self.quantiles) + 2)[1:-1]
        self.quantiles = self._get_percentile(
            percentiles=percentiles)

    def _update_helper(self, df_series_clean, profile):
        """
        Method for updating the base numerical profile properties with a cleaned
        dataset and the known null parameters of the dataset.

        :param df_series_clean: df series with nulls removed
        :type df_series_clean: pandas.core.series.Series
        :param profile: numerical profile dictionary
        :type profile: dict
        :return: None
        """
        if df_series_clean.empty:
            return

        prev_dependent_properties = {"mean": self.mean,
                                     "biased_variance": self._biased_variance,
                                     "biased_skewness": self._biased_skewness,
                                     "biased_kurtosis": self._biased_kurtosis}
        subset_properties = copy.deepcopy(profile)
        df_series_clean = df_series_clean.astype(float)
        super(NumericStatsMixin, self)._perform_property_calcs(
            self.__calculations,
            df_series=df_series_clean,
            prev_dependent_properties=prev_dependent_properties,
            subset_properties=subset_properties)
        if len(self._batch_history) == 5:
            self._batch_history.pop(0)
        self._batch_history.append(subset_properties)

    @BaseColumnProfiler._timeit(name="min")
    def _get_min(self, df_series, prev_dependent_properties,
                 subset_properties):
        min_value = df_series.min()
        self.min = min_value if not self.min else min(self.min, min_value)
        subset_properties["min"] = min_value

    @BaseColumnProfiler._timeit(name="max")
    def _get_max(self, df_series, prev_dependent_properties,
                 subset_properties):
        max_value = df_series.max()
        self.max = max_value if not self.max else max(self.max, max_value)
        subset_properties["max"] = max_value

    @BaseColumnProfiler._timeit(name="sum")
    def _get_sum(self, df_series, prev_dependent_properties,
                 subset_properties):
        if np.isinf(self.sum) or (np.isnan(self.sum) and self.match_count > 0):
            return

        sum_value = df_series.sum()
        if np.isinf(sum_value) or (len(df_series) > 0 and np.isnan(sum_value)):
            warnings.warn("Infinite or invalid values found in data. " 
                          "Future statistics (mean, variance, skewness, kurtosis) "
                          "will not be computed.", RuntimeWarning)

        subset_properties["sum"] = sum_value
        self.sum = self.sum + sum_value

    @BaseColumnProfiler._timeit(name="variance")
    def _get_variance(self, df_series, prev_dependent_properties,
                      subset_properties):
        if np.isinf(self._biased_variance) or \
                (np.isnan(self._biased_variance) and self.match_count > 0):
            return

        # Suppress any numpy warnings as we have a custom warning for invalid
        # or infinite data already
        with np.errstate(all='ignore'):
            batch_biased_variance = np.var(df_series) # Obtains biased variance
        subset_properties["biased_variance"] = batch_biased_variance
        sum_value = subset_properties["sum"]
        batch_count = subset_properties["match_count"]
        batch_mean = 0. if not batch_count else \
            float(sum_value) / batch_count
        subset_properties["mean"] = batch_mean
        self._biased_variance = self._merge_biased_variance(
             self.match_count, self._biased_variance,
             prev_dependent_properties["mean"],
             batch_count,
             batch_biased_variance,
             batch_mean)

    @BaseColumnProfiler._timeit(name = "skewness")
    def _get_skewness(self, df_series, prev_dependent_properties,
                      subset_properties):
        """
        Computes and updates the skewness of the current dataset given
        new chunk

        :param df_series: incoming data
        :type df_series: pandas series
        :param prev_dependent_properties: pre-update values needed
            for computation
        :type prev_dependent_properties: dict
        :param subset_properties: incoming data statistics
        :type subset_properties: dict
        :return None
        """
        # If skewness is still NaN but has a valid match count, this
        # must mean that there were previous invalid values in
        # the dataset.
        if np.isinf(self._biased_skewness) or \
                (np.isnan(self._biased_skewness) and self.match_count > 0):
            return

        batch_biased_skewness = utils.biased_skew(df_series)
        subset_properties["biased_skewness"] = batch_biased_skewness
        batch_count = subset_properties["match_count"]
        batch_biased_var = subset_properties["biased_variance"]
        batch_mean = subset_properties["mean"]

        self._biased_skewness = self._merge_biased_skewness(
            self.match_count, self._biased_skewness,
            prev_dependent_properties["biased_variance"],
            prev_dependent_properties["mean"],
            batch_count, batch_biased_skewness,
            batch_biased_var, batch_mean)

    @BaseColumnProfiler._timeit(name = "kurtosis")
    def _get_kurtosis(self, df_series, prev_dependent_properties,
                      subset_properties):
        """
        Computes and updates the kurtosis of the current dataset given
        new chunk

        :param df_series: incoming data
        :type df_series: pandas series
        :param prev_dependent_properties: pre-update values needed
            for computation
        :type prev_dependent_properties: dict
        :param subset_properties: incoming data statistics
        :type subset_properties: dict
        :return None
        """
        # If kurtosis is still NaN but has a valid match count, this
        # must mean that there were previous invalid values in
        # the dataset.
        if np.isinf(self._biased_kurtosis) or \
                (np.isnan(self._biased_kurtosis) and self.match_count > 0):
            return

        batch_biased_kurtosis = utils.biased_kurt(df_series)
        subset_properties["biased_kurtosis"] = batch_biased_kurtosis
        batch_count = subset_properties["match_count"]
        batch_biased_var = subset_properties["biased_variance"]
        batch_biased_skewness = subset_properties["biased_skewness"]
        batch_mean = subset_properties["mean"]

        self._biased_kurtosis = self._merge_biased_kurtosis(
            self.match_count, self._biased_kurtosis,
            prev_dependent_properties["biased_skewness"],
            prev_dependent_properties["biased_variance"],
            prev_dependent_properties["mean"],
            batch_count, batch_biased_kurtosis,
            batch_biased_skewness,
            batch_biased_var, batch_mean)

    @BaseColumnProfiler._timeit(name="histogram_and_quantiles")
    def _get_histogram_and_quantiles(self, df_series,
                                     prev_dependent_properties,
                                     subset_properties):
        try:
            self._update_histogram(df_series)
            self.histogram_selection = None
            if self._has_histogram:
                self._get_quantiles()
        except BaseException:
            warnings.warn(
                'Histogram error. Histogram and quantile results will not be '
                'available')

    @BaseColumnProfiler._timeit(name="num_zeros")
    def _get_num_zeros(self, df_series, prev_dependent_properties,
                 subset_properties):
        """
        Method for getting the count of zeros in the numerical column.

        :param df_series: df series
        :type df_series: pandas.core.series.Series
        :param prev_dependent_properties: previous dependent properties
        :type prev_dependent_properties: dict
        :param subset_properties: subset of properties
        :type subset_properties: dict
        :return: None
        """
        num_zeros_value = (df_series == 0).sum()
        subset_properties["num_zeros"] = num_zeros_value
        self.num_zeros = self.num_zeros + num_zeros_value

    @BaseColumnProfiler._timeit(name="num_negatives")
    def _get_num_negatives(self, df_series, prev_dependent_properties,
                 subset_properties):
        """
        Method for getting the count of negative numbers
        in the numerical column.

        :param df_series: df series
        :type df_series: pandas.core.series.Series
        :param prev_dependent_properties: previous dependent properties
        :type prev_dependent_properties: dict
        :param subset_properties: subset of properties
        :type subset_properties: dict
        :return: None
        """
        num_negatives_value = (df_series < 0).sum()
        subset_properties["num_negatives"] = num_negatives_value
        self.num_negatives = self.num_negatives + num_negatives_value

    @abc.abstractmethod
    def update(self, df_series):
        """
        Abstract Method for updating the numerical profile properties with an
        uncleaned dataset.

        :param df_series: df series with nulls removed
        :type df_series: pandas.core.series.Series
        :return: None
        """
        raise NotImplementedError()

    @staticmethod
    def is_float(x):
        """
        For "0.80" this function returns True
        For "1.00" this function returns True
        For "1" this function returns True

        :param x: string to test
        :type x: str
        :return: if is float or not
        :rtype: bool
        """
        try:
            float(x)
        except ValueError:
            return False
        else:
            return True

    @staticmethod
    def is_int(x):
        """
        For "0.80" This function returns False
        For "1.00" This function returns True
        For "1" this function returns True

        :param x: string to test
        :type x: str
        :return: if is integer or not
        :rtype: bool
        """
        try:
            a = float(x)
            b = int(a)
        except (ValueError, OverflowError, TypeError):
            return False
        else:
            return a == b

    @staticmethod
    def np_type_to_type(val):
        """
        Converts numpy variables to base python type variables

        :param val: value to check & change
        :type val: numpy type or base type
        :return val: base python type
        :rtype val: int or float
        """
        if isinstance(val, np.integer):
            return int(val)
        if isinstance(val, np.float):
            return float(val)
        return val<|MERGE_RESOLUTION|>--- conflicted
+++ resolved
@@ -72,12 +72,8 @@
         if options:
             self.bias_correction = options.bias_correction.is_enabled
             self._top_k_modes = options.mode.top_k_modes
-<<<<<<< HEAD
             self._median_is_enabled = options.median.is_enabled
-=======
-
             self._mode_is_enabled = options.mode.is_enabled
->>>>>>> 239dbba2
             bin_count_or_method = \
                 options.histogram_and_quantiles.bin_count_or_method
             if isinstance(bin_count_or_method, str):
@@ -260,13 +256,10 @@
 
         # Merge max k mode count
         self._top_k_modes = max(other1._top_k_modes, other2._top_k_modes)
-<<<<<<< HEAD
         # Merge median enable/disable option
         self._median_is_enabled = other1._median_is_enabled and other2._median_is_enabled
-=======
         # Merge mode enable/disable option
         self._mode_is_enabled = other1._mode_is_enabled and other2._mode_is_enabled
->>>>>>> 239dbba2
 
     def profile(self):
         """
