#!/usr/bin/env python
"""
coding=utf-8
Build model for a dataset by identifying type of column along with its
respective parameters.
"""
from __future__ import print_function
from __future__ import division

from future.utils import with_metaclass
import copy
import abc
import warnings
import sys

import numpy as np
import scipy.stats

from . import utils
from . import histogram_utils
from .base_column_profilers import BaseColumnProfiler
from .profiler_options import NumericalOptions


class abstractstaticmethod(staticmethod):

    __slots__ = ()

    def __init__(self, function):
        super(abstractstaticmethod, self).__init__(function)
        function.__isabstractmethod__ = True

    __isabstractmethod__ = True


class NumericStatsMixin(with_metaclass(abc.ABCMeta, object)):
    """
    Abstract numerical column profile subclass of BaseColumnProfiler. Represents
    a column in the dataset which is a text column. Has Subclasses itself.
    """
    type = None

    def __init__(self, options=None):
        """
        Initialization of column base properties and itself.

        :param options: Options for the numerical stats.
        :type options: NumericalOptions
        """
        if options and not isinstance(options, NumericalOptions):
            raise ValueError("NumericalStatsMixin parameter 'options' must be "
                             "of type NumericalOptions.")
        self.min = None
        self.max = None
        self.sum = 0
<<<<<<< HEAD
        self.variance = 0
=======
        self._biased_variance = 0
>>>>>>> 096c0520
        self._biased_skewness = 0
        self._biased_kurtosis = 0
        self.max_histogram_bin = 100000
        self.min_histogram_bin = 1000
        self.histogram_bin_method_names = [
            'auto', 'fd', 'doane', 'scott', 'rice', 'sturges', 'sqrt'
        ]
        self.histogram_selection = None
        self.user_set_histogram_bin = None
<<<<<<< HEAD
=======
        self.bias_correction = True  # By default, we correct for bias
>>>>>>> 096c0520
        self.num_zeros = 0
        self.num_negatives = 0
        if options:
            self.bias_correction = options.bias_correction.is_enabled
            bin_count_or_method = \
                options.histogram_and_quantiles.bin_count_or_method
            if isinstance(bin_count_or_method, str):
                self.histogram_bin_method_names = [bin_count_or_method]
            elif isinstance(bin_count_or_method, list):
                self.histogram_bin_method_names = bin_count_or_method
            elif isinstance(bin_count_or_method, int):
                self.user_set_histogram_bin = bin_count_or_method
                self.histogram_bin_method_names = ['custom']
        self.histogram_methods = {}
        self._stored_histogram = {
                'total_loss': 0,
                'current_loss': 0,
                'suggested_bin_count': self.min_histogram_bin,
                'histogram': {
                    'bin_counts': None,
                    'bin_edges': None
                }
            }
        for method in self.histogram_bin_method_names:
            self.histogram_methods[method] = {
                'total_loss': 0,
                'current_loss': 0,
                'suggested_bin_count': self.min_histogram_bin,
                'histogram': {
                    'bin_counts': None,
                    'bin_edges': None
                }
            }
        num_quantiles = 1000  # TODO: add to options
        self.quantiles = {bin_num: None for bin_num in range(num_quantiles - 1)}
        self.__calculations = {
            "min": NumericStatsMixin._get_min,
            "max": NumericStatsMixin._get_max,
            "sum": NumericStatsMixin._get_sum,
            "variance": NumericStatsMixin._get_variance,
            "skewness": NumericStatsMixin._get_skewness,
            "kurtosis": NumericStatsMixin._get_kurtosis,
            "histogram_and_quantiles":
                NumericStatsMixin._get_histogram_and_quantiles,
            "num_zeros": NumericStatsMixin._get_num_zeros,
            "num_negatives": NumericStatsMixin._get_num_negatives
        }

        self._filter_properties_w_options(self.__calculations, options)

    def __getattribute__(self, name):
        return super(NumericStatsMixin, self).__getattribute__(name)

    def __getitem__(self, item):
        return super(NumericStatsMixin, self).__getitem__(item)

    @property
    def _has_histogram(self):
        return self._stored_histogram['histogram']['bin_counts'] is not None

    @BaseColumnProfiler._timeit(name="histogram_and_quantiles")
    def _add_helper_merge_profile_histograms(self, other1, other2):
        """
        Adds histogram of two profiles together

        :param other1: profile1 being added to self
        :type other1: BaseColumnProfiler
        :param other2: profile2 being added to self
        :type other2: BaseColumnProfiler
        :return: None
        """
        # get available bin methods and set to current
        bin_methods = [x for x in other1.histogram_bin_method_names
                       if x in other2.histogram_bin_method_names]
        if not bin_methods:
            raise ValueError('Profiles have no overlapping bin methods and '
                             'therefore cannot be added together.')
        elif other1.user_set_histogram_bin and other2.user_set_histogram_bin:
            if other1.user_set_histogram_bin != other2.user_set_histogram_bin:
                warnings.warn('User set histogram bin counts did not match. '
                              'Choosing the larger bin count.')
            self.user_set_histogram_bin = max(other1.user_set_histogram_bin,
                                              other2.user_set_histogram_bin)

        # initial creation of the profiler creates all methods, but
        # only the methods which intersect should exist.
        self.histogram_bin_method_names = bin_methods
        self.histogram_methods = dict()
        for method in self.histogram_bin_method_names:
            self.histogram_methods[method] = {
                'total_loss': 0,
                'current_loss': 0,
                'histogram': {
                    'bin_counts': None,
                    'bin_edges': None
                }
            }

        combined_values = np.concatenate([other1._histogram_to_array(),
                                          other2._histogram_to_array()])
        bin_counts, bin_edges = self._get_histogram(combined_values)
        self._stored_histogram['histogram']['bin_counts'] = bin_counts
        self._stored_histogram['histogram']['bin_edges'] = bin_edges

        histogram_loss = self._histogram_bin_error(combined_values)
        self._stored_histogram['histogram']['current_loss'] = histogram_loss
        self._stored_histogram['histogram']['total_loss'] = histogram_loss

        self._get_quantiles()

    def _add_helper(self, other1, other2):
        """
        Helper function for merging profiles.

        :param other1: profile1 being added to self
        :param other2: profile2 being added to self
        :return: None
        """

        BaseColumnProfiler._merge_calculations(
            self._NumericStatsMixin__calculations,
            other1._NumericStatsMixin__calculations,
            other2._NumericStatsMixin__calculations)

        # Check and potentially override bias correction computation
        self.bias_correction = True
        if not other1.bias_correction or not other2.bias_correction:
            self.bias_correction = False

        # Merge variance, histogram, min, max, and sum
        if "variance" in self.__calculations.keys():
            self._biased_variance = self._merge_biased_variance(
                other1.match_count, other1._biased_variance, other1.mean,
                other2.match_count, other2._biased_variance, other2.mean)
        if "histogram_and_quantiles" in self.__calculations.keys():
            if other1._has_histogram and other2._has_histogram:
                self._add_helper_merge_profile_histograms(other1, other2)
            elif not other2._has_histogram:
                self.histogram_methods = other1.histogram_methods
                self.quantiles = other1.quantiles
            else:
                self.histogram_methods = other2.histogram_methods
                self.quantiles = other2.quantiles
        if "min" in self.__calculations.keys():
            if other1.min is not None and other2.min is not None:
                self.min = min(other1.min, other2.min)
            elif other2.min is None:
                self.min = other1.min
            else:
                self.min = other2.min
        if "max" in self.__calculations.keys():
            if other1.max is not None and other2.max is not None:
                self.max = max(other1.max, other2.max)
            elif other2.max is None:
                self.max = other1.max
            else:
                self.max = other2.max
        if "sum" in self.__calculations.keys():
            self.sum = other1.sum + other2.sum
        if "skewness" in self.__calculations.keys():
<<<<<<< HEAD
            self._biased_skewness = self._merge_biased_skewness(other1.match_count,
                                                                other1._biased_skewness,
                                                                other1.variance, other1.mean,
                                                                other2.match_count,
                                                                other2._biased_skewness,
                                                                other2.variance, other2.mean)
        if "kurtosis" in self.__calculations.keys():
            self._biased_kurtosis = self._merge_biased_kurtosis(other1.match_count,
                                                                other1._biased_kurtosis,
                                                                other1._biased_skewness,
                                                                other1.variance,
                                                                other1.mean, other2.match_count,
                                                                other2._biased_kurtosis,
                                                                other2._biased_skewness,
                                                                other2.variance, other2.mean)
=======
            self._biased_skewness = self._merge_biased_skewness(
                other1.match_count,
                other1._biased_skewness,
                other1._biased_variance, other1.mean,
                other2.match_count,
                other2._biased_skewness,
                other2._biased_variance, other2.mean)
        if "kurtosis" in self.__calculations.keys():
            self._biased_kurtosis = self._merge_biased_kurtosis(
                other1.match_count,
                other1._biased_kurtosis,
                other1._biased_skewness,
                other1._biased_variance,
                other1.mean, other2.match_count,
                other2._biased_kurtosis,
                other2._biased_skewness,
                other2._biased_variance, other2.mean)
        if "num_zeros" in self.__calculations.keys():
            self.num_zeros = other1.num_zeros + other2.num_zeros

        if "num_negatives" in self.__calculations.keys():
            self.num_negatives = other1.num_negatives + other2.num_negatives
>>>>>>> 096c0520

    @property
    def mean(self):
        if self.match_count == 0:
            return 0
        return float(self.sum) / self.match_count

    @property
    def variance(self):
        return self._biased_variance if not self.bias_correction \
            else self._correct_bias_variance(
                    self.match_count,
                    self._biased_variance)

    @property
    def stddev(self):
        if self.match_count == 0:
            return np.nan
        return np.sqrt(self.variance)

    @property
    def skewness(self):
<<<<<<< HEAD
        return self._correct_bias_skewness(
                self.match_count,
                self._biased_skewness)

    @property
    def kurtosis(self):
        return self._correct_bias_kurtosis(
            self.match_count,
            self._biased_kurtosis)
=======
        return self._biased_skewness if not self.bias_correction \
            else self._correct_bias_skewness(
                    self.match_count,
                    self._biased_skewness)

    @property
    def kurtosis(self):
        return self._biased_kurtosis if not self.bias_correction \
            else self._correct_bias_kurtosis(
                    self.match_count,
                    self._biased_kurtosis)
>>>>>>> 096c0520

    def _update_variance(self, batch_mean, batch_var, batch_count):
        """
        Calculate the combined biased variance of the current values and new dataset.

        :param batch_mean: mean of new chunk
        :param batch_var: biased variance of new chunk
        :param batch_count: number of samples in new chunk
        :return: combined biased variance
        :rtype: float
        """
        return self._merge_biased_variance(self.match_count, self._biased_variance, self.mean,
                                    batch_count, batch_var, batch_mean)

    @staticmethod
    def _merge_biased_variance(match_count1, biased_variance1, mean1,
                               match_count2, biased_variance2, mean2):
        """
        Calculate the combined biased variance of the current values and new dataset.

        :param match_count1: number of samples in new chunk 1
        :param mean1: mean of chunk 1
        :param biased_variance1: variance of chunk 1 without bias correction
        :param match_count2: number of samples in new chunk 2
        :param mean2: mean of chunk 2
        :param biased_variance2: variance of chunk 2 without bias correction
        :return: combined variance
        :rtype: float
        """
        if np.isnan(biased_variance1):
            biased_variance1 = 0
        if np.isnan(biased_variance2):
            biased_variance2 = 0
        if match_count1 < 1:
            return biased_variance2
        elif match_count2 < 1:
            return biased_variance1

        curr_count = match_count1
        delta = mean2 - mean1
        m_curr = biased_variance1 * curr_count
        m_batch = biased_variance2 * match_count2
        M2 = m_curr + m_batch + delta ** 2 * curr_count * match_count2 / \
            (curr_count + match_count2)
        new_variance = M2 / (curr_count + match_count2)
        return new_variance

    @staticmethod
<<<<<<< HEAD
    def _merge_biased_skewness(match_count1, biased_skewness1, variance1, mean1,
                               match_count2, biased_skewness2, variance2, mean2):
=======
    def _correct_bias_variance(match_count, biased_variance):
        if match_count is None or biased_variance is None or match_count < 2:
            return 0.0

        variance = match_count / (match_count - 1) * biased_variance
        return variance

    @staticmethod
    def _merge_biased_skewness(match_count1, biased_skewness1, biased_variance1, mean1,
                               match_count2, biased_skewness2, biased_variance2, mean2):
>>>>>>> 096c0520
        """
        Calculate the combined skewness of two data chunks

        :param match_count1: # of samples in 1st chunk
        :param biased_skewness1: skewness of 1st chunk without bias correction
<<<<<<< HEAD
        :param variance1: variance of 1st chunk
        :param mean1: mean of 1st chunk
        :param match_count2: # of samples in 2nd chunk
        :param biased_skewness2: skewness of 2nd chunk without bias correction
        :param variance2: variance of 2nd chunk
=======
        :param biased_variance1: variance of 1st chunk without bias correction
        :param mean1: mean of 1st chunk
        :param match_count2: # of samples in 2nd chunk
        :param biased_skewness2: skewness of 2nd chunk without bias correction
        :param biased_variance2: variance of 2nd chunk without bias correction
>>>>>>> 096c0520
        :param mean2: mean of 2nd chunk
        :return: combined skewness
        :rtype: float
        """
        if np.isnan(biased_skewness1):
            biased_skewness1 = 0
        if np.isnan(biased_skewness2):
            biased_skewness2 = 0
        if match_count1 < 1:
            return biased_skewness2
        elif match_count2 < 1:
            return biased_skewness1

        delta = mean2 - mean1
        N = match_count1 + match_count2
<<<<<<< HEAD
        M2_1 = (match_count1 - 1) * variance1
        M2_2 = (match_count2 - 1) * variance2
=======
        M2_1 = match_count1 * biased_variance1
        M2_2 = match_count2 * biased_variance2
>>>>>>> 096c0520
        M2 = M2_1 + M2_2 + delta**2 * match_count1 * match_count2 / N
        if not M2:
            return 0.0

        M3_1 = biased_skewness1 * np.sqrt(M2_1**3) / np.sqrt(match_count1)
        M3_2 = biased_skewness2 * np.sqrt(M2_2**3) / np.sqrt(match_count2)

        first_term = M3_1 + M3_2
        second_term = delta**3 * match_count1 * match_count2 \
                      * (match_count1 - match_count2) / N**2
        third_term = 3 * delta * (match_count1 * M2_2
                     - match_count2 * M2_1) / N
        M3 = first_term + second_term + third_term

        biased_skewness = np.sqrt(N) * M3 / np.sqrt(M2**3)
        return biased_skewness

    @staticmethod
    def _correct_bias_skewness(match_count, biased_skewness):
        """
        Apply bias correction to skewness

        :param match_count: number of samples
        :param biased_skewness: skewness without bias correction
        :return: unbiased estimator of skewness
        :rtype: NaN if sample size is too small, float otherwise
        """
        if np.isnan(biased_skewness) or match_count < 3:
            return np.nan

        skewness = np.sqrt(match_count * (match_count - 1)) \
                   * biased_skewness / (match_count - 2)
        return skewness

    @staticmethod
    def _merge_biased_kurtosis(match_count1, biased_kurtosis1, biased_skewness1,
<<<<<<< HEAD
                               variance1, mean1, match_count2, biased_kurtosis2,
                               biased_skewness2, variance2, mean2):
=======
                               biased_variance1, mean1, match_count2, biased_kurtosis2,
                               biased_skewness2, biased_variance2, mean2):
>>>>>>> 096c0520
        """
        Calculate the combined kurtosis of two sets of data

        :param match_count1: # of samples in 1st chunk
        :param biased_kurtosis1: kurtosis of 1st chunk without bias correction
        :param biased_skewness1: skewness of 1st chunk without bias correction
<<<<<<< HEAD
        :param variance1: variance of 1st chunk
=======
        :param biased_variance1: variance of 1st chunk without bias correction
>>>>>>> 096c0520
        :param mean1: mean of 1st chunk
        :param match_count2: # of samples in 2nd chunk
        :param biased_kurtosis2: kurtosis of 2nd chunk without bias correction
        :param biased_skewness2: skewness of 2nd chunk without bias correction
<<<<<<< HEAD
        :param variance2: variance of 2nd chunk
=======
        :param biased_variance2: variance of 2nd chunk without bias correction
>>>>>>> 096c0520
        :param mean2: mean of 2nd chunk
        :return: combined skewness
        :rtype: float
        """
        if np.isnan(biased_kurtosis1):
            biased_kurtosis1 = 0
        if np.isnan(biased_kurtosis2):
            biased_kurtosis1 = 0
        if match_count1 < 1:
            return biased_kurtosis2
        elif match_count2 < 1:
            return biased_kurtosis1

        delta = mean2 - mean1
        N = match_count1 + match_count2
<<<<<<< HEAD
        M2_1 = (match_count1 - 1) * variance1
        M2_2 = (match_count2 - 1) * variance2
=======
        M2_1 = match_count1 * biased_variance1
        M2_2 = match_count2 * biased_variance2
>>>>>>> 096c0520
        M2 = M2_1 + M2_2 + delta ** 2 * match_count1 * match_count2 / N
        if not M2:
            return 0

        M3_1 = biased_skewness1 * np.sqrt(M2_1**3) / np.sqrt(match_count1)
        M3_2 = biased_skewness2 * np.sqrt(M2_2**3) / np.sqrt(match_count2)
        M4_1 = (biased_kurtosis1 + 3) * M2_1**2 / match_count1
        M4_2 = (biased_kurtosis2 + 3) * M2_2**2 / match_count2

        first_term = M4_1 + M4_2
        second_term = delta**4 * (match_count1 * match_count2 *
                      (match_count1**2 - match_count1 * match_count2 +
                       match_count2**2)) / N**3
        third_term = 6 * delta**2 * (match_count1**2 * M2_2 +
                     match_count2**2 * M2_1) / N**2
        fourth_term = 4 * delta * (match_count1 * M3_2 - match_count2
                      * M3_1) / N
        M4 = first_term + second_term + third_term + fourth_term

        biased_kurtosis = N * M4 / M2**2 - 3
        return biased_kurtosis

    @staticmethod
    def _correct_bias_kurtosis(match_count, biased_kurtosis):
        """
        Apply bias correction to kurtosis

        :param match_count: number of samples
        :param biased_kurtosis: skewness without bias correction
        :return: unbiased estimator of kurtosis
        :rtype: NaN if sample size is too small, float otherwise
        """
        if np.isnan(biased_kurtosis) or match_count < 4:
            return np.nan

        kurtosis = (match_count - 1) / ((match_count - 2) *
                   (match_count - 3)) * ((match_count + 1) *
                   (biased_kurtosis + 3) - 3 * (match_count - 1))
        return kurtosis

    def _estimate_stats_from_histogram(self):
        # test estimated mean and var
        bin_counts = self._stored_histogram['histogram']['bin_counts']
        bin_edges = self._stored_histogram['histogram']['bin_edges']
        mids = 0.5 * (bin_edges[1:] + bin_edges[:-1])
        mean = np.average(mids, weights=bin_counts)
        var = np.average((mids - mean) ** 2, weights=bin_counts)
        return var

    def _total_histogram_bin_variance(self, input_array):
        # calculate total variance over all bins of a histogram
        bin_counts = self._stored_histogram['histogram']['bin_counts']
        bin_edges = self._stored_histogram['histogram']['bin_edges']

        # account ofr digitize which is exclusive
        bin_edges = bin_edges.copy()
        bin_edges[-1] += 1e-3

        inds = np.digitize(input_array, bin_edges)
        sum_var = 0
        non_zero_bins = np.where(bin_counts)[0] + 1
        for i in non_zero_bins:
            elements_in_bin = input_array[inds == i]
            bin_var = elements_in_bin.var()
            sum_var += bin_var
        return sum_var

    def _histogram_bin_error(self, input_array):
        """
        Calculate the error of each value from the bin of the histogram it
        falls within.

        :param input_array: input data used to calculate the histogram
        :type input_array: Union[np.array, pd.Series]
        :return: binning error
        :rtype: float
        """
        bin_edges = self._stored_histogram['histogram']['bin_edges']

        # account ofr digitize which is exclusive
        bin_edges = bin_edges.copy()

        temp_last_edge = bin_edges[-1]
        bin_edges[-1] = np.inf

        inds = np.digitize(input_array, bin_edges)
        if temp_last_edge == np.inf:
            inds = np.minimum(inds, len(bin_edges) - 1)

        # reset the edge
        bin_edges[-1] = temp_last_edge

        sum_error = sum(
            (input_array - (bin_edges[inds] + bin_edges[inds - 1])/2) ** 2
        )

        return sum_error

    @staticmethod
    def _histogram_loss(diff_var, avg_diffvar, total_var,
                        avg_totalvar, run_time, avg_runtime):

        norm_diff_var, norm_total_var, norm_runtime = 0, 0, 0
        if avg_diffvar > 0:
            norm_diff_var = float(diff_var - avg_diffvar) / avg_diffvar
        if avg_totalvar > 0:
            norm_total_var = float(total_var - avg_totalvar) / avg_totalvar
        penalized_time = 1  # currently set as 1s
        if (run_time - avg_runtime) >= penalized_time:
            norm_runtime = float(run_time - avg_runtime) / avg_runtime
        return norm_diff_var + norm_total_var + norm_runtime

    def _select_method_for_histogram(self, current_exact_var, current_est_var,
                                     current_total_var, current_run_time):

        current_diff_var = np.abs(current_exact_var - current_est_var)
        current_avg_diff_var = current_diff_var.mean()
        current_avg_total_var = current_total_var.mean()
        current_avg_run_time = current_run_time.mean()
        min_total_loss = np.inf
        selected_method = ''
        selected_suggested_bin_count = 0
        for method_id, method in enumerate(self.histogram_bin_method_names):
            self.histogram_methods[method]['current_loss'] = \
                self._histogram_loss(current_diff_var[method_id],
                                     current_avg_diff_var,
                                     current_total_var[method_id],
                                     current_avg_total_var,
                                     current_run_time[method_id],
                                     current_avg_run_time)
            self.histogram_methods[method]['total_loss'] += \
                self.histogram_methods[method]['current_loss']

            if min_total_loss >= self.histogram_methods[method]['total_loss']:
                # if same loss and less bins, don't save bc higher resolution
                if (self.histogram_methods[method]['suggested_bin_count']
                        <= selected_suggested_bin_count
                        and min_total_loss ==
                        self.histogram_methods[method]['total_loss']):
                    continue
                min_total_loss = self.histogram_methods[method]['total_loss']
                selected_method = method
                selected_suggested_bin_count = \
                    self.histogram_methods[method]['suggested_bin_count']

        return selected_method

    def _histogram_to_array(self):
        # Extend histogram to array format
        bin_counts = self._stored_histogram['histogram']['bin_counts']
        bin_edges = self._stored_histogram['histogram']['bin_edges']
        is_bin_non_zero = bin_counts[:-1] > 0
        bin_left_edge = bin_edges[:-2][is_bin_non_zero]
        hist_to_array = [
            [left_edge] * count for left_edge, count
            in zip(bin_left_edge, bin_counts[:-1][is_bin_non_zero])
        ]
        if not hist_to_array:
            hist_to_array = [[]]

        array_flatten = np.concatenate(
            (hist_to_array + [[bin_edges[-2]] * int(bin_counts[-1] / 2)] +
            [[bin_edges[-1]] * (bin_counts[-1] - int(bin_counts[-1] / 2))]))

        # If we know they are integers, we can limit the data to be as such
        # during conversion
        if not self.__class__.__name__ == 'FloatColumn':
            array_flatten = np.round(array_flatten)

        return array_flatten

    def _get_histogram(self, values):
        """
        Calculates the stored histogram the suggested bin counts for each
        histogram method, uses np.histogram

        :param values: input data values
        :type values: Union[np.array, pd.Series]
        :return: bin edges and bin counts
        """
        if len(np.unique(values)) == 1:
            bin_counts = np.array([len(values)])
            if isinstance(values, (np.ndarray, list)):
                unique_value = values[0]
            else:
                unique_value = values.iloc[0]
            bin_edges = np.array([unique_value, unique_value])
            for bin_method in self.histogram_bin_method_names:
                self.histogram_methods[bin_method]['histogram'][
                    'bin_counts'] = bin_counts
                self.histogram_methods[bin_method]['histogram'][
                    'bin_edges'] = bin_edges
                self.histogram_methods[bin_method]['suggested_bin_count'] = 1
        else:
            # if user set the bin count, then use the user set count to
            n_equal_bins = suggested_bin_count = self.min_histogram_bin
            if self.user_set_histogram_bin:
                n_equal_bins = suggested_bin_count = self.user_set_histogram_bin

            if not isinstance(values, np.ndarray):
                values = np.array(values)

            # loop through all methods to get their suggested bin count for
            # reporting
            for i, bin_method in enumerate(self.histogram_bin_method_names):
                if self.user_set_histogram_bin is None:
                    _, suggested_bin_count = histogram_utils._get_bin_edges(
                        values, bin_method, None, None)
                    suggested_bin_count = min(suggested_bin_count,
                                              self.max_histogram_bin)
                    n_equal_bins = max(n_equal_bins, suggested_bin_count)
                self.histogram_methods[bin_method]['histogram'][
                    'bin_counts'] = None
                self.histogram_methods[bin_method]['histogram'][
                    'bin_edges'] = None
                self.histogram_methods[bin_method]['suggested_bin_count'] = \
                    suggested_bin_count

            # calculate the stored histogram bins
            bin_counts, bin_edges = np.histogram(values, bins=n_equal_bins)
        return bin_counts, bin_edges

    def _merge_histogram(self, values):
        # values is the current array of values,
        # that needs to be updated to the accumulated histogram
        combined_values = np.concatenate([values, self._histogram_to_array()])
        bin_counts, bin_edges = self._get_histogram(combined_values)
        self._stored_histogram['histogram']['bin_counts'] = bin_counts
        self._stored_histogram['histogram']['bin_edges'] = bin_edges

    def _update_histogram(self, df_series):
        """
        Update histogram for each method and the combined method. The algorithm
        'Follow the best expert' is applied to select the combined method:
        N. Cesa-Bianchi and G. Lugosi, Prediction, learning, and games.
        Cambridge University Press, 2006.
        R. D. Kleinberg, A. Niculescu-Mizil, and Y. Sharma, "Regret bounds
        for sleeping experts and bandits," in Proceedings of the 21st Annual
        Conference on Learning Theory - COLT 2008, Helsinki, Finland, 2008,
        pp. 425–436.
        The idea is to select the current best method based on accumulated
        losses up to the current time: all methods are compared using the
        accumulated losses, and the best method with minimal loss is picked

        :param df_series: a given column
        :type df_series: pandas.core.series.Series
        :return:
        """

        df_series = df_series.replace([np.inf, -np.inf], np.nan).dropna()
        if df_series.empty:
            return

        if self._has_histogram:
            self._merge_histogram(df_series.tolist())
        else:
            bin_counts, bin_edges = self._get_histogram(df_series)
            self._stored_histogram['histogram']['bin_counts'] = bin_counts
            self._stored_histogram['histogram']['bin_edges'] = bin_edges

        # update loss for the stored bins
        histogram_loss = self._histogram_bin_error(df_series)

        self._stored_histogram['current_loss'] = histogram_loss
        self._stored_histogram['total_loss'] += histogram_loss

    def _histogram_for_profile(self, histogram_method):
        """
        Converts the stored histogram into the presentable state based on the
        suggested histogram bin count from numpy.histograms. The bin count used
        is stored in 'suggested_bin_count' for each method.

        :param histogram_method: method to use for determining the histogram
            profile
        :type histogram_method: str
        :return: histogram bin edges and bin counts
        :rtype: dict
        """
        bin_counts, bin_edges = (
            self._stored_histogram['histogram']['bin_counts'],
            self._stored_histogram['histogram']['bin_edges'],
        )

        current_bin_counts, suggested_bin_count = (
            self.histogram_methods[histogram_method]['histogram']['bin_counts'],
            self.histogram_methods[histogram_method]['suggested_bin_count'],
        )

        # base case, no need to change if it is already correct
        if not self._has_histogram or current_bin_counts is not None:
            return (self.histogram_methods[histogram_method]['histogram'],
                    self.histogram_methods[histogram_method]['total_loss'])
        elif len(bin_counts) == suggested_bin_count:
            return (self._stored_histogram['histogram'],
                    self._stored_histogram['total_loss'])

        # create proper binning
        new_bin_counts = np.zeros((suggested_bin_count,))
        new_bin_edges = np.linspace(
            bin_edges[0], bin_edges[-1], suggested_bin_count + 1)

        # allocate bin_counts
        new_bin_id = 0
        hist_loss = 0
        for bin_id, bin_count in enumerate(bin_counts):
            if not bin_count:  # if nothing in bin, nothing to add
                continue

            bin_edge = bin_edges[bin_id: bin_id + 3]

            # if we know not float, we can assume values in bins are integers.
            is_float_profile = self.__class__.__name__ == 'FloatColumn'
            if not is_float_profile:
                bin_edge = np.round(bin_edge)

            # loop until we have a new bin which contains the current bin.
            while (bin_edge[0] >= new_bin_edges[new_bin_id + 1]
                   and new_bin_id < suggested_bin_count - 1):
                new_bin_id += 1

            new_bin_edge = new_bin_edges[new_bin_id: new_bin_id + 3]

            # find where the current bin falls within the new bins
            is_last_bin = new_bin_id == suggested_bin_count -1
            if bin_edge[1] < new_bin_edge[1] or is_last_bin:
                # current bin is within the new bin
                new_bin_counts[new_bin_id] += bin_count
                hist_loss += ((
                    (new_bin_edge[1] + new_bin_edge[0])
                    - (bin_edge[1] + bin_edge[0])) / 2) ** 2 * bin_count
            elif bin_edge[0] < new_bin_edge[1]:
                # current bin straddles two of the new bins
                # get the percentage of bin that falls to the left
                percentage_in_left_bin = (
                    (new_bin_edge[1] - bin_edge[0])
                    / (bin_edge[1] - bin_edge[0])
                )
                count_in_left_bin = round(bin_count * percentage_in_left_bin)
                new_bin_counts[new_bin_id] += count_in_left_bin
                hist_loss += ((
                    (new_bin_edge[1] + new_bin_edge[0])
                    - (bin_edge[1] + bin_edge[0])) / 2) ** 2 * count_in_left_bin

                # allocate leftovers to the right bin
                new_bin_counts[new_bin_id + 1] += bin_count - count_in_left_bin
                hist_loss += ((
                    (new_bin_edge[2] - new_bin_edge[1])
                    - (bin_edge[1] - bin_edge[0])
                ) / 2)**2 * (bin_count - count_in_left_bin)

                # increment bin id to the right bin
                new_bin_id += 1

        return ({'bin_edges': new_bin_edges, 'bin_counts': new_bin_counts},
                hist_loss)

    def _get_best_histogram_for_profile(self):
        """
        Converts the stored histogram into the presentable state based on the
        suggested histogram bin count from numpy.histograms. The bin count used
        is stored in 'suggested_bin_count' for each method.

        :return: histogram bin edges and bin counts
        :rtype: dict
        """

        if self.histogram_selection is None:
            best_hist_loss = None
            for method in self.histogram_methods:
                histogram, hist_loss = self._histogram_for_profile(method)
                self.histogram_methods[method]['histogram'] = histogram
                self.histogram_methods[method]['current_loss'] = hist_loss
                self.histogram_methods[method]['total_loss'] += hist_loss
                if not best_hist_loss or hist_loss < best_hist_loss:
                    self.histogram_selection = method
                    best_hist_loss = hist_loss

        return self.histogram_methods[self.histogram_selection]['histogram']

    def _get_percentile(self, percentiles):
        """
        Get value for the number where the given percentage of values fall below
        it.

        :param percentiles: List of percentage of values to fall before the
            value
        :type percentiles: list[float]
        :return: List of corresponding values for which the percentage of values
            in the distribution fall before each percentage
        """
        bin_counts = self._stored_histogram['histogram']['bin_counts']
        bin_edges = self._stored_histogram['histogram']['bin_edges']

        zero_inds = bin_counts == 0

        bin_counts = bin_counts.astype(float)
        normalized_bin_counts = bin_counts / np.sum(bin_counts)
        cumsum_bin_counts = np.cumsum(normalized_bin_counts)

        median_value = None
        median_bin_inds = cumsum_bin_counts == 0.5
        if np.sum(median_bin_inds) > 1:
            median_value = np.mean(bin_edges[np.append([False], median_bin_inds)])

        # use the floor by slightly increasing cases where no bin exist.
        cumsum_bin_counts[zero_inds] += 1e-15

        # add initial zero bin
        cumsum_bin_counts = np.append([0], cumsum_bin_counts)

        quantiles = np.interp(percentiles / 100,
                              cumsum_bin_counts, bin_edges).tolist()
        if median_value:
            quantiles[499] = median_value
        return quantiles

    def _get_quantiles(self):
        """
        Retrieves the quantile set based on the specified number of quantiles
        in self.quantiles.

        :return: list of quantiles
        """
        percentiles = np.linspace(0, 100, len(self.quantiles) + 2)[1:-1]
        self.quantiles = self._get_percentile(
            percentiles=percentiles)

    def _update_helper(self, df_series_clean, profile):
        """
        Method for updating the base numerical profile properties with a cleaned
        dataset and the known null parameters of the dataset.

        :param df_series_clean: df series with nulls removed
        :type df_series_clean: pandas.core.series.Series
        :param profile: numerical profile dictionary
        :type profile: dict
        :return: None
        """
        if df_series_clean.empty:
            return

        prev_dependent_properties = {"mean": self.mean,
<<<<<<< HEAD
                                     "variance": self.variance,
=======
                                     "biased_variance": self._biased_variance,
>>>>>>> 096c0520
                                     "biased_skewness": self._biased_skewness,
                                     "biased_kurtosis": self._biased_kurtosis}
        subset_properties = copy.deepcopy(profile)
        df_series_clean = df_series_clean.astype(float)
        super(NumericStatsMixin, self)._perform_property_calcs(self.__calculations,
                                     df_series=df_series_clean,
                                     prev_dependent_properties=prev_dependent_properties,
                                     subset_properties=subset_properties)

    @BaseColumnProfiler._timeit(name="min")
    def _get_min(self, df_series, prev_dependent_properties,
                 subset_properties):
        min_value = df_series.min()
        self.min = min_value if not self.min else min(self.min, min_value)
        subset_properties["min"] = min_value

    @BaseColumnProfiler._timeit(name="max")
    def _get_max(self, df_series, prev_dependent_properties,
                 subset_properties):
        max_value = df_series.max()
        self.max = max_value if not self.max else max(self.max, max_value)
        subset_properties["max"] = max_value

    @BaseColumnProfiler._timeit(name="sum")
    def _get_sum(self, df_series, prev_dependent_properties,
                 subset_properties):
        sum_value = df_series.sum()
        subset_properties["sum"] = sum_value
        self.sum = self.sum + sum_value

    @BaseColumnProfiler._timeit(name="variance")
    def _get_variance(self, df_series, prev_dependent_properties,
                      subset_properties):
        batch_biased_variance = np.var(df_series) # Obtains biased variance
        subset_properties["biased_variance"] = batch_biased_variance
        sum_value = subset_properties["sum"]
        batch_count = subset_properties["match_count"]
        batch_mean = 0. if not batch_count else \
            float(sum_value) / batch_count
        subset_properties["mean"] = batch_mean
<<<<<<< HEAD
        self.variance = self._merge_variance(self.match_count, self.variance,
                                             prev_dependent_properties["mean"],
                                             batch_count,
                                             variance,
                                             batch_mean)
=======
        self._biased_variance = self._merge_biased_variance(
             self.match_count, self._biased_variance,
             prev_dependent_properties["mean"],
             batch_count,
             batch_biased_variance,
             batch_mean)

    @BaseColumnProfiler._timeit(name = "skewness")
    def _get_skewness(self, df_series, prev_dependent_properties,
                      subset_properties):
        """
        Computes and updates the skewness of the current dataset given
        new chunk

        :param df_series: incoming data
        :type df_series: pandas series
        :param prev_dependent_properties: pre-update values needed
            for computation
        :type prev_dependent_properties: dict
        :param subset_properties: incoming data statistics
        :type subset_properties: dict
        :return None
        """
        batch_biased_skewness = utils.biased_skew(df_series)
        subset_properties["biased_skewness"] = batch_biased_skewness
        batch_count = subset_properties["match_count"]
        batch_biased_var = subset_properties["biased_variance"]
        batch_mean = subset_properties["mean"]

        self._biased_skewness = self._merge_biased_skewness(
            self.match_count, self._biased_skewness,
            prev_dependent_properties["biased_variance"],
            prev_dependent_properties["mean"],
            batch_count, batch_biased_skewness,
            batch_biased_var, batch_mean)

    @BaseColumnProfiler._timeit(name = "kurtosis")
    def _get_kurtosis(self, df_series, prev_dependent_properties,
                      subset_properties):
        """
        Computes and updates the kurtosis of the current dataset given
        new chunk

        :param df_series: incoming data
        :type df_series: pandas series
        :param prev_dependent_properties: pre-update values needed
            for computation
        :type prev_dependent_properties: dict
        :param subset_properties: incoming data statistics
        :type subset_properties: dict
        :return None
        """
        batch_biased_kurtosis = utils.biased_kurt(df_series)
        subset_properties["biased_kurtosis"] = batch_biased_kurtosis
        batch_count = subset_properties["match_count"]
        batch_biased_var = subset_properties["biased_variance"]
        batch_biased_skewness = subset_properties["biased_skewness"]
        batch_mean = subset_properties["mean"]

        self._biased_kurtosis = self._merge_biased_kurtosis(
            self.match_count, self._biased_kurtosis,
            prev_dependent_properties["biased_skewness"],
            prev_dependent_properties["biased_variance"],
            prev_dependent_properties["mean"],
            batch_count, batch_biased_kurtosis,
            batch_biased_skewness,
            batch_biased_var, batch_mean)
>>>>>>> 096c0520

    @BaseColumnProfiler._timeit(name = "skewness")
    def _get_skewness(self, df_series, prev_dependent_properties,
                      subset_properties):
        """
        Computes and updates the skewness of the current dataset given
        new chunk

        :param df_series: incoming data
        :type df_series: pandas series
        :param prev_dependent_properties: pre-update values needed
            for computation
        :type prev_dependent_properties: dict
        :param subset_properties: incoming data statistics
        :type subset_properties: dict
        :return None
        """
        batch_biased_skewness = scipy.stats.skew(df_series)
        subset_properties["biased_skewness"] = batch_biased_skewness
        batch_count = subset_properties["match_count"]
        batch_var = subset_properties["variance"]
        batch_mean = subset_properties["mean"]

        self._biased_skewness = self._merge_biased_skewness(
            self.match_count, self._biased_skewness,
            prev_dependent_properties["variance"],
            prev_dependent_properties["mean"],
            batch_count, batch_biased_skewness,
            batch_var, batch_mean)

    @BaseColumnProfiler._timeit(name = "kurtosis")
    def _get_kurtosis(self, df_series, prev_dependent_properties,
                      subset_properties):
        """
        Computes and updates the kurtosis of the current dataset given
        new chunk

        :param df_series: incoming data
        :type df_series: pandas series
        :param prev_dependent_properties: pre-update values needed
            for computation
        :type prev_dependent_properties: dict
        :param subset_properties: incoming data statistics
        :type subset_properties: dict
        :return None
        """
        batch_biased_kurtosis = scipy.stats.kurtosis(df_series)
        subset_properties["biased_kurtosis"] = batch_biased_kurtosis
        batch_count = subset_properties["match_count"]
        batch_var = subset_properties["variance"]
        batch_biased_skewness = subset_properties["biased_skewness"]
        batch_mean = subset_properties["mean"]

        self._biased_kurtosis = self._merge_biased_kurtosis(
            self.match_count, self._biased_kurtosis,
            prev_dependent_properties["biased_skewness"],
            prev_dependent_properties["variance"],
            prev_dependent_properties["mean"],
            batch_count, batch_biased_kurtosis,
            batch_biased_skewness,
            batch_var, batch_mean)

    @BaseColumnProfiler._timeit(name="histogram_and_quantiles")
    def _get_histogram_and_quantiles(self, df_series,
                                     prev_dependent_properties,
                                     subset_properties):
        try:
            self._update_histogram(df_series)
            self.histogram_selection = None
            if self._has_histogram:
                self._get_quantiles()
        except BaseException:
            warnings.warn(
                'Histogram error. Histogram and quantile results will not be '
                'available')

    @BaseColumnProfiler._timeit(name="num_zeros")
    def _get_num_zeros(self, df_series, prev_dependent_properties,
                 subset_properties):
        """
        Method for getting the count of zeros in the numerical column.

        :param df_series: df series
        :type df_series: pandas.core.series.Series
        :param prev_dependent_properties: previous dependent properties
        :type prev_dependent_properties: dict
        :param subset_properties: subset of properties
        :type subset_properties: dict
        :return: None
        """
        num_zeros_value = (df_series == 0).sum()
        subset_properties["num_zeros"] = num_zeros_value
        self.num_zeros = self.num_zeros + num_zeros_value

    @BaseColumnProfiler._timeit(name="num_negatives")
    def _get_num_negatives(self, df_series, prev_dependent_properties,
                 subset_properties):
        """
        Method for getting the count of negative numbers
        in the numerical column.

        :param df_series: df series
        :type df_series: pandas.core.series.Series
        :param prev_dependent_properties: previous dependent properties
        :type prev_dependent_properties: dict
        :param subset_properties: subset of properties
        :type subset_properties: dict
        :return: None
        """
        num_negatives_value = (df_series < 0).sum()
        subset_properties["num_negatives"] = num_negatives_value
        self.num_negatives = self.num_negatives + num_negatives_value

    @abc.abstractmethod
    def update(self, df_series):
        """
        Abstract Method for updating the numerical profile properties with an
        uncleaned dataset.

        :param df_series: df series with nulls removed
        :type df_series: pandas.core.series.Series
        :return: None
        """
        raise NotImplementedError()

    @staticmethod
    def is_float(x):
        """
        For "0.80" this function returns True
        For "1.00" this function returns True
        For "1" this function returns True

        :param x: string to test
        :type x: str
        :return: if is float or not
        :rtype: bool
        """
        try:
            float(x)
        except ValueError:
            return False
        else:
            return True

    @staticmethod
    def is_int(x):
        """
        For "0.80" This function returns False
        For "1.00" This function returns True
        For "1" this function returns True

        :param x: string to test
        :type x: str
        :return: if is integer or not
        :rtype: bool
        """
        try:
            a = float(x)
            b = int(a)
        except (ValueError, OverflowError, TypeError):
            return False
        else:
            return a == b

    @staticmethod
    def np_type_to_type(val):
        """
        Converts numpy variables to base python type variables

        :param val: value to check & change
        :type val: numpy type or base type
        :return val: base python type
        :rtype val: int or float
        """
        if isinstance(val, np.integer):
            return int(val)
        if isinstance(val, np.float):
            return float(val)
        return val<|MERGE_RESOLUTION|>--- conflicted
+++ resolved
@@ -53,11 +53,7 @@
         self.min = None
         self.max = None
         self.sum = 0
-<<<<<<< HEAD
-        self.variance = 0
-=======
         self._biased_variance = 0
->>>>>>> 096c0520
         self._biased_skewness = 0
         self._biased_kurtosis = 0
         self.max_histogram_bin = 100000
@@ -67,10 +63,7 @@
         ]
         self.histogram_selection = None
         self.user_set_histogram_bin = None
-<<<<<<< HEAD
-=======
         self.bias_correction = True  # By default, we correct for bias
->>>>>>> 096c0520
         self.num_zeros = 0
         self.num_negatives = 0
         if options:
@@ -231,23 +224,6 @@
         if "sum" in self.__calculations.keys():
             self.sum = other1.sum + other2.sum
         if "skewness" in self.__calculations.keys():
-<<<<<<< HEAD
-            self._biased_skewness = self._merge_biased_skewness(other1.match_count,
-                                                                other1._biased_skewness,
-                                                                other1.variance, other1.mean,
-                                                                other2.match_count,
-                                                                other2._biased_skewness,
-                                                                other2.variance, other2.mean)
-        if "kurtosis" in self.__calculations.keys():
-            self._biased_kurtosis = self._merge_biased_kurtosis(other1.match_count,
-                                                                other1._biased_kurtosis,
-                                                                other1._biased_skewness,
-                                                                other1.variance,
-                                                                other1.mean, other2.match_count,
-                                                                other2._biased_kurtosis,
-                                                                other2._biased_skewness,
-                                                                other2.variance, other2.mean)
-=======
             self._biased_skewness = self._merge_biased_skewness(
                 other1.match_count,
                 other1._biased_skewness,
@@ -270,7 +246,6 @@
 
         if "num_negatives" in self.__calculations.keys():
             self.num_negatives = other1.num_negatives + other2.num_negatives
->>>>>>> 096c0520
 
     @property
     def mean(self):
@@ -293,17 +268,6 @@
 
     @property
     def skewness(self):
-<<<<<<< HEAD
-        return self._correct_bias_skewness(
-                self.match_count,
-                self._biased_skewness)
-
-    @property
-    def kurtosis(self):
-        return self._correct_bias_kurtosis(
-            self.match_count,
-            self._biased_kurtosis)
-=======
         return self._biased_skewness if not self.bias_correction \
             else self._correct_bias_skewness(
                     self.match_count,
@@ -315,7 +279,6 @@
             else self._correct_bias_kurtosis(
                     self.match_count,
                     self._biased_kurtosis)
->>>>>>> 096c0520
 
     def _update_variance(self, batch_mean, batch_var, batch_count):
         """
@@ -364,10 +327,6 @@
         return new_variance
 
     @staticmethod
-<<<<<<< HEAD
-    def _merge_biased_skewness(match_count1, biased_skewness1, variance1, mean1,
-                               match_count2, biased_skewness2, variance2, mean2):
-=======
     def _correct_bias_variance(match_count, biased_variance):
         if match_count is None or biased_variance is None or match_count < 2:
             return 0.0
@@ -378,25 +337,16 @@
     @staticmethod
     def _merge_biased_skewness(match_count1, biased_skewness1, biased_variance1, mean1,
                                match_count2, biased_skewness2, biased_variance2, mean2):
->>>>>>> 096c0520
         """
         Calculate the combined skewness of two data chunks
 
         :param match_count1: # of samples in 1st chunk
         :param biased_skewness1: skewness of 1st chunk without bias correction
-<<<<<<< HEAD
-        :param variance1: variance of 1st chunk
-        :param mean1: mean of 1st chunk
-        :param match_count2: # of samples in 2nd chunk
-        :param biased_skewness2: skewness of 2nd chunk without bias correction
-        :param variance2: variance of 2nd chunk
-=======
         :param biased_variance1: variance of 1st chunk without bias correction
         :param mean1: mean of 1st chunk
         :param match_count2: # of samples in 2nd chunk
         :param biased_skewness2: skewness of 2nd chunk without bias correction
         :param biased_variance2: variance of 2nd chunk without bias correction
->>>>>>> 096c0520
         :param mean2: mean of 2nd chunk
         :return: combined skewness
         :rtype: float
@@ -412,13 +362,8 @@
 
         delta = mean2 - mean1
         N = match_count1 + match_count2
-<<<<<<< HEAD
-        M2_1 = (match_count1 - 1) * variance1
-        M2_2 = (match_count2 - 1) * variance2
-=======
         M2_1 = match_count1 * biased_variance1
         M2_2 = match_count2 * biased_variance2
->>>>>>> 096c0520
         M2 = M2_1 + M2_2 + delta**2 * match_count1 * match_count2 / N
         if not M2:
             return 0.0
@@ -455,33 +400,20 @@
 
     @staticmethod
     def _merge_biased_kurtosis(match_count1, biased_kurtosis1, biased_skewness1,
-<<<<<<< HEAD
-                               variance1, mean1, match_count2, biased_kurtosis2,
-                               biased_skewness2, variance2, mean2):
-=======
                                biased_variance1, mean1, match_count2, biased_kurtosis2,
                                biased_skewness2, biased_variance2, mean2):
->>>>>>> 096c0520
         """
         Calculate the combined kurtosis of two sets of data
 
         :param match_count1: # of samples in 1st chunk
         :param biased_kurtosis1: kurtosis of 1st chunk without bias correction
         :param biased_skewness1: skewness of 1st chunk without bias correction
-<<<<<<< HEAD
-        :param variance1: variance of 1st chunk
-=======
         :param biased_variance1: variance of 1st chunk without bias correction
->>>>>>> 096c0520
         :param mean1: mean of 1st chunk
         :param match_count2: # of samples in 2nd chunk
         :param biased_kurtosis2: kurtosis of 2nd chunk without bias correction
         :param biased_skewness2: skewness of 2nd chunk without bias correction
-<<<<<<< HEAD
-        :param variance2: variance of 2nd chunk
-=======
         :param biased_variance2: variance of 2nd chunk without bias correction
->>>>>>> 096c0520
         :param mean2: mean of 2nd chunk
         :return: combined skewness
         :rtype: float
@@ -497,13 +429,8 @@
 
         delta = mean2 - mean1
         N = match_count1 + match_count2
-<<<<<<< HEAD
-        M2_1 = (match_count1 - 1) * variance1
-        M2_2 = (match_count2 - 1) * variance2
-=======
         M2_1 = match_count1 * biased_variance1
         M2_2 = match_count2 * biased_variance2
->>>>>>> 096c0520
         M2 = M2_1 + M2_2 + delta ** 2 * match_count1 * match_count2 / N
         if not M2:
             return 0
@@ -946,11 +873,7 @@
             return
 
         prev_dependent_properties = {"mean": self.mean,
-<<<<<<< HEAD
-                                     "variance": self.variance,
-=======
                                      "biased_variance": self._biased_variance,
->>>>>>> 096c0520
                                      "biased_skewness": self._biased_skewness,
                                      "biased_kurtosis": self._biased_kurtosis}
         subset_properties = copy.deepcopy(profile)
@@ -991,13 +914,6 @@
         batch_mean = 0. if not batch_count else \
             float(sum_value) / batch_count
         subset_properties["mean"] = batch_mean
-<<<<<<< HEAD
-        self.variance = self._merge_variance(self.match_count, self.variance,
-                                             prev_dependent_properties["mean"],
-                                             batch_count,
-                                             variance,
-                                             batch_mean)
-=======
         self._biased_variance = self._merge_biased_variance(
              self.match_count, self._biased_variance,
              prev_dependent_properties["mean"],
@@ -1065,68 +981,6 @@
             batch_count, batch_biased_kurtosis,
             batch_biased_skewness,
             batch_biased_var, batch_mean)
->>>>>>> 096c0520
-
-    @BaseColumnProfiler._timeit(name = "skewness")
-    def _get_skewness(self, df_series, prev_dependent_properties,
-                      subset_properties):
-        """
-        Computes and updates the skewness of the current dataset given
-        new chunk
-
-        :param df_series: incoming data
-        :type df_series: pandas series
-        :param prev_dependent_properties: pre-update values needed
-            for computation
-        :type prev_dependent_properties: dict
-        :param subset_properties: incoming data statistics
-        :type subset_properties: dict
-        :return None
-        """
-        batch_biased_skewness = scipy.stats.skew(df_series)
-        subset_properties["biased_skewness"] = batch_biased_skewness
-        batch_count = subset_properties["match_count"]
-        batch_var = subset_properties["variance"]
-        batch_mean = subset_properties["mean"]
-
-        self._biased_skewness = self._merge_biased_skewness(
-            self.match_count, self._biased_skewness,
-            prev_dependent_properties["variance"],
-            prev_dependent_properties["mean"],
-            batch_count, batch_biased_skewness,
-            batch_var, batch_mean)
-
-    @BaseColumnProfiler._timeit(name = "kurtosis")
-    def _get_kurtosis(self, df_series, prev_dependent_properties,
-                      subset_properties):
-        """
-        Computes and updates the kurtosis of the current dataset given
-        new chunk
-
-        :param df_series: incoming data
-        :type df_series: pandas series
-        :param prev_dependent_properties: pre-update values needed
-            for computation
-        :type prev_dependent_properties: dict
-        :param subset_properties: incoming data statistics
-        :type subset_properties: dict
-        :return None
-        """
-        batch_biased_kurtosis = scipy.stats.kurtosis(df_series)
-        subset_properties["biased_kurtosis"] = batch_biased_kurtosis
-        batch_count = subset_properties["match_count"]
-        batch_var = subset_properties["variance"]
-        batch_biased_skewness = subset_properties["biased_skewness"]
-        batch_mean = subset_properties["mean"]
-
-        self._biased_kurtosis = self._merge_biased_kurtosis(
-            self.match_count, self._biased_kurtosis,
-            prev_dependent_properties["biased_skewness"],
-            prev_dependent_properties["variance"],
-            prev_dependent_properties["mean"],
-            batch_count, batch_biased_kurtosis,
-            batch_biased_skewness,
-            batch_var, batch_mean)
 
     @BaseColumnProfiler._timeit(name="histogram_and_quantiles")
     def _get_histogram_and_quantiles(self, df_series,
