--- conflicted
+++ resolved
@@ -815,11 +815,15 @@
                 clean_sampled_dict[col], pool)
 
         if pool is not None:
-<<<<<<< HEAD
-            pool.close() # Close pool for new tasks
-            pool.join() # Wait for all workers to complete
-            
-        return profile
+            pool.close()  # Close pool for new tasks
+            pool.join()  # Wait for all workers to complete
+
+        # Only pass along sample ids if necessary
+        samples_for_row_stats = None
+        if min_true_samples not in [None, 0]:
+            samples_for_row_stats = sample_ids[0]
+
+        self._update_row_statistics(df, samples_for_row_stats)
 
     def _delete_data_labelers(self):
         """
@@ -950,15 +954,4 @@
         # Restore all data labelers
         profile._restore_data_labelers()
 
-        return profile
-=======
-            pool.close()  # Close pool for new tasks
-            pool.join()  # Wait for all workers to complete
-
-        # Only pass along sample ids if necessary
-        samples_for_row_stats = None
-        if min_true_samples not in [None, 0]:
-            samples_for_row_stats = sample_ids[0]
-
-        self._update_row_statistics(df, samples_for_row_stats)
->>>>>>> 2238d32e
+        return profile