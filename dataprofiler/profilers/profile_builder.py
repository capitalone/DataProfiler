#!/usr/bin/env python
"""
coding=utf-8

Build model for a dataset by identifying type of column along with its
respective parameters.
"""
from __future__ import print_function
from __future__ import division

import copy
import random
import re
from collections import OrderedDict, defaultdict
import warnings
import pickle
from datetime import datetime

import pandas as pd
import numpy as np

from . import utils
from .. import data_readers
from .column_profile_compilers import ColumnPrimitiveTypeProfileCompiler, \
    ColumnStatsProfileCompiler, ColumnDataLabelerCompiler, UnstructuredCompiler
from ..labelers.data_labelers import DataLabeler
from .helpers.report_helpers import calculate_quantiles, _prepare_report
from .profiler_options import ProfilerOptions, StructuredOptions, \
    UnstructuredOptions


class StructuredColProfiler(object):

    def __init__(self, df_series=None, sample_size=None, min_sample_size=5000,
                 sampling_ratio=0.2, min_true_samples=None,
                 sample_ids=None, pool=None, options=None):
        """
        Instantiate the StructuredColProfiler class for a given column.

        :param df_series: Data to be profiled
        :type df_series: pandas.core.series.Series
        :param sample_size: Number of samples to use in generating profile
        :type sample_size: int
        :param min_true_samples: Minimum number of samples required for the
            profiler
        :type min_true_samples: int
        :param sample_ids: Randomized list of sample indices
        :type sample_ids: list(list)
        :param pool: pool utilized for multiprocessing
        :type pool: multiprocessing.Pool
        :param options: Options for the structured profiler.
        :type options: StructuredOptions Object
        """
        self.name = None
        self.options = options
        self._min_sample_size = min_sample_size
        self._sampling_ratio = sampling_ratio
        self._min_true_samples = min_true_samples
        if self._min_true_samples is None:
            self._min_true_samples = 0

        self.sample_size = 0
        self.sample = list()
        self.null_count = 0
        self.null_types = list()
        self.null_types_index = {}
        self._min_id = None
        self._max_id = None
        self._index_shift = None
        self._last_batch_size = None
        self.profiles = {}

        if df_series is not None and len(df_series) > 0:

            if not sample_size:
                sample_size = self._get_sample_size(df_series)
            if sample_size < len(df_series):
                warnings.warn("The data will be profiled with a sample size of {}. "
                              "All statistics will be based on this subsample and "
                              "not the whole dataset.".format(sample_size))

            clean_sampled_df, base_stats = \
                self.clean_data_and_get_base_stats(
                    df_series=df_series, sample_size=sample_size,
                    min_true_samples=self._min_true_samples, sample_ids=sample_ids)
            self.update_column_profilers(clean_sampled_df, pool)
            self._update_base_stats(base_stats)

    def update_column_profilers(self, clean_sampled_df, pool):
        """
        Calculates type statistics and labels dataset

        :param clean_sampled_df: sampled series with none types dropped
        :type clean_sampled_df: Pandas.Series
        :param pool: pool utilized for multiprocessing
        :type pool: multiprocessing.pool
        """

        if self.name is None:
            self.name = clean_sampled_df.name
        if self.name != clean_sampled_df.name:
            raise ValueError(
                'Column names have changed, col {} does not match prior name {}',
                clean_sampled_df.name, self.name
            )

        # First run, create the compilers
        if self.profiles is None or len(self.profiles) == 0:
            self.profiles = {
                'data_type_profile':
                    ColumnPrimitiveTypeProfileCompiler(
                        clean_sampled_df, self.options, pool),
                'data_stats_profile':
                    ColumnStatsProfileCompiler(
                        clean_sampled_df, self.options, pool)
            }

            use_data_labeler = True
            if self.options and isinstance(self.options, StructuredOptions):
                use_data_labeler = self.options.data_labeler.is_enabled

            if use_data_labeler:
                self.profiles.update({
                    'data_label_profile':
                        ColumnDataLabelerCompiler(
                            clean_sampled_df, self.options, pool)
                })
        else:

            # Profile compilers being updated
            for profile in self.profiles.values():
                profile.update_profile(clean_sampled_df, pool)

    def __add__(self, other):
        """
        Merges two Structured profiles together overriding the `+` operator.

        :param other: structured profile being add to this one.
        :type other: StructuredColProfiler
        :return: merger of the two structured profiles
        """
        if type(other) is not type(self):
            raise TypeError('`{}` and `{}` are not of the same profiler type.'.
                            format(type(self).__name__, type(other).__name__))
        elif self.name != other.name:
            raise ValueError('Structured profile names are unmatched: {} != {}'
                             .format(self.name, other.name))
        elif set(self.profiles) != set(other.profiles):  # options check
            raise ValueError('Structured profilers were not setup with the same'
                             ' options, hence they do not calculate the same '
                             'profiles and cannot be added together.')
        merged_profile = StructuredColProfiler(
            df_series=pd.Series([]),
            min_sample_size=max(self._min_sample_size, other._min_sample_size),
            sampling_ratio=max(self._sampling_ratio, other._sampling_ratio),
            min_true_samples=max(self._min_true_samples,
                                 other._min_true_samples),
            options=self.options,
        )

        merged_profile.name = self.name
        merged_profile._update_base_stats(
            {"sample": self.sample,
             "sample_size": self.sample_size,
             "null_count": self.null_count,
             "null_types": copy.deepcopy(self.null_types_index),
             "min_id": self._min_id,
             "max_id": self._max_id}
        )
        merged_profile._update_base_stats(
            {"sample": other.sample,
             "sample_size": other.sample_size,
             "null_count": other.null_count,
             "null_types": copy.deepcopy(other.null_types_index),
             "min_id": other._min_id,
             "max_id": other._max_id}
        )
        samples = list(dict.fromkeys(self.sample + other.sample))
        merged_profile.sample = random.sample(samples, min(len(samples), 5))
        for profile_name in self.profiles:
            merged_profile.profiles[profile_name] = (
                    self.profiles[profile_name] + other.profiles[profile_name]
            )
        return merged_profile

    @property
    def profile(self):
        unordered_profile = dict()
        for profile in self.profiles.values():
            utils.dict_merge(unordered_profile, profile.profile)

        name = self.name
        if isinstance(self.name, np.integer):
            name = int(name)

        unordered_profile.update({
            "column_name": name,
            "samples": self.sample,
        })

        unordered_profile["statistics"].update({
            "sample_size": self.sample_size,
            "null_count": self.null_count,
            "null_types": self.null_types,
            "null_types_index": self.null_types_index
        })

        if unordered_profile.get("data_type", None) is not None:
            unordered_profile["statistics"].update({
                "data_type_representation":
                    unordered_profile["data_type_representation"]
            })

        dict_order = [
            "column_name",
            "data_type",
            "data_label",
            "categorical",
            "order",
            "samples",
            "statistics",
        ]
        profile = OrderedDict()
        if 'data_label_profile' not in self.profiles:
            dict_order.remove("data_label")
        for key in dict_order:
            try:
                profile[key] = unordered_profile[key]
            except KeyError as e:
                profile[key] = None

        return profile

    def _update_base_stats(self, base_stats):
        self.sample_size += base_stats["sample_size"]
        self._last_batch_size = base_stats["sample_size"]
        self.sample = base_stats["sample"]
        self.null_count += base_stats["null_count"]
        self.null_types = utils._combine_unique_sets(
            self.null_types, list(base_stats["null_types"].keys())
        )

        base_min = base_stats["min_id"]
        base_max = base_stats["max_id"]
        base_nti = base_stats["null_types"]

        # Check if indices overlap, if they do, adjust attributes accordingly
        if utils.overlap(self._min_id, self._max_id, base_min, base_max):
            warnings.warn(f"Overlapping indices detected. To resolve, indices "
                          f"where null data present will be shifted forward "
                          f"when stored in profile: {self.name}")

            # Shift indices (min, max, and all indices in null types index
            self._index_shift = self._max_id + 1
            base_min = base_min + self._index_shift
            base_max = base_max + self._index_shift

            base_nti = {k: {x + self._index_shift for x in v} for k, v in
                        base_stats["null_types"].items()}

        # Store/compare min/max id with current
        if self._min_id is None:
            self._min_id = base_min
        elif base_min is not None:
            self._min_id = min(self._min_id, base_min)
        if self._max_id is None:
            self._max_id = base_max
        elif base_max is not None:
            self._max_id = max(self._max_id, base_max)

        # Update null row indices
        for null_type, null_rows in base_nti.items():
            if type(null_rows) is list:
                null_rows.sort()
            self.null_types_index.setdefault(null_type, set()).update(null_rows)

    def update_profile(self, df_series, sample_size=None,
                       min_true_samples=None, sample_ids=None,
                       pool=None):
        """
        Update the column profiler

        :param df_series: Data to be profiled
        :type df_series: pandas.core.series.Series
        :param sample_size: Number of samples to use in generating profile
        :type sample_size: int
        :param min_true_samples: Minimum number of samples required for the
            profiler
        :type min_true_samples: int
        :param sample_ids: Randomized list of sample indices
        :type sample_ids: list(list)
        :param pool: pool utilized for multiprocessing
        :type pool: multiprocessing.Pool
        """
        if not sample_size:
            sample_size = len(df_series)
        if not sample_size:
            sample_size = self._get_sample_size(df_series)
        if not min_true_samples:
            min_true_samples = self._min_true_samples

        clean_sampled_df, base_stats = \
            self.clean_data_and_get_base_stats(
                df_series=df_series, sample_size=sample_size,
                min_true_samples=min_true_samples, sample_ids=sample_ids)

        self._update_base_stats(base_stats)
        self.update_column_profilers(clean_sampled_df, pool)

    def _get_sample_size(self, df_series):
        """
        Determines the minimum sampling size for detecting column type.

        :param df_series: a column of data
        :type df_series: pandas.core.series.Series
        :return: integer sampling size
        :rtype: int
        """
        len_df = len(df_series)
        if len_df <= self._min_sample_size:
            return int(len_df)
        return max(int(self._sampling_ratio * len_df), self._min_sample_size)

    # TODO: flag column name with null values and potentially return row
    #  index number in the error as well
    @staticmethod
    def clean_data_and_get_base_stats(df_series, sample_size,
                                      min_true_samples=None,
                                      sample_ids=None):
        """
        Identify null characters and return them in a dictionary as well as
        remove any nulls in column.

        :param df_series: a given column
        :type df_series: pandas.core.series.Series
        :param sample_size: Number of samples to use in generating the profile
        :type sample_size: int
        :param min_true_samples: Minimum number of samples required for the
            profiler
        :type min_true_samples: int
        :param sample_ids: Randomized list of sample indices
        :type sample_ids: list(list)
        :return: updated column with null removed and dictionary of null
            parameters
        :rtype: pd.Series, dict
        """
        NO_FLAG = 0
        null_values_and_flags = {
            "": NO_FLAG,
            "nan": re.IGNORECASE,
            "none": re.IGNORECASE,
            "null": re.IGNORECASE,
            "  *": NO_FLAG,
            "--*": NO_FLAG,
            "__*": NO_FLAG,
        }

        if min_true_samples is None:
            min_true_samples = 0

        len_df = len(df_series)
        if not len_df:
            return df_series, {
                "sample_size": 0, "null_count": 0,
                "null_types": dict(), "sample": [],
                "min_id": None, "max_id": None
            }

        # Pandas reads empty values in the csv files as nan
        df_series = df_series.apply(str)

        # Record min and max index values if index is int
        is_index_all_ints = True
        try:
            min_id = min(df_series.index)
            max_id = max(df_series.index)
            if not (isinstance(min_id, int) and isinstance(max_id, int)):
                is_index_all_ints = False
        except TypeError:
            is_index_all_ints = False

        if not is_index_all_ints:
            min_id = max_id = None
            warnings.warn("Unable to detect minimum and maximum index values "
                          "for overlap detection. Updating/merging profiles "
                          "may result in inaccurate null row index reporting "
                          "due to unhandled overlapping indices.")

        # Select generator depending if sample_ids availability
        if sample_ids is None:
            sample_ind_generator = utils.shuffle_in_chunks(
                len_df, chunk_size=sample_size)
        else:
            sample_ind_generator = utils.partition(
                sample_ids[0], chunk_size=sample_size)

        na_columns = dict()
        true_sample_list = set()
        total_sample_size = 0
        query = '|'.join(null_values_and_flags.keys())
        regex = f"^(?:{(query)})$"
        for chunked_sample_ids in sample_ind_generator:
            total_sample_size += len(chunked_sample_ids)

            # Find subset of series based on randomly selected ids
            df_subset = df_series.iloc[chunked_sample_ids]

            # Query should search entire cell for all elements at once
            matches = df_subset.str.match(regex, flags=re.IGNORECASE)

            # Split series into None samples and true samples
            true_sample_list.update(df_subset[~matches].index)

            # Iterate over all the Nones
            for index, cell in df_subset[matches].items():
                na_columns.setdefault(cell, list()).append(index)

            # Ensure minimum number of true samples met
            # and if total_sample_size >= sample size, exit
            if len(true_sample_list) >= min_true_samples \
                    and total_sample_size >= sample_size:
                break

        # close the generator in case it is not exhausted.
        if sample_ids is None:
            sample_ind_generator.close()

        # If min_true_samples exists, sort
        if min_true_samples > 0 or sample_ids is None:
            true_sample_list = sorted(true_sample_list)

        # Split out true values for later utilization
        df_series = df_series.loc[true_sample_list]
        total_na = total_sample_size - len(true_sample_list)

        base_stats = {
            "sample_size": total_sample_size,
            "null_count": total_na,
            "null_types": na_columns,
            "sample": random.sample(list(df_series.values),
                                    min(len(df_series), 5)),
            "min_id": min_id,
            "max_id": max_id
        }

        return df_series, base_stats


class BaseProfiler(object):
    _default_labeler_type = None
    _option_class = None
    _allowed_external_data_types = None

    def __init__(self, data, samples_per_update=None, min_true_samples=0,
                 options=None):
        """
        Instantiate the BaseProfiler class

        :param data: Data to be profiled
        :type data: Data class object
        :param samples_per_update: Number of samples to use in generating
            profile
        :type samples_per_update: int
        :param min_true_samples: Minimum number of samples required for the
            profiler
        :type min_true_samples: int
        :param options: Options for the profiler.
        :type options: ProfilerOptions Object
        :return: Profiler
        """
        if self._default_labeler_type is None:
            raise ValueError('`_default_labeler_type` must be set when '
                             'overriding `BaseProfiler`.')
        elif self._option_class is None:
            raise ValueError('`_option_class` must be set when overriding '
                             '`BaseProfiler`.')
        elif self._allowed_external_data_types is None:
            raise ValueError('`_allowed_external_data_types` must be set when '
                             'overriding `BaseProfiler`.')

        options.validate()

        self._profile = None
        self.options = options
        self.encoding = None
        self.file_type = None
        self._samples_per_update = samples_per_update
        self._min_true_samples = min_true_samples
        self.total_samples = 0

        # TODO: allow set via options
        self._sampling_ratio = 0.2
        self._min_sample_size = 5000

        # assign data labeler
        data_labeler_options = self.options.data_labeler
        if data_labeler_options.is_enabled \
                and data_labeler_options.data_labeler_object is None:

            try:

                data_labeler = DataLabeler(
                    labeler_type=self._default_labeler_type,
                    dirpath=data_labeler_options.data_labeler_dirpath,
                    load_options=None)
                self.options.set(
                    {'data_labeler.data_labeler_object': data_labeler})

            except Exception as e:
                utils.warn_on_profile('data_labeler', e)
                self.options.set({'data_labeler.is_enabled': False})

    def _add_error_checks(self, other):
        """
        Profiler type specific checks to ensure two profiles can be added
        together.
        """
        raise NotImplementedError()

    def __add__(self, other):
        """
        Merges two profiles together overriding the `+` operator.

        :param other: profile being added to this one.
        :type other: BaseProfiler
        :return: merger of the two profiles
        :rtype: BaseProfiler
        """
        if type(other) is not type(self):
            raise TypeError('`{}` and `{}` are not of the same profiler type.'.
                            format(type(self).__name__, type(other).__name__))

        # error checks specific to its profiler
        self._add_error_checks(other)

        merged_profile = self.__class__(
            data=None, samples_per_update=self._samples_per_update,
            min_true_samples=self._min_true_samples, options=self.options
        )
        merged_profile.encoding = self.encoding
        if self.encoding != other.encoding:
            merged_profile.encoding = 'multiple files'

        merged_profile.file_type = self.file_type
        if self.file_type != other.file_type:
            merged_profile.file_type = 'multiple files'

        merged_profile.total_samples = self.total_samples + other.total_samples

        return merged_profile

    def _get_sample_size(self, data):
        """
        Determines the minimum sampling size for profiling the dataset.

        :param data: a dataset
        :type data: Union[pd.Series, pd.DataFrame, list]
        :return: integer sampling size
        :rtype: int
        """
        if self._samples_per_update:
            return self._samples_per_update

        len_data = len(data)
        if len_data <= self._min_sample_size:
            return int(len_data)
        return max(int(self._sampling_ratio * len_data), self._min_sample_size)

    @property
    def profile(self):
        """
        Returns the stored profiles for the given profiler.

        :return: None
        """
        return self._profile

    def report(self, report_options=None):
        """
        Returns the profile report based on all profiled data fed into the
        profiler. User can specify the output_formats: (pretty, compact,
        serializable, flat).
            Pretty: floats are rounded to four decimal places, and lists are
                shortened.
            Compact: Similar to pretty, but removes detailed statistics such as
                runtimes, label probabilities, index locations of null types,
                etc.
            Serializable: Output is json serializable and not prettified
            Flat: Nested output is returned as a flattened dictionary

        :var report_options: optional format changes to the report
            `dict(output_format=<FORMAT>)`
        :type report_options: dict
        :return: dictionary report
        :rtype: dict
        """
        raise NotImplementedError()

    def _update_profile_from_chunk(self, data, sample_size,
                                   min_true_samples=None):
        """
        Iterate over the dataset and identify its parameters via profiles.

        :param data: dataset to be profiled
        :type data: Union[pd.Series, pd.DataFrame, list]
        :param sample_size: number of samples for df to use for profiling
        :type sample_size: int
        :param min_true_samples: minimum number of true samples required
        :type min_true_samples: int
        :return: list of column profile base subclasses
        :rtype: list(BaseColumnProfiler)
        """
        raise NotImplementedError()

    def update_profile(self, data, sample_size=None, min_true_samples=None):
        """
        Update the profile for data provided. User can specify the sample
        size to profile the data with. Additionally, the user can specify the
        minimum number of non-null samples to profile.

        :param data: data to be profiled
        :type data: Union[data_readers.base_data.BaseData, pandas.DataFrame,
            pandas.Series]
        :param sample_size: number of samples to profile from the data
        :type sample_size: int
        :param min_true_samples: minimum number of non-null samples to profile
        :type min_true_samples
        :return: None
        """
        encoding = None
        file_type = None

        if isinstance(data, data_readers.base_data.BaseData):
            encoding = data.file_encoding
            file_type = data.data_type
            data = data.data
        elif isinstance(data, self._allowed_external_data_types):
            file_type = str(data.__class__)
        else:
            raise TypeError(
                f"Data must either be imported using the data_readers or using "
                f"one of the following: {self._allowed_external_data_types}"
            )

        if not len(data):
            warnings.warn("The passed dataset was empty, hence no data was "
                          "profiled.")
            return

        # set sampling properties
        if not min_true_samples:
            min_true_samples = self._min_true_samples
        if not sample_size:
            sample_size = self._get_sample_size(data)

        self._update_profile_from_chunk(data, sample_size, min_true_samples)

        # set file properties since data will be processed
        if encoding is not None:
            self.encoding = encoding
        if file_type is not None:
            self.file_type = file_type

    def _remove_data_labelers(self):
        """
        Helper method for removing all data labelers before saving to disk.

        :return: data_labeler used for unstructured labelling
        :rtype: DataLabeler
        """
        data_labeler = None
        data_labeler_options = None

        # determine if the data labeler is enabled
        use_data_labeler = True
        if self.options and isinstance(self.options, (StructuredOptions,
                                                      UnstructuredOptions)):
            data_labeler_options = self.options.data_labeler
            use_data_labeler = data_labeler_options.is_enabled

        # remove the data labeler from options
        if use_data_labeler and data_labeler_options is not None \
                and data_labeler_options.data_labeler_object is not None:
            data_labeler = data_labeler_options.data_labeler_object
            data_labeler_options.data_labeler_object = None

        # get all profiles, unstructured is a single profile and hence needs to
        # be in a list, whereas structured is already a list
        profilers = [self._profile]
        if isinstance(self, StructuredProfiler):
            profilers = self._profile

        # Remove data labelers for all columns
        for profiler in profilers:

            # profiles stored differently in Struct/Unstruct, this unifies
            # labeler extraction
            # unstructured: _profile is a compiler
            # structured: StructuredColProfiler.profiles['data_label_profile']
            if isinstance(self, StructuredProfiler):
                profiler = profiler.profiles.get('data_label_profile', None)

            if profiler and use_data_labeler and data_labeler is None:
                data_labeler = profiler._profiles['data_labeler'].data_labeler

            if profiler and 'data_labeler' in profiler._profiles:
                profiler._profiles['data_labeler'].data_labeler = None

        return data_labeler

    def _restore_data_labelers(self, data_labeler=None):
        """
        Helper method for restoring all data labelers after saving to or
        loading from disk.

        :param data_labeler: unstructured data_labeler
        :type data_labeler: DataLabeler
        """
        # Restore data labeler for options
        use_data_labeler = True
        data_labeler_dirpath = None
        if self.options and isinstance(self.options, (StructuredOptions,
                                                      UnstructuredOptions)):
            data_labeler_options = self.options.data_labeler
            use_data_labeler = data_labeler_options.is_enabled
            data_labeler_dirpath = data_labeler_options.data_labeler_dirpath

        if use_data_labeler:
            try:
                if data_labeler is None:
                    data_labeler = DataLabeler(
                        labeler_type=self._default_labeler_type,
                        dirpath=data_labeler_dirpath,
                        load_options=None)
                self.options.set(
                    {'data_labeler.data_labeler_object': data_labeler})

            except Exception as e:
                utils.warn_on_profile('data_labeler', e)
                self.options.set({'data_labeler.is_enabled': False})
                self.options.set(
                    {'data_labeler.data_labeler_object': data_labeler})

            except Exception as e:
                utils.warn_on_profile('data_labeler', e)
                self.options.set({'data_labeler.is_enabled': False})

        # get all profiles, unstructured is a single profile and hence needs to
        # be in a list, whereas structured is already a list
        profilers = [self._profile]
        if isinstance(self, StructuredProfiler):
            profilers = self._profile

        # Restore data labelers for all columns
        for profiler in profilers:

            if use_data_labeler:

                # profiles stored differently in Struct/Unstruct, this unifies
                # label replacement
                # unstructured: _profile is a compiler
                # structured: StructuredColProfiler.profiles['data_label_profile']
                if isinstance(self, StructuredProfiler):
                    profiler = profiler.profiles['data_label_profile']

                data_labeler_profile = profiler._profiles['data_labeler']
                data_labeler_profile.data_labeler = data_labeler

    def _save_helper(self, filepath, data_dict):
        """
        Save profiler to disk

        :param filepath: Path of file to save to
        :type filepath: String
        :param data_dict: profile data to be saved
        :type data_dict: dict
        :return: None
        """
        # Set Default filepath
        if filepath is None:
            filepath = "profile-{}.pkl".format(
                datetime.now().strftime("%d-%b-%Y-%H:%M:%S.%f"))

        # Remove data labelers as they can't be pickled
        data_labelers = self._remove_data_labelers()

        # add profiler class to data_dict
        data_dict['profiler_class'] = self.__class__.__name__

        # Pickle and save profile to disk
        with open(filepath, "wb") as outfile:
            pickle.dump(data_dict, outfile)

        # Restore all data labelers
        self._restore_data_labelers(data_labelers)

    def save(self, filepath=None):
        """
        Save profiler to disk

        :param filepath: Path of file to save to
        :type filepath: String
        :return: None
        """
        raise NotImplementedError()

    @classmethod
    def load(cls, filepath):
        """
        Load profiler from disk

        :param filepath: Path of file to load from
        :type filepath: String
        :return: Profiler being loaded, StructuredProfiler or
            UnstructuredProfiler
        :rtype: BaseProfiler
        """
        # Load profile from disk
        with open(filepath, "rb") as infile:
            data = pickle.load(infile)

        # remove profiler class if it exists
        profiler_class = data.pop('profiler_class', None)

        # if the user didn't load from the a given profiler class, we need
        # to determine which profiler is being loaded.
        profiler_cls = cls
        if cls is BaseProfiler:
            if profiler_class == 'StructuredProfiler':
                profiler_cls = StructuredProfiler
            elif profiler_class == 'UnstructuredProfiler':
                profiler_cls = UnstructuredProfiler
            elif profiler_class is None:  # deprecated case
                profiler_cls = StructuredProfiler
                if '_empty_line_count' in data:
                    profiler_cls = UnstructuredProfiler
            else:
                raise ValueError(f'Invalid profiler class {profiler_class} '
                                 f'failed to load.')

        profile_options = profiler_cls._option_class()
        profile_options.data_labeler.is_enabled = False
        profiler = profiler_cls(None, options=profile_options)

        for key in data:
            setattr(profiler, key, data[key])

        # Restore all data labelers
        profiler._restore_data_labelers()
        return profiler


class UnstructuredProfiler(BaseProfiler):
    _default_labeler_type = 'unstructured'
    _option_class = UnstructuredOptions
    _allowed_external_data_types = (str, list, pd.Series, pd.DataFrame)

    def __init__(self, data, samples_per_update=None, min_true_samples=0,
                 options=None):
        """
        Instantiate the UnstructuredProfiler class

        :param data: Data to be profiled
        :type data: Data class object
        :param samples_per_update: Number of samples to use in generating
            profile
        :type samples_per_update: int
        :param min_true_samples: Minimum number of samples required for the
            profiler
        :type min_true_samples: int
        :param options: Options for the profiler.
        :type options: ProfilerOptions Object
        :return: UnstructuredProfiler
        """
        if not options:
            options = UnstructuredOptions()
        elif isinstance(options, ProfilerOptions):
            options = options.unstructured_options
        elif not isinstance(options, UnstructuredOptions):
            raise ValueError("The profile options must be passed as a "
                             "ProfileOptions object.")

        super().__init__(data, samples_per_update, min_true_samples, options)

        # Unstructured specific properties
        self._empty_line_count = 0
        self.sample = []

        if data is not None:
            self.update_profile(data)

    def _add_error_checks(self, other):
        """
        UnstructuredProfiler specific checks to ensure two profiles can be added
        together.
        """
        pass

    def __add__(self, other):
        """
        Merges two Unstructured profiles together overriding the `+` operator.

        :param other: unstructured profile being added to this one.
        :type other: UnstructuredProfiler
        :return: merger of the two profiles
        :rtype: UnstructuredProfiler
        """
        merged_profile = super().__add__(other)

        # unstruct specific property merging
        merged_profile._empty_line_count = (
                self._empty_line_count + other._empty_line_count)
        samples = list(dict.fromkeys(self.sample + other.sample))
        merged_profile.sample = random.sample(list(samples),
                                              min(len(samples), 5))

        # merge profiles
        merged_profile._profile = self._profile + other._profile

        return merged_profile

    def _update_base_stats(self, base_stats):
        """
        Updates the samples and line count of the class for the given dataset
        batch.

        :param base_stats: dictionary of basic sampling / data stats
        :type base_stats: dict
        :return: None
        """
        self.total_samples += base_stats["sample_size"]
        self.sample = base_stats["sample"]
        self._empty_line_count += base_stats["empty_line_count"]

    def report(self, report_options=None):
        """
        Returns the unstructured report based on all profiled data fed into the
        profiler. User can specify the output_formats: (pretty, compact,
        serializable, flat).
            Pretty: floats are rounded to four decimal places, and lists are
                shortened.
            Compact: Similar to pretty, but removes detailed statistics such as
                runtimes, label probabilities, index locations of null types,
                etc.
            Serializable: Output is json serializable and not prettified
            Flat: Nested output is returned as a flattened dictionary

        :var report_options: optional format changes to the report
            `dict(output_format=<FORMAT>)`
        :type report_options: dict
        :return: dictionary report
        :rtype: dict
        """
        if not report_options:
            report_options = {
                "output_format": None,
                "omit_keys": None,
            }

        output_format = report_options.get("output_format", None)
        omit_keys = report_options.get("omit_keys", None)

        report = OrderedDict([
            ("global_stats", {
                "samples_used": self.total_samples,
                "empty_line_count": self._empty_line_count,
                "file_type": self.file_type,
                "encoding": self.encoding
            }),
            ("data_stats", OrderedDict()),
        ])

        report["data_stats"] = self._profile.profile
        return _prepare_report(report, output_format, omit_keys)

    @staticmethod
    def _clean_data_and_get_base_stats(data, sample_size,
                                       min_true_samples=None):
        """
        Identify empty rows and return a cleaned version of text data without
        empty rows.

        :param data: a series of text data
        :type data: pandas.core.series.Series
        :param sample_size: Number of samples to use in generating the profile
        :type sample_size: int
        :param min_true_samples: Minimum number of samples required for the
            profiler
        :type min_true_samples: int
        :return: updated column with null removed and dictionary of null
            parameters
        :rtype: pd.Series, dict
        """
        if min_true_samples is None:
            min_true_samples = 0

        len_data = len(data)
        if not len_data:
            return data, {
                "sample_size": 0, "empty_line_count": dict(), "sample": [],
            }

        # ensure all data are of type str
        data = data.apply(str)

        # Setup sample generator
        sample_ind_generator = utils.shuffle_in_chunks(
            len_data, chunk_size=sample_size)

        true_sample_list = set()
        total_sample_size = 0

        regex = f"^\s*$"
        for chunked_sample_ids in sample_ind_generator:
            total_sample_size += len(chunked_sample_ids)

            # Find subset of series based on randomly selected ids
            data_subset = data.iloc[chunked_sample_ids]

            # Query should search entire cell for all elements at once
            matches = data_subset.str.match(regex, flags=re.IGNORECASE)

            # Split series into None samples and true samples
            true_sample_list.update(data_subset[~matches].index)

            # Ensure minimum number of true samples met
            # and if total_sample_size >= sample size, exit
            if len(true_sample_list) >= min_true_samples \
                    and total_sample_size >= sample_size:
                break

        # close the generator in case it is not exhausted.
        sample_ind_generator.close()

        true_sample_list = sorted(true_sample_list)

        # Split out true values for later utilization
        data = data.loc[true_sample_list]
        total_empty = total_sample_size - len(true_sample_list)

        base_stats = {
            "sample_size": total_sample_size,
            "empty_line_count": total_empty,
            "sample": random.sample(list(data.values),
                                    min(len(data), 5)),
        }

        return data, base_stats

    def _update_profile_from_chunk(self, data, sample_size,
                                   min_true_samples=None):
        """
        Iterate over the dataset and identify its parameters via profiles.

        :param data: a text dataset
        :type data: Union[pd.Series, pd.DataFrame, list]
        :param sample_size: number of samples for df to use for profiling
        :type sample_size: int
        :param min_true_samples: minimum number of true samples required
        :type min_true_samples: int
        :return: list of column profile base subclasses
        :rtype: list(BaseColumnProfiler)
        """

        if isinstance(data, pd.DataFrame):
            if len(data.columns) > 1:
                raise ValueError("The unstructured cannot handle a dataset "
                                 "with more than 1 column. Please make sure "
                                 "the data format of the dataset is "
                                 "appropriate.")
            data = data[data.columns[0]]
        elif isinstance(data, (str, list)):
            # we know that if it comes in as a list, it is a 1-d list based
            # bc of our data readers
            # for strings, we just need to put it inside a series for compute.
            data = pd.Series(data)

        # Format the data
        notification_str = "Finding the empty lines in the data..."
        print(notification_str)
        data, base_stats = self._clean_data_and_get_base_stats(
            data, sample_size, min_true_samples)
        self._update_base_stats(base_stats)

        if sample_size < len(data):
            warnings.warn("The data will be profiled with a sample size of {}. "
                          "All statistics will be based on this subsample and "
                          "not the whole dataset.".format(sample_size))

        # process the text data
        notification_str = "Calculating the statistics... "
        print(notification_str)
        pool = None
        if self._profile is None:
            self._profile = UnstructuredCompiler(data, options=self.options,
                                                 pool=pool)
        else:
            self._profile.update_profile(data, pool=pool)

    def save(self, filepath=None):
        """
        Save profiler to disk

        :param filepath: Path of file to save to
        :type filepath: String
        :return: None
        """
        # Create dictionary for all metadata, options, and profile
        data_dict = {
            "total_samples": self.total_samples,
            "sample": self.sample,
            "encoding": self.encoding,
            "file_type": self.file_type,
            "_samples_per_update": self._samples_per_update,
            "_min_true_samples": self._min_true_samples,
            "_empty_line_count": self._empty_line_count,
            "options": self.options,
            "_profile": self.profile
        }
        self._save_helper(filepath, data_dict)


class StructuredProfiler(BaseProfiler):
    _default_labeler_type = 'structured'
    _option_class = StructuredOptions
    _allowed_external_data_types = (list, pd.Series, pd.DataFrame)

    def __init__(self, data, samples_per_update=None, min_true_samples=0,
                 options=None):
        """
        Instantiate the StructuredProfiler class

        :param data: Data to be profiled
        :type data: Data class object
        :param samples_per_update: Number of samples to use in generating
            profile
        :type samples_per_update: int
        :param min_true_samples: Minimum number of samples required for the
            profiler
        :type min_true_samples: int
        :param options: Options for the profiler.
        :type options: ProfilerOptions Object
        :return: StructuredProfiler
        """
        if not options:
            options = StructuredOptions()
        elif isinstance(options, ProfilerOptions):
            options = options.structured_options
        elif not isinstance(options, StructuredOptions):
            raise ValueError("The profile options must be passed as a "
                             "ProfileOptions object.")

        if isinstance(data, data_readers.text_data.TextData):
            raise TypeError("Cannot provide TextData object to "
                            "StructuredProfiler")

        super().__init__(data, samples_per_update, min_true_samples, options)

        # Structured specific properties
        self.row_has_null_count = 0
        self.row_is_null_count = 0
        self.hashed_row_dict = dict()
        self._profile = []
        self._col_name_to_idx = defaultdict(list)
        self.correlation_matrix = None

        if data is not None:
            self.update_profile(data)

    def _add_error_checks(self, other):
        """
        StructuredProfiler specific checks to ensure two profiles can be added
        together.
        """

        # Pass with strict = True to enforce both needing to be non-empty
        self_to_other_idx = self._get_and_validate_schema_mapping(self._col_name_to_idx,
                                                                  other._col_name_to_idx,
                                                                  True)
        if not all([isinstance(other._profile[self_to_other_idx[idx]],
                               type(self._profile[idx]))
                    for idx in range(len(self._profile))]):  # options check
            raise ValueError('The two profilers were not setup with the same '
                             'options, hence they do not calculate the same '
                             'profiles and cannot be added together.')

    def __add__(self, other):
        """
        Merges two Structured profiles together overriding the `+` operator.

        :param other: profile being added to this one.
        :type other: StructuredProfiler
        :return: merger of the two profiles
        :rtype: StructuredProfiler
        """
        merged_profile = super().__add__(other)

        # struct specific property merging
        merged_profile.row_has_null_count = \
            self.row_has_null_count + other.row_has_null_count
        merged_profile.row_is_null_count = \
            self.row_is_null_count + other.row_is_null_count
        merged_profile.hashed_row_dict.update(self.hashed_row_dict)
        merged_profile.hashed_row_dict.update(other.hashed_row_dict)

        self_to_other_idx = self._get_and_validate_schema_mapping(self._col_name_to_idx,
                                                                  other._col_name_to_idx)

        # merge profiles
        for idx in range(len(self._profile)):
            other_idx = self_to_other_idx[idx]
            merged_profile._profile.append(self._profile[idx] +
                                           other._profile[other_idx])

        # schemas are asserted to be identical
        merged_profile._col_name_to_idx = copy.deepcopy(self._col_name_to_idx)

        # merge correlation
        merged_profile.correlation_matrix = self._merge_correlation(other)

        return merged_profile

    @property
    def _max_col_samples_used(self):
        """
        Calculates and returns the maximum samples used in any of the columns.
        """
        samples_used = 0
        for col in self._profile:
            samples_used = max(samples_used, col.sample_size)
        return samples_used

    @property
    def _min_col_samples_used(self):
        """
        Calculates and returns the number of rows that were completely sampled
        i.e. every column in the Profile was read up to this row (possibly
        further in some cols)
        """
        return min([col.sample_size for col in self._profile], default=0)

    @property
    def _min_sampled_from_batch(self):
        """
        Calculates and returns the number of rows that were completely sampled
        in the most previous batch
        """
        return min([col._last_batch_size for col in self._profile], default=0)

    @staticmethod
    def _get_and_validate_schema_mapping(schema1, schema2, strict=False):
        """
        Validate compatibility between schema1 and schema2 and return a dict
        mapping indices in schema1 to their corresponding indices in schema2.
        In __add__: want to map self _profile idx -> other _profile idx
        In _update_profile_from_chunk: want to map data idx -> _profile idx

        :param schema1: a column name to index mapping
        :type schema1: Dict[str, list[int]]
        :param schema2: a column name to index mapping
        :type schema2: Dict[str, list[int]]
        :param strict: whether or not to strictly match (__add__ case)
        :type strict: bool
        :return: a mapping of indices in schema1 to indices in schema2
        :rtype: Dict[int, int]
        """

        len_schema1 = len(schema1)
        len_schema2 = len(schema2)

        # If both non-empty, must be same length
        if 0 < len_schema1 != len_schema2 > 0:
            raise ValueError("Attempted to merge profiles with different "
                             "numbers of columns")

        # In the case of __add__ with one of the schemas not initialized
        if strict and (len_schema1 == 0 or len_schema2 == 0):
            raise ValueError("Cannot merge empty profiles.")

        # In the case of _update_from_chunk with uninitialized schema
        if not strict and len_schema2 == 0:
            return {col_ind: col_ind for col_ind_list in schema1.values()
                    for col_ind in col_ind_list}

        # Map indices in schema1 to indices in schema2
        schema_mapping = dict()

        for key in schema1:
            # Pandas columns are int by default, but need to fuzzy match strs
            if isinstance(key, str):
                key = key.lower()
            if key not in schema2:
                raise ValueError("Columns do not match, cannot update "
                                 "or merge profiles.")

            elif len(schema1[key]) != len(schema2[key]):
                raise ValueError(f"Different number of columns detected for "
                                 f"'{key}', cannot update or merge profiles.")

            is_duplicate_col = len(schema1[key]) > 1
            for schema1_col_ind, schema2_col_ind in zip(schema1[key],
                                                        schema2[key]):
                if is_duplicate_col and (schema1_col_ind != schema2_col_ind):
                    raise ValueError(f"Different column indices under "
                                     f"duplicate name '{key}', cannot update "
                                     f"or merge unless schema is identical.")
                schema_mapping[schema1_col_ind] = schema2_col_ind

        return schema_mapping

    def report(self, report_options=None):
        if not report_options:
            report_options = {
                "output_format": None,
                "num_quantile_groups": 4,
            }

        output_format = report_options.get("output_format", None)
        omit_keys = report_options.get("omit_keys", [])
        num_quantile_groups = report_options.get("num_quantile_groups", 4)

        report = OrderedDict([
            ("global_stats", {
                "samples_used": self._max_col_samples_used,
                "column_count": len(self._profile),
                "row_count": self.total_samples,
                "row_has_null_ratio": self._get_row_has_null_ratio(),
                "row_is_null_ratio": self._get_row_is_null_ratio(),
                "unique_row_ratio": self._get_unique_row_ratio(),
                "duplicate_row_count": self._get_duplicate_row_count(),
                "file_type": self.file_type,
                "encoding": self.encoding,
                "correlation_matrix": self.correlation_matrix,
                "profile_schema": defaultdict(list)
            }),
            ("data_stats", []),
        ])

        for i in range(len(self._profile)):
            col_name = self._profile[i].name
            report["global_stats"]["profile_schema"][col_name].append(i)
            report["data_stats"].append(self._profile[i].profile)
            quantiles = report["data_stats"][i]["statistics"].get('quantiles')
            if quantiles:
                quantiles = calculate_quantiles(num_quantile_groups, quantiles)
                report["data_stats"][i]["statistics"]["quantiles"] = quantiles

        return _prepare_report(report, output_format, omit_keys)

    def _get_unique_row_ratio(self):
        return len(self.hashed_row_dict) / self.total_samples

    def _get_row_is_null_ratio(self):
        return 0 if self._min_col_samples_used in {0, None} \
            else self.row_is_null_count / self._min_col_samples_used

    def _get_row_has_null_ratio(self):
        return 0 if self._min_col_samples_used in {0, None} \
            else self.row_has_null_count / self._min_col_samples_used

    def _get_duplicate_row_count(self):
        return self.total_samples - len(self.hashed_row_dict)

    def _update_row_statistics(self, data, sample_ids=None):
        """
        Iterate over the provided dataset row by row and calculate
        the row statistics. Specifically, number of unique rows,
        rows containing null values, and total rows reviewed. This
        function is safe to use in batches.

        :param data: a dataset
        :type data: pandas.DataFrame
        :param sample_ids: list of indices in order they were sampled in data
        :type sample_ids: list(int)
        """

        if not isinstance(data, pd.DataFrame):
            raise ValueError("Cannot calculate row statistics on data that is"
                             "not a DataFrame")

        self.total_samples += len(data)
        try:
            self.hashed_row_dict.update(dict.fromkeys(
                pd.util.hash_pandas_object(data, index=False), True
            ))
        except TypeError:
            self.hashed_row_dict.update(dict.fromkeys(
                pd.util.hash_pandas_object(data.astype(str), index=False), True
            ))

        # Calculate Null Column Count
        null_rows = set()
        null_in_row_count = set()
        first_col_flag = True
        for column in self._profile:
            null_type_dict = column.null_types_index
            null_row_indices = set()
            if null_type_dict:
                null_row_indices = set.union(*null_type_dict.values())

            # If sample ids provided, only consider nulls in rows that
            # were fully sampled
            if sample_ids is not None:
                # This is the amount (integer) indices were shifted by in the
                # event of overlap
                shift = column._index_shift
                if shift is None:
                    # Shift is None if index is str or if no overlap detected
                    null_row_indices = null_row_indices.intersection(
                        data.index[sample_ids[:self._min_sampled_from_batch]])
                else:
                    # Only shift if index shift detected (must be ints)
                    null_row_indices = null_row_indices.intersection(
                        data.index[sample_ids[:self._min_sampled_from_batch]] +
                        shift)

            # Find the common null indices between the columns
            if first_col_flag:
                null_rows = null_row_indices
                null_in_row_count = null_row_indices
                first_col_flag = False
            else:
                null_rows = null_rows.intersection(null_row_indices)
                null_in_row_count = null_in_row_count.union(null_row_indices)

        # If sample_ids provided, increment since that means only new data read
        if sample_ids is not None:
            self.row_has_null_count += len(null_in_row_count)
            self.row_is_null_count += len(null_rows)
        else:
            self.row_has_null_count = len(null_in_row_count)
            self.row_is_null_count = len(null_rows)

    def _get_correlation(self, clean_samples):
        """
        Calculate correlation matrix on the cleaned data.

        :param clean_samples: the input cleaned dataset
        :type clean_samples: dict()
        """
        columns = self.options.correlation.columns
        clean_column_ids = []
        if columns is None:
<<<<<<< HEAD
            for col_id, col in enumerate(self._profile.keys()):
                if (self ._profile[col].profile['data_type'] not in ['int', 'float']
                        or self._profile[col].null_count > 0):
                    clean_samples.pop(col)
=======
            for idx in range(len(self._profile)):
                if (self._profile[idx].profile['data_type'] not in ['int', 'float']
                        or self._profile[idx].null_count > 0):
                    clean_samples.pop(idx)
>>>>>>> 3d9ae378
                else:
                    clean_column_ids.append(idx)
        if len(clean_samples) <= 1:
            return None

        data = pd.DataFrame(clean_samples)
        data = data.apply(pd.to_numeric, errors='coerce')

        # fill correlation matrix with nan initially
        n_cols = len(self._profile)
        corr_mat = np.full((n_cols, n_cols), np.nan)

        # then, fill in the correlations for valid columns
        rows = [[id] for id in clean_column_ids]
        corr_mat[rows, clean_column_ids] = np.corrcoef(data, rowvar=False)
        return corr_mat

    def _update_correlation(self, clean_samples, prev_dependent_properties):
        """
        Update correlation matrix for cleaned data.

        :param clean_samples: the input cleaned dataset
        :type clean_samples: dict()
        """
        batch_corr = self._get_correlation(clean_samples)
        batch_samples = len(list(clean_samples.values())[0])
        batch_means = np.full(len(self._profile.keys()), np.nan)
        batch_stds = np.full(len(self._profile.keys()), np.nan)
        if self.total_samples > 0:
            for id, col in enumerate(self._profile.keys()):
                if col in clean_samples.keys():
                    data_type_compiler = self._profile[col].profiles["data_type_profile"]
                    data_type = data_type_compiler.selected_data_type
                    if data_type in ["int", "float"]:
                        data_type_profiler = data_type_compiler._profiles[data_type]
                        batch_properties = data_type_profiler._batch_history[-1]
                        batch_means[id] = batch_properties['mean']
                        # Force bias correction for stddev
                        n = batch_properties['match_count']
                        batch_stds[id] = np.sqrt(batch_properties['biased_variance'] * n / (n - 1))

        self.correlation_matrix = self._merge_correlation_helper(
            self.correlation_matrix, prev_dependent_properties["mean"],
            prev_dependent_properties["std"], self.total_samples,
            batch_corr, batch_means, batch_stds, batch_samples)

    def _merge_correlation(self, other):
        """
        Merge correlation matrix from two profiles

        :param other: the other profile that needs to be merged
        :return:
        """
        corr_mat1 = self.correlation_matrix
        corr_mat2 = other.correlation_matrix
        if self.total_samples == 0:
            return corr_mat2
        if other.total_samples == 0:
            return corr_mat1

        if corr_mat1 is None or corr_mat2 is None:
            return None

        # get column indices without nan
        col_ids1 = np.where(~np.isnan(corr_mat1).all(axis=0))[0]
        col_ids2 = np.where(~np.isnan(corr_mat2).all(axis=0))[0]

        if len(col_ids1) != len(col_ids2) or len(col_ids1) <= 1:
            return None
        if (col_ids1 != col_ids2).any():
            return None

        mean1 = np.array(
            [self._profile[idx].profile['statistics']['mean']
             for idx in range(len(self._profile)) if idx in col_ids1])
        std1 = np.array(
            [self._profile[idx].profile['statistics']['stddev']
             for idx in range(len(self._profile)) if idx in col_ids1])
        n1 = self.total_samples

        mean2 = np.array(
            [other._profile[idx].profile['statistics']['mean']
             for idx in range(len(self._profile)) if idx in col_ids2])
        std2 = np.array(
            [other._profile[idx].profile['statistics']['stddev']
             for idx in range(len(self._profile)) if idx in col_ids2])
        n2 = other.total_samples
        return self._merge_correlation_helper(corr_mat1, mean1, std1, n1,
                                              corr_mat2, mean2, std2, n2)

    @staticmethod
    def _merge_correlation_helper(corr_mat1, mean1, std1, n1,
                                  corr_mat2, mean2, std2, n2):
        """
        Helper function to merge correlation matrix from two profiles

        :param corr_mat1: correlation matrix of profile1
        :type corr_mat1: pd.DataFrame
        :param mean1: mean of columns of profile1
        :type mean1: np.array
        :param std1: standard deviation of columns of profile1
        :type std1: np.array
        :param corr_mat2: correlation matrix of profile2
        :type corr_mat2: pd.DataFrame
        :param mean2: mean of columns of profile2
        :type mean2: np.array
        :param std2: standard deviation of columns of profile2
        :type std2: np.array
        :return: merged correlation matrix
        """
        if len(mean1) == 0:
           return corr_mat2
        elif len(mean2) == 0:
           return corr_mat1

        std_mat1 = np.outer(std1, std1)
        std_mat2 = np.outer(std2, std2)
        mean_diff_vector = mean1 - mean2
        mean_diff_mat = np.outer(mean_diff_vector, mean_diff_vector)

        cov1 = corr_mat1 * std_mat1
        cov2 = corr_mat2 * std_mat2

        n = n1 + n2

        cov = cov1 * (n1 - 1) + cov2 * (n2 - 1) + mean_diff_mat * (n1 * n2) / n
        cov = cov / (n - 1)

        delta = mean2 - mean1
        M2_1 = (n1 - 1) * (std1 ** 2)
        M2_2 = (n2 - 1) * (std2 ** 2)
        M2 = M2_1 + M2_2 + delta ** 2 * n1 * n2 / n
        std = np.sqrt(M2 / (n - 1))

        std_mat = np.outer(std, std)
        corr_mat = cov / std_mat

        return corr_mat

    def _update_profile_from_chunk(self, data, sample_size,
                                   min_true_samples=None):
        """
        Iterate over the columns of a dataset and identify its parameters.

        :param data: a dataset
        :type data: pandas.DataFrame
        :param sample_size: number of samples for df to use for profiling
        :type sample_size: int
        :param min_true_samples: minimum number of true samples required
        :type min_true_samples: int
        :return: list of column profile base subclasses
        :rtype: list(BaseColumnProfiler)
        """
        if isinstance(data, pd.Series):
            data = data.to_frame()
        elif isinstance(data, list):
            data = pd.DataFrame(data)

        # Calculate schema of incoming data
        mapping_given = defaultdict(list)
        for col_idx in range(len(data.columns)):
            col = data.columns[col_idx]
            # Pandas columns are int by default, but need to fuzzy match strs
            if isinstance(col, str):
                col = col.lower()
            mapping_given[col].append(col_idx)

        # Validate schema compatibility and index mapping from data to _profile
        col_idx_to_prof_idx = self._get_and_validate_schema_mapping(mapping_given,
                                                                    self._col_name_to_idx)

        try:
            from tqdm import tqdm
        except ImportError:
            def tqdm(l):
                for i, e in enumerate(l):
                    print("Processing Column {}/{}".format(i + 1, len(l)))
                    yield e

        # Shuffle indices once and share with columns
        sample_ids = [*utils.shuffle_in_chunks(len(data), len(data))]

        # If there are no minimum true samples, you can sort to save time
        if min_true_samples in [None, 0]:
            sample_ids[0] = sample_ids[0][:sample_size]
            # Sort the sample_ids and replace prior
            sample_ids[0] = sorted(sample_ids[0])

        # Numpy arrays allocate to heap and can be shared between processes
        # Non-locking multiprocessing fails on machines without POSIX (windows)
        # The function handles that situation, but will be single process
        # Newly introduced features (python3.8) improves the situation
        sample_ids = np.array(sample_ids)

<<<<<<< HEAD
        # Record the previous mean/std values of columns that need to
        # have correlation updated. Non-numeric columns have NaN
        # so that they stay NaN when updating.
        prev_dependent_properties = {
            'mean': np.full(len(self._profile.keys()), np.nan),
            'std': np.full(len(self._profile.keys()), np.nan)
        }
        for id, col in enumerate(self._profile.keys()):
            data_type_compiler = self._profile[col].profiles["data_type_profile"]
            data_type = data_type_compiler.selected_data_type
            if data_type in ["int", "float"]:
                data_type_profiler = data_type_compiler._profiles[data_type]
                n = data_type_profiler.match_count
                prev_dependent_properties['mean'][id] = data_type_profiler.mean
                prev_dependent_properties['std'][id] = np.sqrt(data_type_profiler._biased_variance * n / (n - 1))

        # Create structured profile objects
        new_cols = set()
        for col in data.columns:
            if col not in self._profile:
                self._profile[col] = StructuredColProfiler(
=======
        # Create StructuredColProfilers upon initialization
        # Record correlation between columns in data and index in _profile
        if len(self._profile) == 0:
            # Already calculated incoming schema for validation
            self._col_name_to_idx = mapping_given
            for col_idx in range(data.shape[1]):
                # Add blank StructuredColProfiler to _profile
                self._profile.append(StructuredColProfiler(
>>>>>>> 3d9ae378
                    sample_size=sample_size,
                    min_true_samples=min_true_samples,
                    sample_ids=sample_ids,
                    options=self.options
                ))

        # Generate pool and estimate datasize
        pool = None
        if self.options.multiprocess.is_enabled:
            est_data_size = data[:50000].memory_usage(index=False, deep=True).sum()
            est_data_size = (est_data_size / min(50000, len(data))) * len(data)
            pool, pool_size = utils.generate_pool(
                max_pool_size=None, data_size=est_data_size,
                cols=len(data.columns))

        # Format the data
        notification_str = "Finding the Null values in the columns..."
        if pool:
            notification_str += " (with " + str(pool_size) + " processes)"

        # Keys are _profile indices
        clean_sampled_dict = {}
        # Keys are column indices in data
        multi_process_dict = {}
        single_process_list = set()

        if sample_size < len(data):
            warnings.warn("The data will be profiled with a sample size of {}. "
                          "All statistics will be based on this subsample and "
                          "not the whole dataset.".format(sample_size))

        if pool is not None:
            # Create a bunch of simultaneous column conversions
            for col_idx in range(data.shape[1]):
                col_ser = data.iloc[:, col_idx]
                prof_idx = col_idx_to_prof_idx[col_idx]
                if min_true_samples is None:
                    min_true_samples = self._profile[prof_idx]._min_true_samples
                try:
                    multi_process_dict[col_idx] = pool.apply_async(
                        self._profile[prof_idx].clean_data_and_get_base_stats,
                        (col_ser, sample_size, min_true_samples,
                         sample_ids))
                except Exception as e:
                    print(e)
                    single_process_list.add(col_idx)

            # Iterate through multiprocessed columns collecting results
            print(notification_str)
            for col_idx in tqdm(multi_process_dict.keys()):
                try:
                    prof_idx = col_idx_to_prof_idx[col_idx]
                    clean_sampled_dict[prof_idx], base_stats = \
                        multi_process_dict[col_idx].get()
                    self._profile[prof_idx]._update_base_stats(base_stats)
                except Exception as e:
                    print(e)
                    single_process_list.add(col_idx)

            # Clean up any columns which errored
            if len(single_process_list) > 0:
                print("Errors in multiprocessing occured:",
                      len(single_process_list), "errors, reprocessing...")
                for col_idx in tqdm(single_process_list):
                    col_ser = data.iloc[:, col_idx]
                    prof_idx = col_idx_to_prof_idx[col_idx]
                    if min_true_samples is None:
                        min_true_samples = \
                            self._profile[prof_idx]._min_true_samples
                    clean_sampled_dict[prof_idx], base_stats = \
                        self._profile[prof_idx].clean_data_and_get_base_stats(
                            col_ser, sample_size,
                            min_true_samples, sample_ids)
                    self._profile[prof_idx]._update_base_stats(base_stats)

            pool.close()  # Close pool for new tasks
            pool.join()  # Wait for all workers to complete

        else:  # No pool
            print(notification_str)
            for col_idx in tqdm(range(data.shape[1])):
                col_ser = data.iloc[:, col_idx]
                prof_idx = col_idx_to_prof_idx[col_idx]
                if min_true_samples is None:
                    min_true_samples = self._profile[prof_idx]._min_true_samples
                clean_sampled_dict[prof_idx], base_stats = \
                    self._profile[prof_idx].clean_data_and_get_base_stats(
                        df_series=col_ser, sample_size=sample_size,
                        min_true_samples=min_true_samples,
                        sample_ids=sample_ids
                    )
                self._profile[prof_idx]._update_base_stats(base_stats)

        # Process and label the data
        notification_str = "Calculating the statistics... "
        pool = None
        if self.options.multiprocess.is_enabled:
            pool, pool_size = utils.generate_pool(4, est_data_size)
            if pool:
                notification_str += " (with " + str(pool_size) + " processes)"

        print(notification_str)

        for prof_idx in tqdm(clean_sampled_dict.keys()):
            self._profile[prof_idx].update_column_profilers(
                clean_sampled_dict[prof_idx], pool)

        if pool is not None:
            pool.close()  # Close pool for new tasks
            pool.join()  # Wait for all workers to complete

        # Only pass along sample ids if necessary
        samples_for_row_stats = None
        if min_true_samples not in [None, 0]:
            samples_for_row_stats = np.concatenate(sample_ids)

        if self.options.correlation.is_enabled:
            self._update_correlation(clean_sampled_dict, prev_dependent_properties)
        self._update_row_statistics(data, samples_for_row_stats)

    def save(self, filepath=None):
        """
        Save profiler to disk

        :param filepath: Path of file to save to
        :type filepath: String
        :return: None
        """
        # Create dictionary for all metadata, options, and profile 
        data_dict = {
            "total_samples": self.total_samples,
            "encoding": self.encoding,
            "file_type": self.file_type,
            "row_has_null_count": self.row_has_null_count,
            "row_is_null_count": self.row_is_null_count,
            "hashed_row_dict": self.hashed_row_dict,
            "_samples_per_update": self._samples_per_update,
            "_min_true_samples": self._min_true_samples,
            "options": self.options,
            "_profile": self.profile,
            "_col_name_to_idx": self._col_name_to_idx,
        }

        self._save_helper(filepath, data_dict)


class Profiler(object):

    def __new__(cls, data, samples_per_update=None, min_true_samples=0,
                options=None, profiler_type=None):
        """
        Factory class for instantiating Structured and Unstructured Profilers

        :param data: Data to be profiled, type allowed depends on the
            profiler_type
        :type data: Data class object
        :param samples_per_update: Number of samples to use to generate profile
        :type samples_per_update: int
        :param min_true_samples: Min number of samples required for the profiler
        :type min_true_samples: int
        :param options: Options for the profiler.
        :type options: ProfilerOptions Object
        :param profiler_type: Type of Profiler ("structured"/"unstructured")
        :type profiler_type: str
        :return: BaseProfiler
        """
        if profiler_type is None:
            # defaults as structured
            profiler_type = "structured"
            # Unstructured if data is Data object and is_structured is False
            if isinstance(data, data_readers.base_data.BaseData):
                if not data.is_structured:
                    profiler_type = "unstructured"
            elif isinstance(data, str):
                profiler_type = "unstructured"
            # the below checks the viable structured formats, on failure raises
            elif not isinstance(data, (list, pd.DataFrame, pd.Series)):
                raise ValueError("Data must either be imported using the "
                                 "data_readers, pd.Series, or pd.DataFrame.")

        # Construct based off of initial kwarg input or inference
        if profiler_type == "structured":
            return StructuredProfiler(data, samples_per_update,
                                      min_true_samples, options)
        elif profiler_type == "unstructured":
            return UnstructuredProfiler(data, samples_per_update,
                                        min_true_samples, options)
        else:
            raise ValueError("Must specify 'profiler_type' to be 'structured' "
                             "or 'unstructured'.")

    @classmethod
    def load(cls, filepath):
        """
        Load profiler from disk

        :param filepath: Path of file to load from
        :type filepath: String
        :return: Profiler being loaded, StructuredProfiler or
            UnstructuredProfiler
        :rtype: BaseProfiler
        """
        return BaseProfiler.load(filepath)<|MERGE_RESOLUTION|>--- conflicted
+++ resolved
@@ -1441,17 +1441,10 @@
         columns = self.options.correlation.columns
         clean_column_ids = []
         if columns is None:
-<<<<<<< HEAD
-            for col_id, col in enumerate(self._profile.keys()):
-                if (self ._profile[col].profile['data_type'] not in ['int', 'float']
-                        or self._profile[col].null_count > 0):
-                    clean_samples.pop(col)
-=======
             for idx in range(len(self._profile)):
                 if (self._profile[idx].profile['data_type'] not in ['int', 'float']
                         or self._profile[idx].null_count > 0):
                     clean_samples.pop(idx)
->>>>>>> 3d9ae378
                 else:
                     clean_column_ids.append(idx)
         if len(clean_samples) <= 1:
@@ -1478,12 +1471,12 @@
         """
         batch_corr = self._get_correlation(clean_samples)
         batch_samples = len(list(clean_samples.values())[0])
-        batch_means = np.full(len(self._profile.keys()), np.nan)
-        batch_stds = np.full(len(self._profile.keys()), np.nan)
+        batch_means = np.full(len(self._profile), np.nan)
+        batch_stds = np.full(len(self._profile), np.nan)
         if self.total_samples > 0:
-            for id, col in enumerate(self._profile.keys()):
-                if col in clean_samples.keys():
-                    data_type_compiler = self._profile[col].profiles["data_type_profile"]
+            for id in range(len(self._profile)):
+                if id in clean_samples.keys():
+                    data_type_compiler = self._profile[id].profiles["data_type_profile"]
                     data_type = data_type_compiler.selected_data_type
                     if data_type in ["int", "float"]:
                         data_type_profiler = data_type_compiler._profiles[data_type]
@@ -1646,16 +1639,15 @@
         # Newly introduced features (python3.8) improves the situation
         sample_ids = np.array(sample_ids)
 
-<<<<<<< HEAD
         # Record the previous mean/std values of columns that need to
         # have correlation updated. Non-numeric columns have NaN
         # so that they stay NaN when updating.
         prev_dependent_properties = {
-            'mean': np.full(len(self._profile.keys()), np.nan),
-            'std': np.full(len(self._profile.keys()), np.nan)
+            'mean': np.full(len(self._profile), np.nan),
+            'std': np.full(len(self._profile), np.nan)
         }
-        for id, col in enumerate(self._profile.keys()):
-            data_type_compiler = self._profile[col].profiles["data_type_profile"]
+        for id in range(len(self._profile)):
+            data_type_compiler = self._profile[id].profiles["data_type_profile"]
             data_type = data_type_compiler.selected_data_type
             if data_type in ["int", "float"]:
                 data_type_profiler = data_type_compiler._profiles[data_type]
@@ -1663,12 +1655,6 @@
                 prev_dependent_properties['mean'][id] = data_type_profiler.mean
                 prev_dependent_properties['std'][id] = np.sqrt(data_type_profiler._biased_variance * n / (n - 1))
 
-        # Create structured profile objects
-        new_cols = set()
-        for col in data.columns:
-            if col not in self._profile:
-                self._profile[col] = StructuredColProfiler(
-=======
         # Create StructuredColProfilers upon initialization
         # Record correlation between columns in data and index in _profile
         if len(self._profile) == 0:
@@ -1677,7 +1663,6 @@
             for col_idx in range(data.shape[1]):
                 # Add blank StructuredColProfiler to _profile
                 self._profile.append(StructuredColProfiler(
->>>>>>> 3d9ae378
                     sample_size=sample_size,
                     min_true_samples=min_true_samples,
                     sample_ids=sample_ids,
