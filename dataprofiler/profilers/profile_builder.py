--- conflicted
+++ resolved
@@ -689,9 +689,7 @@
                     options=structured_options
                 )
                 new_cols.add(col)
-                        
-<<<<<<< HEAD
-
+                
         # Generate pool and estimate datasize
         pool = None
         est_data_size = df[:50000].memory_usage(index=False, deep=True).sum()
@@ -713,23 +711,7 @@
             warnings.warn("The data will be profiled with a sample size of {}. "
                           "All statistics will be based on this subsample and "
                           "not the whole dataset.".format(sample_size))
-=======
-        # Format the data
-        notification_str = "Finding the Null values in the columns..."
-        pool = None
-        if options.structured_options.multiprocess.is_enabled:
-            if len(new_cols) > 0:
-                pool, pool_size = utils.generate_pool(max_pool_size=len(new_cols))
-                notification_str += " (with " + str(pool_size) + " processes)"
-        
-        clean_sampled_dict = {}
-        multi_process_dict = {}
-        single_process_list = set()
-        if not sample_size: sample_size = len(df)
-        if sample_size < len(df):
-            warnings.warn("The data will be profiled with a sample size of {}. "
-                          "All statistics will be based on this subsample and "
-                          "not the whole dataset.".format(sample_size))
+
         if pool is not None:
 
             # Create a bunch of simultaneous column conversions
@@ -786,71 +768,6 @@
         notification_str = "Calculating the statistics... "
         pool = None
         if options.structured_options.multiprocess.is_enabled:
-            pool, pool_size = utils.generate_pool(max_pool_size=4)
-            if pool:
-                notification_str += " (with " + str(pool_size) + " processes)"
-        print(notification_str)
-        
-        for col in tqdm(df.columns):
-            profile[col].update_column_profilers(clean_sampled_dict[col], pool)
->>>>>>> 3320103d
-        if pool is not None:
-
-            # Create a bunch of simultaneous column conversions
-            for col in df.columns:
-                if min_true_samples is None:
-                    min_true_samples = profile[col]._min_true_samples
-                try:
-                    multi_process_dict[col] = pool.apply_async(
-                        profile[col].clean_data_and_get_base_stats,
-                        (df[col], sample_size, min_true_samples, sample_ids))
-                except Exception as e:
-                    print(e)
-                    single_process_list.add(col)
-                
-            # Iterate through multiprocessed columns collecting results
-            print(notification_str)
-            for col in tqdm(multi_process_dict.keys()):
-                try:
-                    clean_sampled_dict[col], base_stats = \
-                        multi_process_dict[col].get()
-                    profile[col]._update_base_stats(base_stats)
-                except Exception as e:
-                    print(e)
-                    single_process_list.add(col)
-
-            # Clean up any columns which errored
-            if len(single_process_list) > 0:
-                print("Errors in multiprocessing occured:",
-                      len(single_process_list), "errors, reprocessing...")
-                for col in tqdm(single_process_list):
-                    if min_true_samples is None:
-                        min_true_samples = profile[col]._min_true_samples
-                    clean_sampled_dict[col], base_stats = \
-                        profile[col].clean_data_and_get_base_stats(
-                            df[col], sample_size, min_true_samples, sample_ids)
-                    profile[col]._update_base_stats(base_stats)
-            
-            pool.close() # Close pool for new tasks
-            pool.join() # Wait for all workers to complete
-
-        else: # No pool
-
-            print(notification_str)
-            for col in tqdm(df.columns):
-                if min_true_samples is None:
-                    min_true_samples = profile[col]._min_true_samples
-                clean_sampled_dict[col], base_stats = \
-                    profile[col].clean_data_and_get_base_stats(
-                        df_series=df[col], sample_size=sample_size,
-                        min_true_samples=min_true_samples, sample_ids=sample_ids)
-                profile[col]._update_base_stats(base_stats)
-            
-<<<<<<< HEAD
-        # Process and label the data
-        notification_str = "Calculating the statistics... "
-        pool = None
-        if options.structured_options.multiprocess.is_enabled:
             pool, pool_size = utils.generate_pool(4, est_data_size)
             if pool:
                 notification_str += " (with " + str(pool_size) + " processes)"
@@ -862,6 +779,4 @@
             pool.close() # Close pool for new tasks
             pool.join() # Wait for all workers to complete
             
-=======
->>>>>>> 3320103d
         return profile