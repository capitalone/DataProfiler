#!/usr/bin/env python
"""
coding=utf-8

Build model for a dataset by identifying type of column along with its
respective parameters.
"""
from __future__ import print_function
from __future__ import division

import copy
import random
import re
from collections import OrderedDict
import warnings
import pickle
from datetime import datetime

import pandas as pd
import numpy as np

from . import utils
from .. import data_readers
from .column_profile_compilers import ColumnPrimitiveTypeProfileCompiler, \
    ColumnStatsProfileCompiler, ColumnDataLabelerCompiler
from ..labelers.data_labelers import DataLabeler
from .helpers.report_helpers import calculate_quantiles, _prepare_report
from .profiler_options import ProfilerOptions, StructuredOptions


class StructuredDataProfile(object):

    def __init__(self, df_series=None, sample_size=None, min_sample_size=5000,
                 sampling_ratio=0.2, min_true_samples=None,
                 sample_ids=None, pool=None, options=None):
        """
        Instantiate the Structured Profiler class for a given column.
        
        :param df_series: Data to be profiled
        :type df_series: pandas.core.series.Series
        :param sample_size: Number of samples to use in generating profile
        :type sample_size: int
        :param min_true_samples: Minimum number of samples required for the
            profiler
        :type min_true_samples: int
        :param sample_ids: Randomized list of sample indices
        :type sample_ids: list(list)
        :param pool: pool utilized for multiprocessing
        :type pool: multiprocessing.Pool
        :param options: Options for the structured profiler.
        :type options: StructuredOptions Object
        """
        self.name = None
        self.options = options
        self._min_sample_size = min_sample_size
        self._sampling_ratio = sampling_ratio
        self._min_true_samples = min_true_samples
        if self._min_true_samples is None:
            self._min_true_samples = 0

        self.sample_size = 0
        self.sample = list()
        self.null_count = 0
        self.null_types = list()
        self.null_types_index = {}
        self.profiles = {}
                         
        if df_series is not None and len(df_series) > 0:
            
            if not sample_size:
                sample_size = self._get_sample_size(df_series)
            if sample_size < len(df_series):
                warnings.warn("The data will be profiled with a sample size of {}. "
                              "All statistics will be based on this subsample and "
                              "not the whole dataset.".format(sample_size))
                
            clean_sampled_df, base_stats = \
                self.clean_data_and_get_base_stats(
                    df_series=df_series, sample_size=sample_size,
                    min_true_samples=self._min_true_samples, sample_ids=sample_ids)
            self.update_column_profilers(clean_sampled_df, pool)
            self._update_base_stats(base_stats)

    def update_column_profilers(self, clean_sampled_df, pool):
        """
        Calculates type statistics and labels dataset
        
        :param clean_sampled_df: sampled series with none types dropped
        :type clean_sampled_df: Pandas.Series
        :param pool: pool utilized for multiprocessing
        :type pool: multiprocessing.pool
        """

        if self.name is None:
            self.name = clean_sampled_df.name
        if self.name != clean_sampled_df.name:
            raise ValueError(
                'Column names have changed, col {} does not match prior name {}',
                clean_sampled_df.name, self.name
            )
        
        # First run, create the compilers
        if self.profiles is None or len(self.profiles) == 0:
            self.profiles = {
                'data_type_profile':
                ColumnPrimitiveTypeProfileCompiler(
                    clean_sampled_df, self.options, pool),
                'data_stats_profile':
                ColumnStatsProfileCompiler(
                    clean_sampled_df, self.options, pool)
            }
        
            use_data_labeler = True
            if self.options and isinstance(self.options, StructuredOptions):
                use_data_labeler = self.options.data_labeler.is_enabled

            if use_data_labeler:
                self.profiles.update({
                    'data_label_profile':
                    ColumnDataLabelerCompiler(
                        clean_sampled_df, self.options, pool)
                })
        else:

            # Profile compilers being updated
            for profile in self.profiles.values():
                profile.update_profile(clean_sampled_df, pool)

    def __add__(self, other):
        """
        Merges two Structured profiles together overriding the `+` operator.

        :param other: structured profile being add to this one.
        :type other: StructuredDataProfile
        :return: merger of the two structured profiles
        """
        if type(other) is not type(self):
            raise TypeError('`{}` and `{}` are not of the same profiler type.'.
                            format(type(self).__name__, type(other).__name__))
        elif self.name != other.name:
            raise ValueError('Structured profile names are unmatched: {} != {}'
                             .format(self.name, other.name))
        elif set(self.profiles) != set(other.profiles):  # options check
            raise ValueError('Structured profilers were not setup with the same'
                             ' options, hence they do not calculate the same '
                             'profiles and cannot be added together.')
        merged_profile = StructuredDataProfile(
            df_series=pd.Series([]),
            min_sample_size=max(self._min_sample_size, other._min_sample_size),
            sampling_ratio=max(self._sampling_ratio, other._sampling_ratio),
            min_true_samples=max(self._min_true_samples,
                                 other._min_true_samples),
            options=self.options,
        )

        merged_profile.name = self.name
        merged_profile._update_base_stats(
            {"sample": self.sample,
             "sample_size": self.sample_size,
             "null_count": self.null_count,
             "null_types": copy.deepcopy(self.null_types_index)}
        )
        merged_profile._update_base_stats(
            {"sample": other.sample,
             "sample_size": other.sample_size,
             "null_count": other.null_count,
             "null_types": copy.deepcopy(other.null_types_index)}
        )
        samples = list(dict.fromkeys(self.sample + other.sample))
        merged_profile.sample = random.sample(samples, min(len(samples), 5))
        for profile_name in self.profiles:
            merged_profile.profiles[profile_name] = (
                self.profiles[profile_name] + other.profiles[profile_name]
            )
        return merged_profile

    @property
    def profile(self):
        unordered_profile = dict()
        for profile in self.profiles.values():
            utils.dict_merge(unordered_profile, profile.profile)

        name = self.name
        if isinstance(self.name, np.integer):
            name = int(name)
            
        unordered_profile.update({
            "column_name": name,
            "samples": self.sample,
        })

        unordered_profile["statistics"].update({
            "sample_size": self.sample_size,
            "null_count": self.null_count,
            "null_types": self.null_types,
            "null_types_index": self.null_types_index
        })
        
        if unordered_profile.get("data_type", None) is not None:
            unordered_profile["statistics"].update({
                "data_type_representation":
                unordered_profile["data_type_representation"]
            })

        dict_order = [
            "column_name",
            "data_type",
            "data_label",
            "categorical",
            "order",
            "samples",
            "statistics",
        ]
        profile = OrderedDict()
        if 'data_label_profile' not in self.profiles:
            dict_order.remove("data_label")
        for key in dict_order:
            try:
                profile[key] = unordered_profile[key]
            except KeyError as e:
                profile[key] = None

        return profile
    
    def _update_base_stats(self, base_stats):
        self.sample_size += base_stats["sample_size"]
        self.sample = base_stats["sample"]
        self.null_count += base_stats["null_count"]
        self.null_types = utils._combine_unique_sets(
            self.null_types, list(base_stats["null_types"].keys())
        )

        for null_type, null_rows in base_stats["null_types"].items():
            if type(null_rows) is list:
                null_rows.sort()
            self.null_types_index.setdefault(null_type, set()).update(null_rows)

    def update_profile(self, df_series, sample_size=None,
                       min_true_samples=None, sample_ids=None,
                       pool=None):
        """
        Update the column profiler
        
        :param df_series: Data to be profiled
        :type df_series: pandas.core.series.Series
        :param sample_size: Number of samples to use in generating profile
        :type sample_size: int
        :param min_true_samples: Minimum number of samples required for the
            profiler
        :type min_true_samples: int
        :param sample_ids: Randomized list of sample indices
        :type sample_ids: list(list)
        :param pool: pool utilized for multiprocessing
        :type pool: multiprocessing.Pool        
        """
        if not sample_size:
            sample_size = len(df_series)
        if not sample_size:
            sample_size = self._get_sample_size(df_series)
        if not min_true_samples:
            min_true_samples = self._min_true_samples
        
        clean_sampled_df, base_stats = self.clean_data_and_get_base_stats(
            df_series=df_series, sample_size=sample_size,
            min_true_samples=min_true_samples, sample_ids=sample_ids)

        self._update_base_stats(base_stats)
        self.update_column_profilers(clean_sampled_df, pool)

    def _get_sample_size(self, df_series):
        """
        Determines the minimum sampling size for detecting column type.

        :param df_series: a column of data
        :type df_series: pandas.core.series.Series
        :return: integer sampling size
        :rtype: int
        """
        len_df = len(df_series)
        if len_df <= self._min_sample_size:
            return int(len_df)
        return max(int(self._sampling_ratio * len_df), self._min_sample_size)

    # TODO: flag column name with null values and potentially return row
    #  index number in the error as well
    @staticmethod
    def clean_data_and_get_base_stats(df_series, sample_size,
                                      min_true_samples=None,
                                      sample_ids=None):
        """
        Identify null characters and return them in a dictionary as well as
        remove any nulls in column.
        
        :param df_series: a given column
        :type df_series: pandas.core.series.Series
        :param sample_size: Number of samples to use in generating the profile
        :type sample_size: int
        :param min_true_samples: Minimum number of samples required for the
            profiler
        :type min_true_samples: int
        :param sample_ids: Randomized list of sample indices
        :type sample_ids: list(list)
        :return: updated column with null removed and dictionary of null
            parameters
        :rtype: pd.Series, dict
        """
        NO_FLAG = 0
        null_values_and_flags = {
            "": NO_FLAG,
            "nan": re.IGNORECASE,
            "none": re.IGNORECASE,
            "null": re.IGNORECASE,
            "  *": NO_FLAG,
            "--*": NO_FLAG,
            "__*": NO_FLAG,
        }
        
        if min_true_samples is None:
            min_true_samples = 0
        
        len_df = len(df_series)
        if not len_df:
            return df_series, {
                "sample_size": 0, "null_count": 0,
                "null_types": dict(), "sample": []
            }

        # Pandas reads empty values in the csv files as nan
        df_series = df_series.apply(str)

        # Select generator depending if sample_ids availability
        if sample_ids is None:
            sample_ind_generator = utils.shuffle_in_chunks(
                len_df, chunk_size=sample_size)
        else:
            sample_ind_generator = utils.partition(
                sample_ids[0], chunk_size=sample_size)
            
        na_columns = dict()
        true_sample_list = set()
        total_sample_size = 0
        query = '|'.join(null_values_and_flags.keys())
        regex = f"^(?:{(query)})$"
        for chunked_sample_ids in sample_ind_generator:
            total_sample_size += len(chunked_sample_ids)
            
            # Find subset of series based on randomly selected ids
            df_subset = df_series.iloc[chunked_sample_ids]

            # Query should search entire cell for all elements at once
            matches = df_subset.str.match(regex, flags=re.IGNORECASE)
            
            # Split series into None samples and true samples
            true_sample_list.update(df_subset[~matches].index)

            # Iterate over all the Nones
            for index, cell in df_subset[matches].items():
                na_columns.setdefault(cell, list()).append(index)
            
            # Ensure minimum number of true samples met
            # and if total_sample_size >= sample size, exit
            if len(true_sample_list) >= min_true_samples \
                    and total_sample_size >= sample_size:
                break
            
        # close the generator in case it is not exhausted.
        if sample_ids is None:
            sample_ind_generator.close()

        # If min_true_samples exists, sort
        if min_true_samples > 0:
            true_sample_list = sorted(true_sample_list)

        # Split out true values for later utilization
        df_series = df_series.loc[true_sample_list]
        total_na = total_sample_size - len(true_sample_list)

        base_stats = {
            "sample_size": total_sample_size,
            "null_count": total_na,
            "null_types": na_columns,
            "sample": random.sample(list(df_series.values),
                                    min(len(df_series), 5))
        }

        return df_series, base_stats


class Profiler(object):

    def __init__(self, data, samples_per_update=None, min_true_samples=0, 
                 profiler_options=None):
        """
        Instantiate the Profiler class
        
        :param data: Data to be profiled
        :type data: Data class object
        :param samples_per_update: Number of samples to use in generating
            profile
        :type samples_per_update: int
        :param min_true_samples: Minimum number of samples required for the
            profiler
        :type min_true_samples: int
        :param profiler_options: Options for the profiler.
        :type profiler_options: ProfilerOptions Object
        :return: Profiler
        """

        if not profiler_options:
            profiler_options = ProfilerOptions()
        elif not isinstance(profiler_options, ProfilerOptions):
            raise ValueError("The profile options must be passed as a "
                             "ProfileOptions object.")
        
        profiler_options.validate()
        self.options = profiler_options
        self.total_samples = 0
        self.encoding = None
        self.file_type = None
        self.row_has_null_count = 0
        self.row_is_null_count = 0
        self.hashed_row_dict = dict()
        self._samples_per_update = samples_per_update
        self._min_true_samples = min_true_samples
        self._profile = dict()

        # matches structured data profile
        # TODO: allow set via options
        self._sampling_ratio = 0.2
        self._min_sample_size = 5000

        if isinstance(data, data_readers.text_data.TextData):
            raise TypeError("Cannot provide TextData object to Profiler")

        # assign data labeler
        data_labeler_options = self.options.structured_options.data_labeler
        if data_labeler_options.is_enabled \
                and data_labeler_options.data_labeler_object is None:

            try:

                data_labeler = DataLabeler(
                    labeler_type='structured',
                    dirpath=data_labeler_options.data_labeler_dirpath,
                    load_options=None)
                self.options.set(
                    {'data_labeler.data_labeler_object': data_labeler})

            except Exception as e:
                utils.warn_on_profile('data_labeler', e)
                self.options.set({'data_labeler.is_enabled': False})

        if data is not None:
            self.update_profile(data)

    def __add__(self, other):
        """
        Merges two profiles together overriding the `+` operator.

        :param other: profile being add to this one.
        :type other: Profiler
        :return: merger of the two profiles
        """
        if type(other) is not type(self):
            raise TypeError('`{}` and `{}` are not of the same profiler type.'.
                            format(type(self).__name__, type(other).__name__))
        elif set(self._profile) != set(other._profile):
            raise ValueError('Profiles do not have the same schema.')
        elif not all([isinstance(other._profile[p_name],
                                 type(self._profile[p_name]))
                      for p_name in self._profile]):  # options check
            raise ValueError('The two profilers were not setup with the same '
                             'options, hence they do not calculate the same '
                             'profiles and cannot be added together.')
        merged_profile = Profiler(
            data=pd.DataFrame([]), samples_per_update=self._samples_per_update,
            min_true_samples=self._min_true_samples,
            profiler_options=self.options
        )
        merged_profile.encoding = self.encoding \
            if self.encoding == other.encoding else 'multiple files'
        merged_profile.file_type = self.file_type \
            if self.file_type == other.file_type else 'multiple files'
        merged_profile.row_has_null_count = \
            self.row_has_null_count + other.row_has_null_count
        merged_profile.row_is_null_count = \
            self.row_is_null_count + other.row_is_null_count
        merged_profile.total_samples = self.total_samples + other.total_samples
        merged_profile.hashed_row_dict.update(self.hashed_row_dict)
        merged_profile.hashed_row_dict.update(other.hashed_row_dict)

        for profile_name in self._profile:
            merged_profile._profile[profile_name] = (
                self._profile[profile_name] + other._profile[profile_name]
            )
        return merged_profile

    @property
    def profile(self):
        return self._profile

    def _get_sample_size(self, data):
        """
        Determines the minimum sampling size for detecting column type.

        :param data: data to be profiled
        :type data: Union[data_readers.base_data.BaseData, pandas.DataFrame]
        :return: integer sampling size
        :rtype: int
        """
        if self._samples_per_update:
            return self._samples_per_update

        len_data = len(data)
        if len_data <= self._min_sample_size:
            return int(len_data)
        return max(int(self._sampling_ratio * len_data), self._min_sample_size)

    @property
    def _max_col_samples_used(self):
        """
        Calculates and returns the maximum samples used in any of the columns.
        """
        samples_used = 0
        columns = list(self._profile.values())
        for col in columns:
            samples_used = max(samples_used, col.sample_size)
        return samples_used

    @property
    def _min_col_samples_used(self):
        """
        Calculates and returns the number of rows that were completely sampled
        i.e. every column in the Profile was read up to this row (possibly
        further in some cols)
        """
        return min([self._profile[col].sample_size
                    for col in self._profile], default=0)

    def report(self, report_options=None):
        if not report_options:
            report_options = {
                "output_format": None,
                "num_quantile_groups": 4,
            }
            
        output_format = report_options.get("output_format", None)        
        omit_keys = report_options.get("omit_keys", [])
        num_quantile_groups = report_options.get("num_quantile_groups", 4)

        columns = list(self._profile.values())
        report = OrderedDict([
            ("global_stats", {
                "samples_used": self._max_col_samples_used,
                "column_count": len(columns),
                "row_count": self.total_samples,
                "row_has_null_ratio": self._get_row_has_null_ratio(),
                "row_is_null_ratio": self._get_row_is_null_ratio(),
                "unique_row_ratio": self._get_unique_row_ratio(),
                "duplicate_row_count": self._get_duplicate_row_count(),
                "file_type": self.file_type,
                "encoding": self.encoding
            }),
            ("data_stats", OrderedDict()),
        ])
        for key in self._profile.keys():
            report["data_stats"][key] = self._profile[key].profile
            quantiles = report["data_stats"][key]["statistics"].get(
                'quantiles')
            if quantiles:
                quantiles = calculate_quantiles(num_quantile_groups, quantiles)
                report["data_stats"][key]["statistics"]["quantiles"] = quantiles

        return _prepare_report(report, output_format, omit_keys)

    def _get_unique_row_ratio(self):
        return len(self.hashed_row_dict) / self.total_samples

    def _get_row_is_null_ratio(self):
        return 0 if self._min_col_samples_used in {0, None} \
            else self.row_is_null_count / self._min_col_samples_used

    def _get_row_has_null_ratio(self):
        return 0 if self._min_col_samples_used in {0, None} \
            else self.row_has_null_count / self._min_col_samples_used

    def _get_duplicate_row_count(self):
        return self.total_samples - len(self.hashed_row_dict)

    def _update_row_statistics(self, data, sample_ids=None):
        """
        Iterate over the provided dataset row by row and calculate
        the row statistics. Specifically, number of unique rows,
        rows containing null values, and total rows reviewed. This
        function is safe to use in batches.

        :param data: a dataset
        :type data: pandas.DataFrame
        :param sample_ids: list of indices in order they were sampled in data
        :type sample_ids: list(int)
        """

        if not isinstance(data, pd.DataFrame):
            raise ValueError("Cannot calculate row statistics on data that is"
                             "not a DataFrame")
        
        self.total_samples += len(data)
        self.hashed_row_dict.update(dict.fromkeys(
            pd.util.hash_pandas_object(data, index=False), True
        ))

        # Calculate Null Column Count
        null_rows = set()
        null_in_row_count = set()
        first_col_flag = True
        for column in self._profile:
            null_type_dict = self._profile[column].null_types_index
            null_row_indices = set()
            if null_type_dict:
                null_row_indices = set.union(*null_type_dict.values())

            if sample_ids is not None:
                # If sample ids provided, only consider nulls in rows that
                # were fully sampled
                null_row_indices = null_row_indices.intersection(
                    data.index[sample_ids[:self._min_col_samples_used]])

            # Find the common null indices between the columns
            if first_col_flag:
                null_rows = null_row_indices
                null_in_row_count = null_row_indices
                first_col_flag = False
            else:
                null_rows = null_rows.intersection(null_row_indices)
                null_in_row_count = null_in_row_count.union(null_row_indices)

        self.row_has_null_count = len(null_in_row_count)
        self.row_is_null_count = len(null_rows)

    def update_profile(self, data, sample_size=None, min_true_samples=None):
        """
        Update the profile for data provided. User can specify the sample
        size to profile the data with. Additionally, the user can specify the
        minimum number of non-null samples to profile.

        :param data: data to be profiled
        :type data: Union[data_readers.base_data.BaseData, pandas.DataFrame]
        :param sample_size: number of samples to profile from the data
        :type sample_size: int
        :param min_true_samples: minimum number of non-null samples to profile
        :type min_true_samples
        :return: None
        """
        if isinstance(data, data_readers.base_data.BaseData):
            self.encoding = data.file_encoding
            self.file_type = data.data_type
            data = data.data
        elif isinstance(data, pd.DataFrame):
            self.file_type = str(data.__class__)
        else:
            raise ValueError(
                "Data must either be imported using the data_readers or "
                "pd.DataFrame."
            )

        if not len(data):
            return
        if not min_true_samples:
            min_true_samples = self._min_true_samples
        if not sample_size:
            sample_size = self._get_sample_size(data)

        self._update_profile_from_chunk(
            data, sample_size, min_true_samples, self.options)

    def _update_profile_from_chunk(self, df, sample_size=None,
                                   min_true_samples=None, options=None):
        """
        Iterate over the columns of a dataset and identify its parameters.
        
        :param df: a dataset
        :type df: pandas.DataFrame
        :param sample_size: number of samples for df to use for profiling
        :type sample_size: int
        :param min_true_samples: minimum number of true samples required
        :type min_true_samples: int
        :param options: Options for the profiler
        :type options: ProfilerOptions
        :return: list of column profile base subclasses
        :rtype: list(BaseColumnProfiler)
        """

        if len(df.columns) != len(df.columns.unique()):
            raise ValueError('`Profiler` does not currently support data which '
                             'contains columns with duplicate names.')

        try:
            from tqdm import tqdm
        except:
            def tqdm(l):
                for i, e in enumerate(l):
                    print("Processing Column {}/{}".format(i+1, len(l)))
                    yield e

        # Shuffle indices once and share with columns
        sample_ids = [*utils.shuffle_in_chunks(len(df), len(df))]
        
        # If there are no minimum true samples, you can sort to save time
        if min_true_samples in [None, 0]:
            # If there's a sample size, truncate
            if sample_size is not None:
                sample_ids[0] = sample_ids[0][:sample_size]
            # Sort the sample_ids and replace prior
            sample_ids[0] = sorted(sample_ids[0])

        # Numpy arrays allocate to heap and can be shared between processes
        # Non-locking multiprocessing fails on machines without POSIX (windows)
        # The function handles that situation, but will be single process
        # Newly introduced features (python3.8) improves the situation
        sample_ids = np.array(sample_ids)

        # Create structured profile objects
        new_cols = set()
        for col in df.columns:
            if col not in self._profile:
                structured_options = None
                if options and options.structured_options:
                    structured_options = options.structured_options
                self._profile[col] = StructuredDataProfile(
                    sample_size=sample_size,
                    min_true_samples=min_true_samples,
                    sample_ids=sample_ids,
                    options=structured_options
                )
                new_cols.add(col)
                
        # Generate pool and estimate datasize
        pool = None
        if options.structured_options.multiprocess.is_enabled:
            est_data_size = df[:50000].memory_usage(index=False, deep=True).sum()
            est_data_size = (est_data_size / min(50000, len(df))) * len(df)
            pool, pool_size = utils.generate_pool(
                max_pool_size=None, data_size=est_data_size, cols=len(df.columns))

        # Format the data
        notification_str = "Finding the Null values in the columns..."        
        if pool and len(new_cols) > 0:
            notification_str += " (with " + str(pool_size) + " processes)"
        
        clean_sampled_dict = {}
        multi_process_dict = {}
        single_process_list = set()
        if not sample_size: sample_size = len(df)
        if sample_size < len(df):
            warnings.warn("The data will be profiled with a sample size of {}. "
                          "All statistics will be based on this subsample and "
                          "not the whole dataset.".format(sample_size))
<<<<<<< HEAD

        if pool is not None:
=======
>>>>>>> 7897bff0

        if pool is not None:
            # Create a bunch of simultaneous column conversions
            for col in df.columns:
                if min_true_samples is None:
                    min_true_samples = self._profile[col]._min_true_samples
                try:
                    multi_process_dict[col] = pool.apply_async(
                        self._profile[col].clean_data_and_get_base_stats,
                        (df[col], sample_size, min_true_samples, sample_ids))
                except Exception as e:
                    print(e)
                    single_process_list.add(col)
                
            # Iterate through multiprocessed columns collecting results
            print(notification_str)
            for col in tqdm(multi_process_dict.keys()):
                try:
                    clean_sampled_dict[col], base_stats = \
                        multi_process_dict[col].get()
                    self._profile[col]._update_base_stats(base_stats)
                except Exception as e:
                    print(e)
                    single_process_list.add(col)

            # Clean up any columns which errored
            if len(single_process_list) > 0:
                print("Errors in multiprocessing occured:",
                      len(single_process_list), "errors, reprocessing...")
                for col in tqdm(single_process_list):
                    if min_true_samples is None:
                        min_true_samples = self._profile[col]._min_true_samples
                    clean_sampled_dict[col], base_stats = \
                        self._profile[col].clean_data_and_get_base_stats(
                            df[col], sample_size, min_true_samples, sample_ids)
                    self._profile[col]._update_base_stats(base_stats)
            
            pool.close()  # Close pool for new tasks
            pool.join()  # Wait for all workers to complete

        else:  # No pool
            print(notification_str)
            for col in tqdm(df.columns):
                if min_true_samples is None:
                    min_true_samples = self._profile[col]._min_true_samples
                clean_sampled_dict[col], base_stats = \
                    self._profile[col].clean_data_and_get_base_stats(
                        df_series=df[col], sample_size=sample_size,
                        min_true_samples=min_true_samples, sample_ids=sample_ids
                    )
                self._profile[col]._update_base_stats(base_stats)
            
        # Process and label the data
        notification_str = "Calculating the statistics... "
        pool = None
        if options.structured_options.multiprocess.is_enabled:
            pool, pool_size = utils.generate_pool(4, est_data_size)
            if pool:
                notification_str += " (with " + str(pool_size) + " processes)"
        print(notification_str)
        
        for col in tqdm(df.columns):
            self._profile[col].update_column_profilers(
                clean_sampled_dict[col], pool)

        if pool is not None:
            pool.close()  # Close pool for new tasks
            pool.join()  # Wait for all workers to complete

        # Only pass along sample ids if necessary
        samples_for_row_stats = None
        if min_true_samples not in [None, 0]:
            samples_for_row_stats = np.concatenate(sample_ids)

        self._update_row_statistics(df, samples_for_row_stats)

    def _remove_data_labelers(self):
        """
        Helper method for removing all data labelers before saving to disk.

        :return: dictionary of removed data labeler objects
        :rtype: dict (string -> data labeler object) 
        """
        data_labelers = {}

        # Delete data labeler for profiler
        data_labeler_options = self.options.structured_options.data_labeler
        if data_labeler_options.is_enabled \
                and data_labeler_options.data_labeler_object is not None:
            data_labelers["data_labeler"] = data_labeler_options \
                                            .data_labeler_object
            data_labeler_options.data_labeler_object = None
                
        # Delete data labelers for all columns
        for key in self._profile:

            val = self._profile[key]
            use_data_labeler = True
            if val.options and isinstance(val.options, StructuredOptions):
                use_data_labeler = val.options.data_labeler.is_enabled

            if use_data_labeler:
                data_labelers[key] = val.profiles['data_label_profile'] \
                                        ._profiles['data_labeler'].data_labeler
                val.profiles['data_label_profile']._profiles['data_labeler'] \
                   .data_labeler = None

        return data_labelers

    def _restore_data_labelers(self, data_labelers={}):
        """
        Helper method for restoring all data labelers after saving to or 
        loading from disk.

        :param data_labelers: data_labelers to restore
        :type data_labelers: dict (string -> data labeler object)
        """
        # Restore data labeler for profiler
        data_labeler_options = self.options.structured_options.data_labeler
        if data_labeler_options.is_enabled \
                and data_labeler_options.data_labeler_object is None:
            try:
                if "data_labeler" in data_labelers:
                    data_labeler = data_labelers["data_labeler"]
                else:
                    data_labeler = DataLabeler(
                        labeler_type='structured',
                        dirpath=data_labeler_options.data_labeler_dirpath,
                        load_options=None)
                self.options.set(
                    {'data_labeler.data_labeler_object': data_labeler})
                
            except Exception as e:
                utils.warn_on_profile('data_labeler', e)
                self.options.set({'data_labeler.is_enabled': False})
                
        # Restore data labelers for all columns
        for key in self._profile:

            val = self._profile[key]
            use_data_labeler = True
            if val.options and isinstance(val.options, StructuredOptions):
                use_data_labeler = val.options.data_labeler.is_enabled

            if use_data_labeler:
                data_labeler_profile = val.profiles['data_label_profile'] \
                                          ._profiles['data_labeler']
                data_labeler_profile.data_labeler = None
                
                if val.options and val.options.data_labeler.data_labeler_object:
                    data_labeler_profile.data_labeler = val.options \
                                                           .data_labeler \
                                                           .data_labeler_object

                if data_labeler_profile.data_labeler is None:
                    data_labeler_dirpath = None
                    if val.options:
                        data_labeler_dirpath = val.options.data_labeler \
                                                  .data_labeler_dirpath
                    if key in data_labelers:
                        data_labeler_profile.data_labeler = data_labelers[key]
                    else:
                        data_labeler_profile.data_labeler = DataLabeler(
                            labeler_type='structured',
                            dirpath=data_labeler_dirpath,
                            load_options=None)

    def save(self, filepath=None):
        """
        Save profiler to disk
        
        :param filepath: Path of file to save to
        :type filepath: String
        :return: None
        """
        # Set Default filepath
        if filepath is None:
            filepath = "profile-{}.pkl".format(
                        datetime.now().strftime("%d-%b-%Y-%H:%M:%S.%f"))

        # Remove data labelers as they can't be pickled
        data_labelers = self._remove_data_labelers()

        # Create dictionary for all metadata, options, and profile 
        data = { 
                "total_samples": self.total_samples,
                "encoding": self.encoding,
                "file_type": self.file_type,
                "row_has_null_count": self.row_has_null_count,
                "row_is_null_count": self.row_is_null_count,
                "hashed_row_dict": self.hashed_row_dict,
                "_samples_per_update": self._samples_per_update,
                "_min_true_samples": self._min_true_samples,
                "options": self.options,
                "_profile": self.profile
               } 

        # Pickle and save profile to disk
        with open(filepath, "wb") as outfile:
            pickle.dump(data, outfile)

        # Restore all data labelers
        self._restore_data_labelers(data_labelers)

    @staticmethod
    def load(filepath):
        """
        Load profiler from disk
        
        :param filepath: Path of file to load from
        :type filepath: String
        :return: None
        """
        # Create Empty Profile
        profile_options = ProfilerOptions()
        profile_options.structured_options.data_labeler.is_enabled = False
        profile = Profiler(pd.DataFrame([]), profiler_options=profile_options)

        # Load profile from disk
        with open(filepath, "rb") as infile:
            data = pickle.load(infile)

            profile.total_samples = data["total_samples"]
            profile.encoding = data["encoding"]
            profile.file_type = data["file_type"]
            profile.row_has_null_count = data["row_has_null_count"]
            profile.row_is_null_count = data["row_is_null_count"]
            profile.hashed_row_dict = data["hashed_row_dict"]
            profile._samples_per_update = data["_samples_per_update"]
            profile._min_true_samples = data["_min_true_samples"]
            profile._profile = data["_profile"]
            profile.options = data["options"]

        # Restore all data labelers
        profile._restore_data_labelers()

        return profile<|MERGE_RESOLUTION|>--- conflicted
+++ resolved
@@ -755,11 +755,6 @@
             warnings.warn("The data will be profiled with a sample size of {}. "
                           "All statistics will be based on this subsample and "
                           "not the whole dataset.".format(sample_size))
-<<<<<<< HEAD
-
-        if pool is not None:
-=======
->>>>>>> 7897bff0
 
         if pool is not None:
             # Create a bunch of simultaneous column conversions
