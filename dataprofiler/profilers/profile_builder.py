#!/usr/bin/env python
"""Build model for dataset by identifying col type along with its respective params."""
from __future__ import annotations

import copy
import json
import logging
import pickle
import random
import re
import warnings
from collections import OrderedDict, defaultdict
from datetime import datetime
from multiprocessing.pool import Pool
from typing import Any, Generator, List, Optional, TypeVar, cast

import networkx as nx
import numpy as np
import pandas as pd
from HLL import HyperLogLog

from .. import data_readers, dp_logging, rng_utils
from ..data_readers.data import Data
from ..labelers.base_data_labeler import BaseDataLabeler
from ..labelers.data_labelers import DataLabeler
from . import profiler_utils
from .column_profile_compilers import (
    BaseCompiler,
    ColumnDataLabelerCompiler,
    ColumnPrimitiveTypeProfileCompiler,
    ColumnStatsProfileCompiler,
    UnstructuredCompiler,
)
from .graph_profiler import GraphProfiler
from .helpers.report_helpers import _prepare_report, calculate_quantiles
from .json_decoder import (
    load_compiler,
    load_option,
    load_profiler,
    load_structured_col_profiler,
)
from .json_encoder import ProfileEncoder
from .profiler_options import (
    BaseOption,
    ProfilerOptions,
    StructuredOptions,
    UnstructuredOptions,
)

BaseProfilerT = TypeVar("BaseProfilerT", bound="BaseProfiler")

logger = dp_logging.get_child_logger(__name__)


class StructuredColProfiler:
    """For profiling structured data columns."""

    def __init__(
        self,
        df_series: pd.Series = None,
        sample_size: int = None,
        min_sample_size: int = 5000,
        sampling_ratio: float = 0.2,
        min_true_samples: int = 0,
        sample_ids: np.ndarray = None,
        pool: Pool = None,
        column_index: int = None,
        options: StructuredOptions = None,
    ) -> None:
        """
        Instantiate the StructuredColProfiler class for a given column.

        :param df_series: Data to be profiled
        :type df_series: pandas.core.series.Series
        :param sample_size: Number of samples to use in generating profile
        :type sample_size: int
        :param min_true_samples: Minimum number of samples required for the
            profiler
        :type min_true_samples: int
        :param sample_ids: Randomized list of sample indices
        :type sample_ids: list(list)
        :param pool: pool utilized for multiprocessing
        :type pool: multiprocessing.Pool
        :param column_index: index of the given column
        :type column_index: int
        :param options: Options for the structured profiler.
        :type options: StructuredOptions Object
        """
        self.name: int | str | None = None
        self.options = options
        self._min_sample_size: int = min_sample_size
        self._sampling_ratio: float = sampling_ratio
        self._min_true_samples: int = min_true_samples
        self.sample_size: int = 0
        self.sample: list[str] = list()
        self.null_count: int = 0
        self.null_types: list[str] = list()
        self.null_types_index: dict = {}
        self._min_id: int | None = None
        self._max_id: int | None = None
        self._index_shift: int | None = None
        self._last_batch_size: int | None = None
        self.profiles: dict[str, BaseCompiler] = {}

        NO_FLAG = 0
        self._null_values: dict[str, re.RegexFlag | int] = {
            "": NO_FLAG,
            "nan": re.IGNORECASE,
            "none": re.IGNORECASE,
            "null": re.IGNORECASE,
            "  *": NO_FLAG,
            "--*": NO_FLAG,
            "__*": NO_FLAG,
        }
        if options:
            if options.null_values is not None:
                self._null_values = options.null_values.copy()
            if column_index is not None and options.column_null_values is not None:
                self._null_values.update(
                    options.column_null_values.get(column_index, {})
                )

        if df_series is not None and len(df_series) > 0:
            if not sample_size:
                sample_size = self._get_sample_size(df_series)
            if sample_size < len(df_series):
                warnings.warn(
                    "The data will be profiled with a sample size of {}. "
                    "All statistics will be based on this subsample and "
                    "not the whole dataset.".format(sample_size)
                )

            clean_sampled_df, base_stats = self.clean_data_and_get_base_stats(
                df_series=df_series,
                sample_size=sample_size,
                null_values=self._null_values,
                min_true_samples=self._min_true_samples,
                sample_ids=sample_ids,
            )
            self.update_column_profilers(clean_sampled_df, pool)
            self._update_base_stats(base_stats)

    def update_column_profilers(
        self, clean_sampled_df: pd.Series, pool: Pool = None
    ) -> None:
        """
        Calculate type statistics and label dataset.

        :param clean_sampled_df: sampled series with none types dropped
        :type clean_sampled_df: Pandas.Series
        :param pool: pool utilized for multiprocessing
        :type pool: multiprocessing.pool
        """
        if self.name is None:
            self.name = clean_sampled_df.name
        elif self.name != clean_sampled_df.name:
            raise ValueError(
                "Column names have changed, col {} does not match prior name {}",
                clean_sampled_df.name,
                self.name,
            )

        # First run, create the compilers
        if self.profiles is None or len(self.profiles) == 0:
            self.profiles = {
                "data_type_profile": ColumnPrimitiveTypeProfileCompiler(
                    clean_sampled_df, self.options, pool
                ),
                "data_stats_profile": ColumnStatsProfileCompiler(
                    clean_sampled_df, self.options, pool
                ),
            }

            use_data_labeler = True
            if self.options and isinstance(self.options, StructuredOptions):
                use_data_labeler = self.options.data_labeler.is_enabled

            if use_data_labeler:
                self.profiles.update(
                    {
                        "data_label_profile": ColumnDataLabelerCompiler(
                            clean_sampled_df, self.options, pool
                        )
                    }
                )
        else:

            # Profile compilers being updated
            for profile in self.profiles.values():
                profile.update_profile(clean_sampled_df, pool)

    def __add__(self, other: StructuredColProfiler) -> StructuredColProfiler:
        """
        Merge two Structured profiles together overriding the `+` operator.

        :param other: structured profile being add to this one.
        :type other: StructuredColProfiler
        :return: merger of the two structured profiles
        """
        if type(other) is not type(self):
            raise TypeError(
                "`{}` and `{}` are not of the same profiler type.".format(
                    type(self).__name__, type(other).__name__
                )
            )
        elif self.name != other.name:
            raise ValueError(
                "Structured profile names are unmatched: {} != {}".format(
                    self.name, other.name
                )
            )
        elif set(self.profiles) != set(other.profiles):  # options check
            raise ValueError(
                "Structured profilers were not setup with the same"
                " options, hence they do not calculate the same "
                "profiles and cannot be added together."
            )
        merged_profile = StructuredColProfiler(
            df_series=pd.Series([]),
            min_sample_size=max(self._min_sample_size, other._min_sample_size),
            sampling_ratio=max(self._sampling_ratio, other._sampling_ratio),
            min_true_samples=max(self._min_true_samples, other._min_true_samples),
            options=self.options,
        )

        merged_profile.name = self.name
        merged_profile._update_base_stats(
            {
                "sample": self.sample,
                "sample_size": self.sample_size,
                "null_count": self.null_count,
                "null_types": copy.deepcopy(self.null_types_index),
                "min_id": self._min_id,
                "max_id": self._max_id,
            }
        )
        merged_profile._update_base_stats(
            {
                "sample": other.sample,
                "sample_size": other.sample_size,
                "null_count": other.null_count,
                "null_types": copy.deepcopy(other.null_types_index),
                "min_id": other._min_id,
                "max_id": other._max_id,
            }
        )
        samples = list(dict.fromkeys(self.sample + other.sample))
        merged_profile.sample = random.sample(samples, min(len(samples), 5))
        for profile_name in self.profiles:
            merged_profile.profiles[profile_name] = (
                self.profiles[profile_name] + other.profiles[profile_name]
            )
        return merged_profile

    def diff(self, other_profile: StructuredColProfiler, options: dict = None) -> dict:
        """
        Find the difference between 2 StructuredCols and return the report.

        :param other_profile: Structured col finding the difference with this
            one.
        :type other_profile: StructuredColProfiler
        :param options: options to change results of the difference
        :type options: dict
        :return: difference of the structured column
        :rtype: dict
        """
        unordered_profile: dict = dict()
        for key in self.profiles:
            if key in other_profile.profiles:
                comp_diff = self.profiles[key].diff(
                    other_profile.profiles[key], options=options
                )
                unordered_profile = profiler_utils.recursive_dict_update(
                    unordered_profile, comp_diff
                )

        name = self.name
        if isinstance(self.name, np.integer):
            name = int(name)  # type: ignore

        unordered_profile.update(
            {
                "column_name": name,
            }
        )

        unordered_profile["statistics"].update(
            {
                "sample_size": profiler_utils.find_diff_of_numbers(
                    self.sample_size, other_profile.sample_size
                ),
                "null_count": profiler_utils.find_diff_of_numbers(
                    self.null_count, other_profile.null_count
                ),
                "null_types": profiler_utils.find_diff_of_lists_and_sets(
                    self.null_types, other_profile.null_types
                ),
                "null_types_index": profiler_utils.find_diff_of_dicts_with_diff_keys(
                    self.null_types_index, other_profile.null_types_index
                ),
            }
        )

        if unordered_profile.get("data_type", None) is not None:
            unordered_profile["statistics"].update(
                {
                    "data_type_representation": unordered_profile[
                        "data_type_representation"
                    ]
                }
            )

        dict_order = [
            "column_name",
            "data_type",
            "data_label",
            "categorical",
            "order",
            "statistics",
        ]
        profile = OrderedDict()
        if (
            "data_label_profile" not in self.profiles
            or "data_label_profile" not in other_profile.profiles
        ):
            dict_order.remove("data_label")
        for key in dict_order:
            try:
                profile[key] = unordered_profile[key]
            except KeyError:
                profile[key] = None

        return profile

    def report(self, remove_disabled_flag: bool = False) -> OrderedDict:
        """Return profile."""
        unordered_profile: dict = dict()
        for profile in self.profiles.values():
            unordered_profile = profiler_utils.recursive_dict_update(
                unordered_profile, profile.report(remove_disabled_flag)
            )

        name = self.name
        if isinstance(self.name, np.integer):
            name = int(name)  # type: ignore

        unordered_profile.update(
            {
                "column_name": name,
                "samples": self.sample,
            }
        )

        unordered_profile["statistics"].update(
            {
                "sample_size": self.sample_size,
                "null_count": self.null_count,
                "null_types": self.null_types,
                "null_types_index": self.null_types_index,
            }
        )

        if unordered_profile.get("data_type", None) is not None:
            unordered_profile["statistics"].update(
                {
                    "data_type_representation": unordered_profile[
                        "data_type_representation"
                    ]
                }
            )

        dict_order = [
            "column_name",
            "data_type",
            "data_label",
            "categorical",
            "order",
            "samples",
            "statistics",
        ]
        report: OrderedDict = OrderedDict()
        if "data_label_profile" not in self.profiles:
            dict_order.remove("data_label")
        for key in dict_order:
            try:
                report[key] = unordered_profile[key]  # type: ignore
            except KeyError:
                report[key] = None  # type: ignore

        return report

    @classmethod
    def load_from_dict(cls, data, config: dict | None = None) -> StructuredColProfiler:
        """
        Parse attribute from json dictionary into self.

        :param data: dictionary with attributes and values.
        :type data: dict[string, Any]
        :param config: config for loading structured column profiler
        :type config: Dict | None

        :return: Profiler with attributes populated.
        :rtype: StructuredColProfiler
        """
        profile = cls()
        for attr, value in data.items():
            if attr == "profiles":
                for profile_key, profile_value in value.items():
                    value[profile_key] = load_compiler(profile_value, config)
            if attr == "options" and value is not None:
                value = load_option(value, config)
            if attr == "_null_values":
                value = {
                    k: (re.RegexFlag(v) if v != 0 else 0) for k, v in value.items()
                }
            if attr == "null_types_index":
                value = {k: set(v) for k, v in value.items()}
            setattr(profile, attr, value)
        return profile

    @property
    def profile(self) -> dict:
        """Return a report."""
        return self.report(remove_disabled_flag=False)

    def _update_base_stats(self, base_stats: dict) -> None:
        self.sample_size += base_stats["sample_size"]
        self._last_batch_size = base_stats["sample_size"]
        self.sample = base_stats["sample"]
        self.null_count += base_stats["null_count"]
        self.null_types = profiler_utils._combine_unique_sets(
            self.null_types, list(base_stats["null_types"].keys())
        )

        base_min: int = base_stats["min_id"]
        base_max: int = base_stats["max_id"]
        base_nti = base_stats["null_types"]

        # Check if indices overlap, if they do, adjust attributes accordingly
        if profiler_utils.overlap(self._min_id, self._max_id, base_min, base_max):
            warnings.warn(
                f"Overlapping indices detected. To resolve, indices "
                f"where null data present will be shifted forward "
                f"when stored in profile: {self.name}"
            )

            # Shift indices (min, max, and all indices in null types index
            self._index_shift = cast(int, self._max_id) + 1
            base_min = base_min + self._index_shift
            base_max = base_max + self._index_shift

            base_nti = {
                k: {x + self._index_shift for x in v}
                for k, v in base_stats["null_types"].items()
            }

        # Store/compare min/max id with current
        if self._min_id is None:
            self._min_id = base_min
        elif base_min is not None:
            self._min_id = min(self._min_id, base_min)
        if self._max_id is None:
            self._max_id = base_max
        elif base_max is not None:
            self._max_id = max(self._max_id, base_max)

        # Update null row indices
        for null_type, null_rows in base_nti.items():
            if type(null_rows) is list:
                null_rows.sort()
            self.null_types_index.setdefault(null_type, set()).update(null_rows)

    def update_profile(
        self,
        df_series: pd.Series,
        sample_size: int = None,
        min_true_samples: int = None,
        sample_ids: np.ndarray = None,
        pool: Pool = None,
    ) -> None:
        """
        Update the column profiler.

        :param df_series: Data to be profiled
        :type df_series: pandas.core.series.Series
        :param sample_size: Number of samples to use in generating profile
        :type sample_size: int
        :param min_true_samples: Minimum number of samples required for the
            profiler
        :type min_true_samples: int
        :param sample_ids: Randomized list of sample indices
        :type sample_ids: list(list)
        :param pool: pool utilized for multiprocessing
        :type pool: multiprocessing.Pool
        """
        if not sample_size:
            sample_size = len(df_series)
        if not sample_size:
            sample_size = self._get_sample_size(df_series)
        if not min_true_samples:
            min_true_samples = self._min_true_samples

        clean_sampled_df, base_stats = self.clean_data_and_get_base_stats(
            df_series=df_series,
            sample_size=sample_size,
            null_values=self._null_values,
            min_true_samples=min_true_samples,
            sample_ids=sample_ids,
        )

        self._update_base_stats(base_stats)
        self.update_column_profilers(clean_sampled_df, pool)

    def _get_sample_size(self, df_series: pd.Series) -> int:
        """
        Determine the minimum sampling size for detecting column type.

        :param df_series: a column of data
        :type df_series: pandas.core.series.Series
        :return: integer sampling size
        :rtype: int
        """
        len_df = len(df_series)
        if len_df <= self._min_sample_size:
            return int(len_df)
        return max(int(self._sampling_ratio * len_df), self._min_sample_size)

    # TODO: flag column name with null values and potentially return row
    #  index number in the error as well
    @staticmethod
    def clean_data_and_get_base_stats(
        df_series: pd.Series,
        sample_size: int,
        null_values: dict[str, re.RegexFlag | int] = None,
        min_true_samples: int = None,
        sample_ids: np.ndarray | list[list[int]] | None = None,
    ) -> tuple[pd.Series, dict]:
        """
        Identify null characters and return them in a dictionary.

        Remove any nulls in column.

        :param df_series: a given column
        :type df_series: pandas.core.series.Series
        :param sample_size: Number of samples to use in generating the profile
        :type sample_size: int
        :param null_values: Dictionary mapping null values to regex flag where
            the key represents the null value to remove from the data and the
            flag represents the regex flag to apply
        :type null_values: Dict[str, Union[re.RegexFlag, int]]
        :param min_true_samples: Minimum number of samples required for the
            profiler
        :type min_true_samples: int
        :param sample_ids: Randomized list of sample indices
        :type sample_ids: list(list)
        :return: updated column with null removed and dictionary of null
            parameters
        :rtype: pd.Series, dict
        """
        if min_true_samples is None:
            min_true_samples = 0

        if null_values is None:
            null_values = dict()

        len_df = len(df_series)
        if not len_df:
            return (
                df_series,
                {
                    "sample_size": 0,
                    "null_count": 0,
                    "null_types": dict(),
                    "sample": [],
                    "min_id": None,
                    "max_id": None,
                },
            )

        # Pandas reads empty values in the csv files as nan
        df_series = df_series.apply(str)

        # Record min and max index values if index is int
        is_index_all_ints = True
        try:
            min_id = min(df_series.index)
            max_id = max(df_series.index)
            if not (isinstance(min_id, int) and isinstance(max_id, int)):
                is_index_all_ints = False
        except TypeError:
            is_index_all_ints = False

        if not is_index_all_ints:
            min_id = max_id = None
            warnings.warn(
                "Unable to detect minimum and maximum index values "
                "for overlap detection. Updating/merging profiles "
                "may result in inaccurate null row index reporting "
                "due to unhandled overlapping indices."
            )

        # Select generator depending if sample_ids availability
        if sample_ids is None:
            sample_ind_generator = profiler_utils.shuffle_in_chunks(
                len_df, chunk_size=sample_size
            )
        else:
            sample_ind_generator = profiler_utils.partition(
                sample_ids[0], chunk_size=sample_size
            )

        na_columns: dict = dict()
        true_sample_set = set()
        total_sample_size = 0
        query = "|".join(null_values.keys())
        regex = f"^(?:{(query)})$"
        for chunked_sample_ids in sample_ind_generator:
            total_sample_size += len(chunked_sample_ids)

            # Find subset of series based on randomly selected ids
            df_subset = df_series.iloc[chunked_sample_ids]

            # Query should search entire cell for all elements at once
            matches = df_subset.str.match(regex, flags=re.IGNORECASE)

            # Split series into None samples and true samples
            true_sample_set.update(df_subset[~matches].index)

            # Iterate over all the Nones
            for index, cell in df_subset[matches].items():
                na_columns.setdefault(cell, list()).append(index)

            # Ensure minimum number of true samples met
            # and if total_sample_size >= sample size, exit
            if (
                len(true_sample_set) >= min_true_samples
                and total_sample_size >= sample_size
            ):
                break

        # close the generator in case it is not exhausted.
        if sample_ids is None:
            sample_ind_generator.close()

        # If min_true_samples exists, sort
        true_sample_list = (
            sorted(true_sample_set)
            if min_true_samples > 0 or sample_ids is None
            else list(true_sample_set)
        )

        # Split out true values for later utilization
        df_series = df_series.loc[true_sample_list]
        total_na = total_sample_size - len(true_sample_list)

        rng = rng_utils.get_random_number_generator()

        base_stats = {
            "sample_size": total_sample_size,
            "null_count": total_na,
            "null_types": na_columns,
            "sample": rng.choice(
                list(df_series.values), (min(len(df_series), 5),), replace=False
            ).tolist(),
            "min_id": min_id,
            "max_id": max_id,
        }

        return df_series, base_stats


class BaseProfiler:
    """Abstract class for profiling data."""

    _default_labeler_type: str | None = None
    _option_class: type[BaseOption] | None = None
    _allowed_external_data_types: tuple | type = ()

    def __init__(
        self,
        data: Data | None,
        samples_per_update: int = None,
        min_true_samples: int = 0,
        options: BaseOption = None,
    ) -> None:
        """
        Instantiate the BaseProfiler class.

        :param data: Data to be profiled
        :type data: Data class object
        :param samples_per_update: Number of samples to use in generating
            profile
        :type samples_per_update: int
        :param min_true_samples: Minimum number of samples required for the
            profiler
        :type min_true_samples: int
        :param options: Options for the profiler.
        :type options: ProfilerOptions Object
        :return: Profiler
        """
        if min_true_samples is not None and not isinstance(min_true_samples, int):
            raise ValueError("`min_true_samples` must be an integer or `None`.")

        if self._default_labeler_type is None:
            raise ValueError(
                "`_default_labeler_type` must be set when " "overriding `BaseProfiler`."
            )
        elif self._option_class is None:
            raise ValueError(
                "`_option_class` must be set when overriding " "`BaseProfiler`."
            )
        elif self._allowed_external_data_types == ():
            raise ValueError(
                "`_allowed_external_data_types` must be set when "
                "overriding `BaseProfiler`."
            )

        cast(BaseOption, options).validate()

        self._profile: BaseCompiler = None  # type: ignore
        self.options: Any = options
        self.encoding: str | None = None
        self.file_type: str | None = None
        self._samples_per_update: int | None = samples_per_update
        self._min_true_samples: int = min_true_samples
        self.total_samples: int = 0
        self.times: dict[str, float] = defaultdict(float)
        self._sampling_ratio: float = getattr(options, "sampling_ratio", 0.2)

        # TODO: allow set via options
        self._min_sample_size: int = 5000

        # assign data labeler
        data_labeler_options = self.options.data_labeler
        if (
            data_labeler_options.is_enabled
            and data_labeler_options.data_labeler_object is None
        ):

            try:

                data_labeler = DataLabeler(
                    labeler_type=self._default_labeler_type,
                    dirpath=data_labeler_options.data_labeler_dirpath,
                    load_options=None,
                )
                self.options.set({"data_labeler.data_labeler_object": data_labeler})

            except Exception as e:
                profiler_utils.warn_on_profile("data_labeler", e)
                self.options.set({"data_labeler.is_enabled": False})

    def _add_error_checks(self, other: BaseProfiler) -> None:
        """
        Run checks to ensure two profiles can be combined.

        Checks are specific to Profiler type.
        """
        raise NotImplementedError()

    def __add__(self, other: BaseProfiler) -> BaseProfiler:
        """
        Merge two profiles together overriding the `+` operator.

        :param other: profile being added to this one.
        :type other: BaseProfiler
        :return: merger of the two profiles
        :rtype: BaseProfiler
        """
        if type(other) is not type(self):
            raise TypeError(
                "`{}` and `{}` are not of the same profiler type.".format(
                    type(self).__name__, type(other).__name__
                )
            )

        # error checks specific to its profiler
        self._add_error_checks(other)

        merged_profile = self.__class__(
            data=None,
            samples_per_update=self._samples_per_update,
            min_true_samples=self._min_true_samples,
            options=self.options,
        )
        merged_profile.encoding = self.encoding
        if self.encoding != other.encoding:
            merged_profile.encoding = "multiple files"

        merged_profile.file_type = self.file_type
        if self.file_type != other.file_type:
            merged_profile.file_type = "multiple files"

        merged_profile.total_samples = self.total_samples + other.total_samples

        merged_profile.times = profiler_utils.add_nested_dictionaries(
            self.times, other.times
        )

        return merged_profile

    def diff(self, other_profile: BaseProfiler, options: dict = None) -> dict:
        """
        Find the difference of two profiles.

        :param other_profile: profile being added to this one.
        :type other_profile: BaseProfiler
        :return: diff of the two profiles
        :rtype: dict
        """
        if type(other_profile) is not type(self):
            raise TypeError(
                "`{}` and `{}` are not of the same profiler type.".format(
                    type(self).__name__, type(other_profile).__name__
                )
            )

        diff_profile = OrderedDict(
            [
                (
                    "global_stats",
                    {
                        "file_type": profiler_utils.find_diff_of_strings_and_bools(
                            self.file_type, other_profile.file_type
                        ),
                        "encoding": profiler_utils.find_diff_of_strings_and_bools(
                            self.encoding, other_profile.encoding
                        ),
                    },
                )
            ]
        )

        return diff_profile

    def _get_sample_size(self, data: pd.Series | pd.DataFrame | list) -> int:
        """
        Determine the minimum sampling size for profiling the dataset.

        :param data: a dataset
        :type data: Union[pd.Series, pd.DataFrame, list]
        :return: integer sampling size
        :rtype: int
        """
        if self._samples_per_update:
            return self._samples_per_update

        len_data = len(data)
        if len_data <= self._min_sample_size:
            return int(len_data)
        return max(int(self._sampling_ratio * len_data), self._min_sample_size)

    @property
    def profile(self) -> BaseCompiler | list[StructuredColProfiler]:
        """
        Return the stored profiles for the given profiler.

        :return: BaseCompiler | list[StructuredColProfiler]
        """
        return self._profile

    def report(self, report_options: dict = None) -> dict:
        """
        Return profile report based on all profiled data fed into the profiler.

        User can specify the output_formats: (pretty, compact, serializable, flat).
            Pretty: floats are rounded to four decimal places, and lists are
                shortened.
            Compact: Similar to pretty, but removes detailed statistics such as
                runtimes, label probabilities, index locations of null types,
                etc.
            Serializable: Output is json serializable and not prettified
            Flat: Nested output is returned as a flattened dictionary

        :var report_options: optional format changes to the report
            `dict(output_format=<FORMAT>)`
        :type report_options: dict
        :return: dictionary report
        :rtype: dict
        """
        raise NotImplementedError()

    @classmethod
    def load_from_dict(
        cls: type[BaseProfilerT], data, config: dict | None = None
    ) -> BaseProfilerT:
        """
        Parse attribute from json dictionary into self.

        :param data: dictionary with attributes and values.
        :type data: dict[string, Any]
        :param config: config for overriding data params when loading from dict
        :type config: Dict | None

        :return: Profiler with attributes populated.
        :rtype: BaseProfiler
        """
        options = load_option(data["options"], config)
        profiler = cls(None, options=options)

        for attr, value in data.items():
            if "times" == attr:
                value = defaultdict(float, value)
            if "_profile" == attr:
                for idx, profile in enumerate(value):
                    value[idx] = load_structured_col_profiler(profile, config)
            if "options" == attr:
                continue

            setattr(profiler, attr, value)
        return profiler

    def _update_profile_from_chunk(
        self,
        data: pd.Series | pd.DataFrame | list,
        sample_size: int,
        min_true_samples: int = None,
    ) -> None:
        """
        Iterate over the dataset and identify its parameters via profiles.

        :param data: dataset to be profiled
        :type data: Union[pd.Series, pd.DataFrame, list]
        :param sample_size: number of samples for df to use for profiling
        :type sample_size: int
        :param min_true_samples: minimum number of true samples required
        :type min_true_samples: int
        :return: None
        """
        raise NotImplementedError()

    def update_profile(
        self,
        data: data_readers.base_data.BaseData | pd.DataFrame | pd.Series,
        sample_size: int = None,
        min_true_samples: int = None,
    ) -> None:
        """
        Update the profile for data provided.

        User can specify the sample size to profile the data with.
        Additionally, the user can specify the
        minimum number of non-null samples to profile.

        :param data: data to be profiled
        :type data: Union[data_readers.base_data.BaseData, pandas.DataFrame,
            pandas.Series]
        :param sample_size: number of samples to profile from the data
        :type sample_size: int
        :param min_true_samples: minimum number of non-null samples to profile
        :type min_true_samples: int
        :return: None
        """
        encoding = None
        file_type = None

        if min_true_samples is not None and not isinstance(min_true_samples, int):
            raise ValueError("`min_true_samples` must be an integer or `None`.")

        if isinstance(data, data_readers.base_data.BaseData):
            encoding = data.file_encoding
            file_type = data.data_type
            data = data.data
        elif isinstance(data, self._allowed_external_data_types):
            file_type = str(data.__class__)
        else:
            raise TypeError(
                f"Data must either be imported using the data_readers or using "
                f"one of the following: {self._allowed_external_data_types}"
            )

        if not len(data):
            warnings.warn(
                "The passed dataset was empty, hence no data was " "profiled."
            )
            return

        # set sampling properties
        if not min_true_samples:
            min_true_samples = self._min_true_samples
        if not sample_size:
            sample_size = self._get_sample_size(data)

        self._update_profile_from_chunk(data, sample_size, min_true_samples)

        # set file properties since data will be processed
        if encoding is not None:
            self.encoding = encoding
        if file_type is not None:
            self.file_type = file_type

    def _remove_data_labelers(
        self, replacement_type: BaseDataLabeler = BaseDataLabeler()
    ) -> BaseDataLabeler | None:
        """
        Help remove all data labelers before saving to disk.

        :return: data_labeler used for unstructured labelling
        :rtype: BaseDataLabeler
        """
        data_labeler = None
        data_labeler_options = None

        # determine if the data labeler is enabled
        use_data_labeler = True
        if self.options and isinstance(
            self.options, (StructuredOptions, UnstructuredOptions)
        ):
            data_labeler_options = self.options.data_labeler
            use_data_labeler = data_labeler_options.is_enabled

        # remove the data labeler from options
        if (
            use_data_labeler
            and data_labeler_options is not None
            and data_labeler_options.data_labeler_object is not None
        ):
            data_labeler = data_labeler_options.data_labeler_object
            data_labeler_options.data_labeler_object = replacement_type

        # get all profiles, unstructured is a single profile and hence needs to
        # be in a list, whereas structured is already a list
        profilers: list[BaseCompiler] | list[StructuredColProfiler] = [self._profile]
        if isinstance(self, StructuredProfiler):
            profilers = self._profile

        # Remove data labelers for all columns
        profiler: BaseCompiler | None | StructuredColProfiler
        for profiler in profilers:

            # profiles stored differently in Struct/Unstruct, this unifies
            # labeler extraction
            # unstructured: _profile is a compiler
            # structured: StructuredColProfiler.profiles['data_label_profile']
            if isinstance(self, StructuredProfiler):
                profiler = cast(StructuredColProfiler, profiler).profiles.get(
                    "data_label_profile", None
                )

            profiler = cast(Optional[BaseCompiler], profiler)
            if profiler and use_data_labeler and data_labeler is None:
                data_labeler = profiler._profiles["data_labeler"].data_labeler

            if profiler and "data_labeler" in profiler._profiles:
                profiler._profiles["data_labeler"].data_labeler = replacement_type

        return data_labeler

    def _restore_data_labelers(self, data_labeler: BaseDataLabeler = None) -> None:
        """
        Help restore all data labelers after saving to or loading from disk.

        :param data_labeler: unstructured data_labeler
        :type data_labeler: BaseDataLabeler
        """
        # Restore data labeler for options
        use_data_labeler = True
        data_labeler_dirpath = None
        if self.options and isinstance(
            self.options, (StructuredOptions, UnstructuredOptions)
        ):
            data_labeler_options = self.options.data_labeler
            use_data_labeler = data_labeler_options.is_enabled
            data_labeler_dirpath = data_labeler_options.data_labeler_dirpath

        if use_data_labeler:
            try:
                if data_labeler is None:
                    data_labeler = DataLabeler(  # type: ignore[assignment]
                        labeler_type=cast(str, self._default_labeler_type),
                        dirpath=data_labeler_dirpath,
                        load_options=None,
                    )
                self.options.set({"data_labeler.data_labeler_object": data_labeler})

            except Exception as e:
                profiler_utils.warn_on_profile("data_labeler", e)
                self.options.set({"data_labeler.is_enabled": False})
                self.options.set({"data_labeler.data_labeler_object": data_labeler})

        # get all profiles, unstructured is a single profile and hence needs to
        # be in a list, whereas structured is already a list
        profilers: list[BaseCompiler] | list[StructuredColProfiler] = [self._profile]
        if isinstance(self, StructuredProfiler):
            profilers = self._profile

        # Restore data labelers for all columns
        for profiler in profilers:

            if use_data_labeler:

                # profiles stored differently in Struct/Unstruct, this unifies
                # label replacement
                # unstructured: _profile is a compiler
                # structured: StructuredColProfiler.profiles['data_label_profile']
                if isinstance(self, StructuredProfiler):
                    profiler = cast(StructuredColProfiler, profiler).profiles[
                        "data_label_profile"
                    ]

                profiler = cast(BaseCompiler, profiler)
                data_labeler_profile = profiler._profiles["data_labeler"]
                data_labeler_profile.data_labeler = data_labeler

    def _pkl_save_helper(self, filepath: str | None, data_dict: dict) -> None:
        """
        Save profiler to disk.

        :param filepath: Path of file to save to
        :type filepath: String
        :param data_dict: profile data to be saved
        :type data_dict: dict
        :return: None
        """
        # Set Default filepath
        if filepath is None:
            filepath = "profile-{}.pkl".format(
                datetime.now().strftime("%d-%b-%Y-%H:%M:%S.%f")
            )

        # Remove data labelers as they can't be pickled
        data_labelers = self._remove_data_labelers()

        # add profiler class to data_dict
        data_dict["profiler_class"] = self.__class__.__name__

        # Pickle and save profile to disk
        with open(filepath, "wb") as outfile:
            pickle.dump(data_dict, outfile)

        # Restore all data labelers
        self._restore_data_labelers(data_labelers)

    def _json_save_helper(self, filepath: str | None) -> None:
        """
        Save profiler to disk.

        :param filepath: Path of file to save to
        :type filepath: String
        :return: None
        """
        if filepath is None:
            filepath = "profile-{}.json".format(
                datetime.now().strftime("%d-%b-%Y-%H:%M:%S.%f")
            )

        with open(filepath, "w") as f:
            json.dump(self, f, cls=ProfileEncoder)

    def save(self, filepath: str = None, save_method: str = "pickle") -> None:
        """
        Save profiler to disk.

        :param filepath: Path of file to save to
        :type filepath: String
        :param save_method: The desired saving method (must be "pickle" or "json")
        :type save_method: String
        :return: None
        """
        raise NotImplementedError()

    @classmethod
    def load(cls, filepath: str, load_method: str | None = None) -> BaseProfiler:
        """
        Load profiler from disk.

        :param filepath: Path of file to load from
        :type filepath: String
        :param load_method: The desired loading method, default = None
        :type load_method: Optional[String]
        :return: Profiler being loaded, StructuredProfiler or
            UnstructuredProfiler
        :rtype: BaseProfiler
        """
        # Load profile from disk
        if isinstance(load_method, str):
            load_method = load_method.lower()
        if load_method not in [None, "pickle", "json"]:
            raise ValueError(
                "Please specify a valid load_method ('pickle','json' or None)"
            )

        data: dict | None = None
        try:
            if load_method is None or load_method == "pickle":
                with open(filepath, "rb") as infile:
                    data = pickle.load(infile)
        except pickle.UnpicklingError:
            if load_method == "pickle":
                raise ValueError("File is unable to be loaded as pickle.")
        finally:
            if data is None or load_method == "json":
                with open(filepath) as infile:
                    return load_profiler(json.load(infile), {})

        # remove profiler class if it exists
        profiler_class: str | None = data.pop("profiler_class", None)

        # if the user didn't load from the a given profiler class, we need
        # to determine which profiler is being loaded.
        profiler_cls: Any = cls
        if cls is BaseProfiler:
            if profiler_class == "StructuredProfiler":
                profiler_cls = StructuredProfiler
            elif profiler_class == "UnstructuredProfiler":
                profiler_cls = UnstructuredProfiler
            elif profiler_class is None:  # deprecated case
                profiler_cls = StructuredProfiler
                if "_empty_line_count" in data:
                    profiler_cls = UnstructuredProfiler
            else:
                raise ValueError(
                    f"Invalid profiler class {profiler_class} " f"failed to load."
                )

        profile_options = profiler_cls._option_class()
        profile_options.data_labeler.is_enabled = False
        profiler: BaseProfiler = profiler_cls(None, options=profile_options)

        for key in data:
            setattr(profiler, key, data[key])

        # Restore all data labelers
        profiler._restore_data_labelers()
        return profiler


class UnstructuredProfiler(BaseProfiler):
    """For profiling unstructured data."""

    _default_labeler_type = "unstructured"
    _option_class = UnstructuredOptions
    _allowed_external_data_types = (str, list, pd.Series, pd.DataFrame)

    def __init__(
        self,
        data: Data,
        samples_per_update: int = None,
        min_true_samples: int = 0,
        options: BaseOption = None,
    ) -> None:
        """
        Instantiate the UnstructuredProfiler class.

        :param data: Data to be profiled
        :type data: Data class object
        :param samples_per_update: Number of samples to use in generating
            profile
        :type samples_per_update: int
        :param min_true_samples: Minimum number of samples required for the
            profiler
        :type min_true_samples: int
        :param options: Options for the profiler.
        :type options: ProfilerOptions Object
        :return: UnstructuredProfiler
        """
        if not options:
            options = UnstructuredOptions()
        elif isinstance(options, ProfilerOptions):
            options = options.unstructured_options
        elif not isinstance(options, UnstructuredOptions):
            raise ValueError(
                "The profile options must be passed as a " "ProfileOptions object."
            )

        super().__init__(data, samples_per_update, min_true_samples, options)

        # Unstructured specific properties
        self._empty_line_count: int = 0
        self.memory_size: float = 0
        self.sample: list[str] = []

        if data is not None:
            self.update_profile(data)

    def _add_error_checks(  # type: ignore[override]
        self, other: UnstructuredProfiler
    ) -> None:
        """
        Run checks to ensure two profiles can be combined.

        Checks are specific to UnstructuredProfiler.
        """

    def __add__(  # type: ignore[override]
        self, other: UnstructuredProfiler
    ) -> UnstructuredProfiler:
        """
        Merge two Unstructured profiles together overriding the `+` operator.

        :param other: unstructured profile being added to this one.
        :type other: UnstructuredProfiler
        :return: merger of the two profiles
        :rtype: UnstructuredProfiler
        """
        merged_profile = cast(UnstructuredProfiler, super().__add__(other))

        # unstruct specific property merging
        merged_profile._empty_line_count = (
            self._empty_line_count + other._empty_line_count
        )
        merged_profile.memory_size = self.memory_size + other.memory_size
        samples = list(dict.fromkeys(self.sample + other.sample))
        merged_profile.sample = random.sample(list(samples), min(len(samples), 5))

        # merge profiles
        merged_profile._profile = self._profile + other._profile

        return merged_profile

    def diff(  # type: ignore[override]
        self, other_profile: UnstructuredProfiler, options: dict | None = None
    ) -> dict:
        """
        Find difference between 2 unstuctured profiles and return the report.

        :param other_profile: profile finding the difference with this one.
        :type other_profile: UnstructuredProfiler
        :param options: options to impact the results of the diff
        :type options: dict
        :return: difference of the profiles
        :rtype: dict
        """
        if options is None:
            options = {}

        report = super().diff(other_profile, options)

        report["global_stats"].update(
            {
                "samples_used": profiler_utils.find_diff_of_numbers(
                    self.total_samples, other_profile.total_samples
                ),
                "empty_line_count": profiler_utils.find_diff_of_numbers(
                    self._empty_line_count, other_profile._empty_line_count
                ),
                "memory_size": profiler_utils.find_diff_of_numbers(
                    self.memory_size, other_profile.memory_size
                ),
            }
        )

        report["data_stats"] = self._profile.diff(
            other_profile._profile, options=options
        )
        return _prepare_report(
            report,
            output_format=options.get("output_format", None),
            omit_keys=options.get("omit_keys", None),
        )

    def _update_base_stats(self, base_stats: dict) -> None:
        """
        Update samples and line count of the class for the given dataset batch.

        :param base_stats: dictionary of basic sampling / data stats
        :type base_stats: dict
        :return: None
        """
        self.total_samples += base_stats["sample_size"]
        self.sample = base_stats["sample"]
        self._empty_line_count += base_stats["empty_line_count"]
        self.memory_size += base_stats["memory_size"]

    @property
    def profile(self) -> BaseCompiler:
        """
        Return the stored profiles for the given profiler.

        :return: BaseCompiler
        """
        return cast(BaseCompiler, super().profile)

    def report(self, report_options: dict = None) -> dict:
        """
        Return unstructured report based on all profiled data fed into profiler.

        User can specify the output_formats: (pretty, compact, serializable, flat).
            Pretty: floats are rounded to four decimal places, and lists are
                shortened.
            Compact: Similar to pretty, but removes detailed statistics such as
                runtimes, label probabilities, index locations of null types,
                etc.
            Serializable: Output is json serializable and not prettified
            Flat: Nested output is returned as a flattened dictionary

        :var report_options: optional format changes to the report
            `dict(output_format=<FORMAT>)`
        :type report_options: dict
        :return: dictionary report
        :rtype: dict
        """
        if not report_options:
            report_options = {
                "output_format": None,
                "omit_keys": None,
                "remove_disabled_flag": False,
            }

        output_format = report_options.get("output_format", None)
        omit_keys = report_options.get("omit_keys", None)
        remove_disabled_flag = report_options.get("remove_disabled_flag", False)

        report = OrderedDict(
            [
                (
                    "global_stats",
                    {
                        "samples_used": self.total_samples,
                        "empty_line_count": self._empty_line_count,
                        "file_type": self.file_type,
                        "encoding": self.encoding,
                        "memory_size": self.memory_size,
                        "times": self.times,
                    },
                ),
                ("data_stats", OrderedDict()),
            ]
        )
        report["data_stats"] = self._profile.report(remove_disabled_flag)
        return _prepare_report(report, output_format, omit_keys)

    @classmethod
    def load_from_dict(
        cls,
        data,
        config: dict | None = None,
    ):
        """
        Parse attribute from json dictionary into self.

        :param data: dictionary with attributes and values.
        :type data: dict[string, Any]
        :param config: config for loading profiler params from dictionary
        :type config: Dict | None

        :raises: NotImplementedError
        """
        raise NotImplementedError("UnstructuredProfiler deserialization not supported.")

    @profiler_utils.method_timeit(name="clean_and_base_stats")
    def _clean_data_and_get_base_stats(
        self, data: pd.Series, sample_size: int, min_true_samples: int = None
    ) -> tuple[pd.Series, dict]:
        """
        Identify empty rows and return clean version of text data without empty rows.

        :param data: a series of text data
        :type data: pandas.core.series.Series
        :param sample_size: Number of samples to use in generating the profile
        :type sample_size: int
        :param min_true_samples: Minimum number of samples required for the
            profiler
        :type min_true_samples: int
        :return: updated column with null removed and dictionary of null
            parameters
        :rtype: pd.Series, dict
        """
        if min_true_samples is None:
            min_true_samples = 0

        len_data = len(data)
        if not len_data:
            return (
                data,
                {
                    "sample_size": 0,
                    "empty_line_count": dict(),
                    "sample": [],
                    "memory_size": 0,
                },
            )

        # ensure all data are of type str
        data = data.apply(str)

        # get memory size
        base_stats: dict = {
            "memory_size": profiler_utils.get_memory_size(data, unit="M")
        }

        # Setup sample generator
        sample_ind_generator = profiler_utils.shuffle_in_chunks(
            len_data, chunk_size=sample_size
        )

        true_sample_list = set()
        total_sample_size = 0

        regex = r"^\s*$"
        for chunked_sample_ids in sample_ind_generator:
            total_sample_size += len(chunked_sample_ids)

            # Find subset of series based on randomly selected ids
            data_subset = data.iloc[chunked_sample_ids]

            # Query should search entire cell for all elements at once
            matches = data_subset.str.match(regex, flags=re.IGNORECASE)

            # Split series into None samples and true samples
            true_sample_list.update(data_subset[~matches].index)

            # Ensure minimum number of true samples met
            # and if total_sample_size >= sample size, exit
            if (
                len(true_sample_list) >= min_true_samples
                and total_sample_size >= sample_size
            ):
                break

        # close the generator in case it is not exhausted.
        sample_ind_generator.close()

        true_sample_list = sorted(true_sample_list)  # type: ignore[assignment]

        # Split out true values for later utilization
        data = data.loc[true_sample_list]
        total_empty = total_sample_size - len(true_sample_list)

        base_stats.update(
            {
                "sample_size": total_sample_size,
                "empty_line_count": total_empty,
                "sample": random.sample(list(data.values), min(len(data), 5)),
            }
        )

        return data, base_stats

    def _update_profile_from_chunk(
        self,
        data: pd.Series | pd.DataFrame | list,
        sample_size: int,
        min_true_samples: int = None,
    ) -> None:
        """
        Iterate over the dataset and identify its parameters via profiles.

        :param data: a text dataset
        :type data: Union[pd.Series, pd.DataFrame, list]
        :param sample_size: number of samples for df to use for profiling
        :type sample_size: int
        :param min_true_samples: minimum number of true samples required
        :type min_true_samples: int
        :return: None
        """
        if isinstance(data, pd.DataFrame):
            if len(data.columns) > 1:
                raise ValueError(
                    "The unstructured cannot handle a dataset "
                    "with more than 1 column. Please make sure "
                    "the data format of the dataset is "
                    "appropriate."
                )
            data = data[data.columns[0]]
        elif isinstance(data, (str, list)):
            # we know that if it comes in as a list, it is a 1-d list based
            # bc of our data readers
            # for strings, we just need to put it inside a series for compute.
            data = pd.Series(data)

        # Format the data
        notification_str = "Finding the empty lines in the data..."
        logger.info(notification_str)
        data, base_stats = self._clean_data_and_get_base_stats(
            data, sample_size, min_true_samples
        )
        self._update_base_stats(base_stats)

        if sample_size < len(data):
            warnings.warn(
                "The data will be profiled with a sample size of {}. "
                "All statistics will be based on this subsample and "
                "not the whole dataset.".format(sample_size)
            )

        # process the text data
        notification_str = "Calculating the statistics... "
        logger.info(notification_str)
        pool = None
        if self._profile is None:
            self._profile = UnstructuredCompiler(data, options=self.options, pool=pool)
        else:
            self._profile.update_profile(data, pool=pool)

    def save(self, filepath: str = None, save_method: str = "pickle") -> None:
        """
        Save profiler to disk.

        :param filepath: Path of file to save to
        :type filepath: String
        :param save_method: The desired saving method ("pickle" | "json")
        :type save_method: String
        :return: None
        """
        save_method = save_method.lower()
        if save_method == "pickle":
            data_dict = {
                "total_samples": self.total_samples,
                "sample": self.sample,
                "encoding": self.encoding,
                "file_type": self.file_type,
                "_samples_per_update": self._samples_per_update,
                "_min_true_samples": self._min_true_samples,
                "_empty_line_count": self._empty_line_count,
                "memory_size": self.memory_size,
                "options": self.options,
                "_profile": self.profile,
                "times": self.times,
            }
            self._pkl_save_helper(filepath, data_dict)
        elif save_method == "json":
            self._json_save_helper(filepath)
        else:
            raise ValueError('save_method must be "json" or "pickle".')


class StructuredProfiler(BaseProfiler):
    """For profiling structured data."""

    _default_labeler_type = "structured"
    _option_class = StructuredOptions
    _allowed_external_data_types = (list, pd.Series, pd.DataFrame)

    def __init__(
        self,
        data: Data,
        samples_per_update: int = None,
        min_true_samples: int = 0,
        options: BaseOption = None,
    ) -> None:
        """
        Instantiate the StructuredProfiler class.

        :param data: Data to be profiled
        :type data: Data class object
        :param samples_per_update: Number of samples to use in generating
            profile
        :type samples_per_update: int
        :param min_true_samples: Minimum number of samples required for the
            profiler
        :type min_true_samples: int
        :param options: Options for the profiler.
        :type options: ProfilerOptions Object
        :return: StructuredProfiler
        """
        if not options:
            options = StructuredOptions()
        elif isinstance(options, ProfilerOptions):
            options = options.structured_options
        elif not isinstance(options, StructuredOptions):
            raise ValueError(
                "The profile options must be passed as a " "ProfileOptions object."
            )

        if isinstance(data, data_readers.text_data.TextData):
            raise TypeError("Cannot provide TextData object to " "StructuredProfiler")

        super().__init__(data, samples_per_update, min_true_samples, options)

        # Structured specific properties
        self.row_has_null_count = 0
        self.row_is_null_count = 0
        self.hashed_row_object: HyperLogLog | dict = dict()
        self._profile: list[StructuredColProfiler] = []  # type: ignore[assignment]
        self._col_name_to_idx: dict[str | int, list[int]] = defaultdict(list)
        self.correlation_matrix: np.ndarray = None  # type: ignore[assignment]
        self.chi2_matrix: np.ndarray = None  # type: ignore[assignment]

        # capitalone/synthetic-data specific metrics
        self._null_replication_metrics: dict = None  # type: ignore[assignment]

        if self.options.row_statistics.unique_count.hashing_method == "hll":
            self.hashed_row_object = HyperLogLog(
                p=options.row_statistics.unique_count.hll.register_count,
                seed=options.row_statistics.unique_count.hll.seed,
                sparse=False,
            )
        if data is not None:
            self.update_profile(data)

    def _add_error_checks(  # type: ignore[override]
        self, other: StructuredProfiler
    ) -> None:
        """
        Run checks to ensure two profiles can be combined.

        Said checks are specific to StructuredProfiler.
        """
        # Pass with strict = True to enforce both needing to be non-empty
        self_to_other_idx = self._get_and_validate_schema_mapping(
            self._col_name_to_idx, other._col_name_to_idx, True
        )
        if not all(
            [
                isinstance(
                    other._profile[self_to_other_idx[idx]], type(self._profile[idx])
                )
                for idx in range(len(self._profile))
            ]
        ):  # options check
            raise ValueError(
                "The two profilers were not setup with the same "
                "options, hence they do not calculate the same "
                "profiles and cannot be added together."
            )

        # Check row statistics options
        if (
            self.options.row_statistics.is_enabled
            != other.options.row_statistics.is_enabled
        ):
            raise ValueError(
                "Attempting to merge two profiles with row statistics "
                "option enabled on one profile but not the other."
            )
        # Check unique_count options
        if (
            self.options.row_statistics.unique_count.is_enabled
            != other.options.row_statistics.unique_count.is_enabled
        ):
            raise ValueError(
                "Attempting to merge two profiles with unique row "
                "count option enabled on one profile but not the other."
            )
        # Check null_count options
        if (
            self.options.row_statistics.null_count.is_enabled
            != other.options.row_statistics.null_count.is_enabled
        ):
            raise ValueError(
                "Attempting to merge two profiles with null row "
                "count option enabled on one profile but not the other."
            )
        # Check hashing_method options
        if (
            self.options.row_statistics.unique_count.hashing_method
            != other.options.row_statistics.unique_count.hashing_method
        ):
            raise ValueError(
                "Attempting to merge profiles with different row hashing methods."
            )
        # Check hll seed
        if (
            self.options.row_statistics.unique_count.hashing_method == "hll"
            and self.options.row_statistics.unique_count.hll.seed
            != other.options.row_statistics.unique_count.hll.seed
        ):
            raise ValueError(
                "Attempting to merge profiles whose row hashing "
                "objects are of different seed."
            )
        # Check hll register count
        if (
            self.options.row_statistics.unique_count.hashing_method == "hll"
            and self.options.row_statistics.unique_count.hll.register_count
            != other.options.row_statistics.unique_count.hll.register_count
        ):
            raise ValueError(
                "Attempting to merge profiles whose row hashing "
                "objects are of different register count."
            )

    def __add__(  # type: ignore[override]
        self, other: StructuredProfiler
    ) -> StructuredProfiler:
        """
        Merge two Structured profiles together overriding the `+` operator.

        :param other: profile being added to this one.
        :type other: StructuredProfiler
        :return: merger of the two profiles
        :rtype: StructuredProfiler
        """
        merged_profile = cast(StructuredProfiler, super().__add__(other))

        # struct specific property merging
        if (
            self.options.row_statistics.is_enabled
            and other.options.row_statistics.is_enabled
        ):
            merged_profile.row_has_null_count = (
                self.row_has_null_count + other.row_has_null_count
            )
            merged_profile.row_is_null_count = (
                self.row_is_null_count + other.row_is_null_count
            )

            if (
                self.options.row_statistics.unique_count.is_enabled
                and other.options.row_statistics.unique_count.is_enabled
            ):
                if isinstance(self.hashed_row_object, dict) and isinstance(
                    other.hashed_row_object, dict
                ):
                    merged_profile.hashed_row_object.update(self.hashed_row_object)
                    merged_profile.hashed_row_object.update(other.hashed_row_object)
                elif isinstance(self.hashed_row_object, HyperLogLog) and isinstance(
                    other.hashed_row_object, HyperLogLog
                ):
                    self.hashed_row_object.merge(other.hashed_row_object),
                    merged_profile.hashed_row_object = self.hashed_row_object

        self_to_other_idx = self._get_and_validate_schema_mapping(
            self._col_name_to_idx, other._col_name_to_idx
        )

        # merge profiles
        for idx in range(len(self._profile)):
            other_idx = self_to_other_idx[idx]
            merged_profile._profile.append(
                self._profile[idx] + other._profile[other_idx]
            )

        # schemas are asserted to be identical
        merged_profile._col_name_to_idx = copy.deepcopy(self._col_name_to_idx)

        # merge correlation
        if self.options.correlation.is_enabled and other.options.correlation.is_enabled:
            merged_profile.correlation_matrix = self._merge_correlation(other)

        # recompute chi2 if needed
        if (
            self.options.chi2_homogeneity.is_enabled
            and other.options.chi2_homogeneity.is_enabled
        ):

            chi2_mat1 = self.chi2_matrix
            chi2_mat2 = other.chi2_matrix
            n1 = self.total_samples - self.row_is_null_count
            n2 = other.total_samples - other.row_is_null_count
            if n1 == 0:
                merged_profile.chi2_matrix = chi2_mat2
            elif n2 == 0:
                merged_profile.chi2_matrix = chi2_mat1
            elif chi2_mat1 is None or chi2_mat2 is None:
                merged_profile.chi2_matrix = None
            else:
                merged_profile.chi2_matrix = merged_profile._update_chi2()

        if (
            self.options.null_replication_metrics.is_enabled
            and other.options.null_replication_metrics.is_enabled
        ):
            merged_profile._null_replication_metrics = (
                self._merge_null_replication_metrics(other)
            )

        return merged_profile

    def diff(  # type: ignore[override]
        self, other_profile: StructuredProfiler, options: dict | None = None
    ) -> dict:
        """
        Find the difference between 2 Profiles and return the report.

        :param other_profile: profile finding the difference with this one
        :type other_profile: StructuredProfiler
        :param options: options to change results of the difference
        :type options: dict
        :return: difference of the profiles
        :rtype: dict
        """
        if options is None:
            options = {}

        report = super().diff(other_profile, options)
        report["global_stats"].update(
            {
                "samples_used": profiler_utils.find_diff_of_numbers(
                    self._max_col_samples_used, other_profile._max_col_samples_used
                ),
                "column_count": profiler_utils.find_diff_of_numbers(
                    len(self._profile), len(other_profile._profile)
                ),
                "row_count": profiler_utils.find_diff_of_numbers(
                    self.total_samples, other_profile.total_samples
                ),
                "row_has_null_ratio": profiler_utils.find_diff_of_numbers(
                    self._get_row_has_null_ratio(),
                    other_profile._get_row_has_null_ratio(),
                ),
                "row_is_null_ratio": profiler_utils.find_diff_of_numbers(
                    self._get_row_is_null_ratio(),
                    other_profile._get_row_is_null_ratio(),
                ),
                "unique_row_ratio": profiler_utils.find_diff_of_numbers(
                    self._get_unique_row_ratio(), other_profile._get_unique_row_ratio()
                ),
                "duplicate_row_count": profiler_utils.find_diff_of_numbers(
                    self._get_duplicate_row_count(),
                    other_profile._get_duplicate_row_count(),
                ),
                "correlation_matrix": profiler_utils.find_diff_of_matrices(
                    self.correlation_matrix, other_profile.correlation_matrix
                ),
                "chi2_matrix": profiler_utils.find_diff_of_matrices(
                    self.chi2_matrix, other_profile.chi2_matrix
                ),
                "profile_schema": defaultdict(list),
            }
        )
        report.update({"data_stats": []})

        # Extract the schema of each profile
        self_profile_schema = defaultdict(list)
        other_profile_schema = defaultdict(list)
        for i in range(len(self._profile)):
            col_name = self._profile[i].name
            self_profile_schema[col_name].append(i)
        for i in range(len(other_profile._profile)):
            col_name = other_profile._profile[i].name
            other_profile_schema[col_name].append(i)

        report["global_stats"][
            "profile_schema"
        ] = profiler_utils.find_diff_of_dicts_with_diff_keys(
            self_profile_schema, other_profile_schema
        )

        # Only find the diff of columns if the schemas are exactly the same
        if self_profile_schema == other_profile_schema:
            for i in range(len(self._profile)):
                report["data_stats"].append(
                    self._profile[i].diff(other_profile._profile[i], options=options)
                )

        return _prepare_report(
            report,
            output_format=options.get("output_format", None),
            omit_keys=options.get("omit_keys", None),
        )

    @property
    def _max_col_samples_used(self) -> int:
        """Calculate and return the maximum samples used in cols."""
        samples_used = 0
        for col in self._profile:
            samples_used = max(samples_used, col.sample_size)
        return samples_used

    @property
    def _min_col_samples_used(self) -> int:
        """
        Calculate and return the number of rows that were completely sampled.

        i.e. every column in the Profile was read up to this row (possibly
        further in some cols)
        """
        return min([col.sample_size for col in self._profile], default=0)

    @property
    def _min_sampled_from_batch(self) -> int:
        """Return number of rows that were completely sampled in most recent batch."""
        return min(
            [
                col._last_batch_size
                for col in self._profile
                if col._last_batch_size is not None
            ],
            default=0,
        )

    @staticmethod
    def _get_and_validate_schema_mapping(
        schema1: dict[str | int, list[int]],
        schema2: dict[str | int, list[int]],
        strict: bool = False,
    ) -> dict[int, int]:
        """
        Validate compatibility between schema1 and schema2.

        Return a dict mapping indices in schema1 to their corresponding indices
        in schema2.
        In __add__: want to map self _profile idx -> other _profile idx
        In _update_profile_from_chunk: want to map data idx -> _profile idx

        :param schema1: a column name to index mapping
        :type schema1: Dict[str, list[int]]
        :param schema2: a column name to index mapping
        :type schema2: Dict[str, list[int]]
        :param strict: whether or not to strictly match (__add__ case)
        :type strict: bool
        :return: a mapping of indices in schema1 to indices in schema2
        :rtype: Dict[int, int]
        """
        len_schema1 = len(schema1)
        len_schema2 = len(schema2)

        # If both non-empty, must be same length
        if 0 < len_schema1 != len_schema2 > 0:
            raise ValueError(
                "Attempted to merge profiles with different " "numbers of columns"
            )

        # In the case of __add__ with one of the schemas not initialized
        if strict and (len_schema1 == 0 or len_schema2 == 0):
            raise ValueError("Cannot merge empty profiles.")

        # In the case of _update_from_chunk with uninitialized schema
        if not strict and len_schema2 == 0:
            return {
                col_ind: col_ind
                for col_ind_list in schema1.values()
                for col_ind in col_ind_list
            }

        # Map indices in schema1 to indices in schema2
        schema_mapping = dict()

        for key in schema1:
            # Pandas columns are int by default, but need to fuzzy match strs
            if isinstance(key, str):
                key = key.lower()
            if key not in schema2:
                raise ValueError(
                    "Columns do not match, cannot update " "or merge profiles."
                )

            elif len(schema1[key]) != len(schema2[key]):
                raise ValueError(
                    f"Different number of columns detected for "
                    f"'{key}', cannot update or merge profiles."
                )

            is_duplicate_col = len(schema1[key]) > 1
            for schema1_col_ind, schema2_col_ind in zip(schema1[key], schema2[key]):
                if is_duplicate_col and (schema1_col_ind != schema2_col_ind):
                    raise ValueError(
                        f"Different column indices under "
                        f"duplicate name '{key}', cannot update "
                        f"or merge unless schema is identical."
                    )
                schema_mapping[schema1_col_ind] = schema2_col_ind

        return schema_mapping

    @property
    def profile(self) -> list[StructuredColProfiler]:
        """
        Return the stored profiles for the given profiler.

        :return: list[StructuredColProfiler]
        """
        return cast(List[StructuredColProfiler], super().profile)

    def report(self, report_options: dict = None) -> dict:
        """Return a report."""
        if not report_options:
            report_options = {
                "output_format": None,
                "num_quantile_groups": 4,
                "remove_disabled_flag": False,
            }

        output_format = report_options.get("output_format", None)
        omit_keys = report_options.get("omit_keys", [])
        num_quantile_groups = report_options.get("num_quantile_groups", 4)
        remove_disabled_flag = report_options.get("remove_disabled_flag", False)

        report: dict = OrderedDict(
            [
                (
                    "global_stats",
                    {
                        "samples_used": self._max_col_samples_used,
                        "column_count": len(self._profile),
                        "row_count": self.total_samples,
                        "row_has_null_ratio": self._get_row_has_null_ratio(),
                        "row_is_null_ratio": self._get_row_is_null_ratio(),
                        "unique_row_ratio": self._get_unique_row_ratio(),
                        "duplicate_row_count": self._get_duplicate_row_count(),
                        "file_type": self.file_type,
                        "encoding": self.encoding,
                        "correlation_matrix": self.correlation_matrix,
                        "chi2_matrix": self.chi2_matrix,
                        "profile_schema": defaultdict(list),  # type: ignore
                        "times": self.times,
                    },
                ),
                ("data_stats", []),
            ]
        )

        for i in range(len(self._profile)):
            col_name = self._profile[i].name
            report["global_stats"]["profile_schema"][col_name].append(i)
            report["data_stats"].append(self._profile[i].report(remove_disabled_flag))
            quantiles = report["data_stats"][i]["statistics"].get("quantiles")
            if quantiles:
                quantiles = calculate_quantiles(num_quantile_groups, quantiles)
                report["data_stats"][i]["statistics"]["quantiles"] = quantiles
            if (
                self.options.null_replication_metrics.is_enabled
                and i in self._null_replication_metrics
            ):
                report["data_stats"][i][
                    "null_replication_metrics"
                ] = self._null_replication_metrics[i]

        return _prepare_report(report, output_format, omit_keys)

    @classmethod
    def load_from_dict(
        cls,
        data,
        config: dict | None = None,
    ) -> StructuredProfiler:
        """
        Parse attribute from json dictionary into self.

        :param data: dictionary with attributes and values.
        :type data: dict[string, Any]
        :param config: config for loading profiler params from dictionary
        :type config: Dict | None

        :return: Profiler with attributes populated.
        :rtype: StructuredProfiler
        """
        if data["chi2_matrix"] is not None:
            data["chi2_matrix"] = np.array(data["chi2_matrix"])
        if data["correlation_matrix"] is not None:
            data["correlation_matrix"] = np.array(data["correlation_matrix"])
        try:
            data["_col_name_to_idx"] = defaultdict(
                list, {int(k): v for k, v in data["_col_name_to_idx"].items()}
            )
        except Exception:
            data["_col_name_to_idx"] = defaultdict(list, data["_col_name_to_idx"])

        data["hashed_row_object"] = {
            int(k): v for k, v in data["hashed_row_object"].items()
        }

        structured_profiler = super().load_from_dict(data, config)

        return structured_profiler

    def _get_unique_row_ratio(self) -> float | None:
        """Return unique row ratio."""
        if (
            not self.options.row_statistics.is_enabled
            or not self.options.row_statistics.unique_count.is_enabled
        ):
            return None

        if self.total_samples:
            if isinstance(self.hashed_row_object, dict):
                return len(self.hashed_row_object) / self.total_samples
            elif isinstance(self.hashed_row_object, HyperLogLog):
                return int(self.hashed_row_object.cardinality()) / self.total_samples
        return 0

    def _get_row_is_null_ratio(self) -> float | None:
        """Return whether row is null ratio."""
        if (
            not self.options.row_statistics.is_enabled
            or not self.options.row_statistics.null_count.is_enabled
        ):
            return None

        if self._min_col_samples_used:
            return self.row_is_null_count / self._min_col_samples_used
        return 0

    def _get_row_has_null_ratio(self) -> float | None:
        """Return whether row has null ratio."""
        if (
            not self.options.row_statistics.is_enabled
            or not self.options.row_statistics.null_count.is_enabled
        ):
            return None

        if self._min_col_samples_used:
            return self.row_has_null_count / self._min_col_samples_used
        return 0

    def _get_duplicate_row_count(self) -> int | None:
        """Return dup row count."""
        if (
            not self.options.row_statistics.is_enabled
            or not self.options.row_statistics.unique_count.is_enabled
        ):
            return None

        if isinstance(self.hashed_row_object, dict):
            return self.total_samples - len(self.hashed_row_object)
        elif isinstance(self.hashed_row_object, HyperLogLog):
            return max(
                0, self.total_samples - int(self.hashed_row_object.cardinality())
            )
        return 0

    @profiler_utils.method_timeit(name="row_stats")
    def _update_row_statistics(
        self, data: pd.DataFrame, sample_ids: list[int] = None
    ) -> None:
        """
        Iterate over the provided dataset row by row and calculate row stats.

        Specifically, number of unique rows,
        rows containing null values, and total rows reviewed. This
        function is safe to use in batches.

        :param data: a dataset
        :type data: pandas.DataFrame
        :param sample_ids: list of indices in order they were sampled in data
        :type sample_ids: list(int)
        """
        if not isinstance(data, pd.DataFrame):
            raise ValueError(
                "Cannot calculate row statistics on data that is" "not a DataFrame"
            )

        if self.options.row_statistics.unique_count.is_enabled:
            if isinstance(self.hashed_row_object, dict):
                try:
                    self.hashed_row_object.update(
                        dict.fromkeys(
                            pd.util.hash_pandas_object(data, index=False), True
                        )
                    )
                except TypeError:
                    self.hashed_row_object.update(
                        dict.fromkeys(
                            pd.util.hash_pandas_object(data.astype(str), index=False),
                            True,
                        )
                    )
            elif isinstance(self.hashed_row_object, HyperLogLog):
                batch_size = 2048

                for batch_ind in range(len(data) // batch_size + 1):
                    start_ind = batch_ind * batch_size
                    if start_ind >= len(data):
                        break
                    end_ind = (batch_ind + 1) * batch_size
                    for record in (
                        data[start_ind : min(end_ind, len(data))]
                        .to_json(orient="records", lines=True)
                        .splitlines()
                    ):
                        self.hashed_row_object.add(record)

        # Calculate Null Column Count
        if self.options.row_statistics.null_count.is_enabled:
            null_rows = set()
            null_in_row_count = set()
            first_col_flag = True
            for column in self._profile:
                null_type_dict = column.null_types_index
                null_row_indices = set()
                if null_type_dict:
                    null_row_indices = set.union(*null_type_dict.values())

                # If sample ids provided, only consider nulls in rows that
                # were fully sampled
                if sample_ids is not None:
                    # This is the amount (integer) indices were shifted by in the
                    # event of overlap
                    shift = column._index_shift
                    if shift is None:
                        # Shift is None if index is str or if no overlap detected
                        null_row_indices = null_row_indices.intersection(
                            data.index[sample_ids[: self._min_sampled_from_batch]]
                        )
                    else:
                        # Only shift if index shift detected (must be ints)
                        null_row_indices = null_row_indices.intersection(
                            data.index[sample_ids[: self._min_sampled_from_batch]]
                            + shift
                        )

                # Find the common null indices between the columns
                if first_col_flag:
                    null_rows = null_row_indices
                    null_in_row_count = null_row_indices
                    first_col_flag = False
                else:
                    null_rows = null_rows.intersection(null_row_indices)
                    null_in_row_count = null_in_row_count.union(null_row_indices)

            # If sample_ids provided,
            # increment since that means only new data read
            if sample_ids is not None:
                self.row_has_null_count += len(null_in_row_count)
                self.row_is_null_count += len(null_rows)
            else:
                self.row_has_null_count = len(null_in_row_count)
                self.row_is_null_count = len(null_rows)

    def _get_correlation(
        self, clean_samples: dict, batch_properties: dict
    ) -> pd.DataFrame:
        """
        Calculate correlation matrix on the cleaned data.

        :param clean_samples: the input cleaned dataset
        :type clean_samples: dict()
        :param batch_properties: mean/std/counts of each batch column necessary
        for correlation computation
        :type batch_properties: dict()
        :return: correlation matrix
        :rtype: pd.DataFrame
        """
        columns = self.options.correlation.columns
        column_ids = list(range(len(self._profile)))
        if columns is not None:
            column_ids = [
                idx for col_name in columns for idx in self._col_name_to_idx[col_name]
            ]
        clean_column_ids = []
        for idx in column_ids:
            data_type = cast(
                ColumnPrimitiveTypeProfileCompiler,
                self._profile[idx].profiles["data_type_profile"],
            ).selected_data_type
            if data_type not in ["int", "float"]:
                clean_samples.pop(idx)
            else:
                clean_column_ids.append(idx)
        data = pd.DataFrame(clean_samples).apply(pd.to_numeric, errors="coerce")
        means = {index: mean for index, mean in enumerate(batch_properties["mean"])}
        data = data.fillna(value=means)
        data = data[clean_column_ids]

        # Update the counts/std if needed (i.e. if null rows or exist)
        if (len(data) != batch_properties["count"]).any():
            adjusted_stds = np.sqrt(
                batch_properties["std"] ** 2
                * (batch_properties["count"] - 1)
                / (len(data) - 1)
            )
            batch_properties["std"] = adjusted_stds
        # Set count key to a single number now that everything's been adjusted
        batch_properties["count"] = len(data)

        # fill correlation matrix with nan initially
        n_cols = len(self._profile)
        corr_mat = np.full((n_cols, n_cols), np.nan)

        # then, fill in the correlations for valid columns
        rows = [[id] for id in clean_column_ids]
        corr_mat[rows, clean_column_ids] = np.corrcoef(data, rowvar=False)

        return corr_mat

    @profiler_utils.method_timeit(name="correlation")
    def _update_correlation(
        self, clean_samples: dict, prev_dependent_properties: dict
    ) -> None:
        """
        Update correlation matrix for cleaned data.

        :param clean_samples: the input cleaned dataset
        :type clean_samples: dict()
        """
        batch_properties = self._get_correlation_dependent_properties(clean_samples)
        batch_corr = self._get_correlation(clean_samples, batch_properties)

        self.correlation_matrix = self._merge_correlation_helper(
            self.correlation_matrix,
            prev_dependent_properties["mean"],
            prev_dependent_properties["std"],
            self.total_samples - self.row_is_null_count,
            batch_corr,
            batch_properties["mean"],
            batch_properties["std"],
            batch_properties["count"],
        )

    @profiler_utils.method_timeit(name="correlation")
    def _merge_correlation(self, other: StructuredProfiler) -> pd.DataFrame:
        """
        Merge correlation matrix from two profiles.

        :param other: the other profile that needs to be merged
        :return:
        """
        corr_mat1 = self.correlation_matrix
        corr_mat2 = other.correlation_matrix
        n1 = self.total_samples - self.row_is_null_count
        n2 = other.total_samples - other.row_is_null_count
        if n1 == 0:
            return corr_mat2
        if n2 == 0:
            return corr_mat1

        if corr_mat1 is None or corr_mat2 is None:
            return None

        # get column indices without nan
        col_ids1 = np.where(~np.isnan(corr_mat1).all(axis=0))[0]
        col_ids2 = np.where(~np.isnan(corr_mat2).all(axis=0))[0]

        if len(col_ids1) != len(col_ids2) or len(col_ids1) <= 1:
            return None
        if (col_ids1 != col_ids2).any():
            return None

        mean1 = np.array(
            [
                self._profile[idx].profile["statistics"]["mean"]
                for idx in range(len(self._profile))
                if idx in col_ids1
            ]
        )
        std1 = np.array(
            [
                self._profile[idx].profile["statistics"]["stddev"]
                for idx in range(len(self._profile))
                if idx in col_ids1
            ]
        )

        mean2 = np.array(
            [
                other._profile[idx].profile["statistics"]["mean"]
                for idx in range(len(self._profile))
                if idx in col_ids2
            ]
        )
        std2 = np.array(
            [
                other._profile[idx].profile["statistics"]["stddev"]
                for idx in range(len(self._profile))
                if idx in col_ids2
            ]
        )
        return self._merge_correlation_helper(
            corr_mat1, mean1, std1, n1, corr_mat2, mean2, std2, n2
        )

    def _get_correlation_dependent_properties(self, batch: dict = None) -> dict:
        """
        Obtain mean/stddev for calculating correlation.

        By default, it will compute it on all columns in the profiler,
        but if a batch is given, it will compute it only for the columns
        in the batch.

        :param batch: Batch data
        :type batch: dict
        :return: dependent properties
        :rtype: dict
        """
        dependent_properties = {
            "mean": np.full(len(self._profile), np.nan),
            "std": np.full(len(self._profile), np.nan),
            "count": np.full(len(self._profile), np.nan),
        }
        for id in range(len(self._profile)):
            compiler = self._profile[id]
            data_type_compiler = compiler.profiles["data_type_profile"]
            data_type = cast(
                ColumnPrimitiveTypeProfileCompiler, data_type_compiler
            ).selected_data_type
            if data_type in ["int", "float"]:
                data_type_profiler = data_type_compiler._profiles[data_type]
                # Finding dependent values of previous, existing data
                if batch is None:
                    n = data_type_profiler.match_count
                    dependent_properties["mean"][id] = data_type_profiler.mean
                    # Subtract null row count as those aren't included in corr. calc
                    dependent_properties["std"][id] = np.sqrt(
                        data_type_profiler._biased_variance
                        * n
                        / (self.total_samples - self.row_is_null_count - 1)
                    )
                    dependent_properties["count"][id] = n
                # Finding the properties of the batch data if given
                elif id in batch.keys():
                    history = data_type_profiler._batch_history[-1]
                    n = history["match_count"]
                    # Since we impute values, we want the total rows (including nulls)
                    dependent_properties["mean"][id] = history["mean"]
                    dependent_properties["std"][id] = np.sqrt(
                        history["biased_variance"] * n / (n - 1)
                    )
                    dependent_properties["count"][id] = n

        return dependent_properties

    @staticmethod
    def _merge_correlation_helper(
        corr_mat1: pd.DataFrame,
        mean1: np.ndarray,
        std1: np.ndarray,
        n1: int,
        corr_mat2: pd.DataFrame,
        mean2: np.ndarray,
        std2: np.ndarray,
        n2: int,
    ) -> pd.DataFrame:
        """
        Help merge correlation matrix from two profiles.

        :param corr_mat1: correlation matrix of profile1
        :type corr_mat1: pd.DataFrame
        :param mean1: mean of columns of profile1
        :type mean1: np.array
        :param std1: standard deviation of columns of profile1
        :type std1: np.array
        :param corr_mat2: correlation matrix of profile2
        :type corr_mat2: pd.DataFrame
        :param mean2: mean of columns of profile2
        :type mean2: np.array
        :param std2: standard deviation of columns of profile2
        :type std2: np.array
        :return: merged correlation matrix
        """
        if corr_mat1 is None:
            return corr_mat2
        elif corr_mat2 is None:
            return corr_mat1
        elif len(mean1) == 0:
            return corr_mat2
        elif len(mean2) == 0:
            return corr_mat1

        std_mat1 = np.outer(std1, std1)
        std_mat2 = np.outer(std2, std2)
        mean_diff_vector = mean1 - mean2
        mean_diff_mat = np.outer(mean_diff_vector, mean_diff_vector)

        cov1 = corr_mat1 * std_mat1
        cov2 = corr_mat2 * std_mat2

        n = n1 + n2

        cov = cov1 * (n1 - 1) + cov2 * (n2 - 1) + mean_diff_mat * (n1 * n2) / n
        cov = cov / (n - 1)

        delta = mean2 - mean1
        M2_1 = (n1 - 1) * (std1**2)
        M2_2 = (n2 - 1) * (std2**2)
        M2 = M2_1 + M2_2 + delta**2 * n1 * n2 / n
        std = np.sqrt(M2 / (n - 1))

        std_mat = np.outer(std, std)
        corr_mat = cov / std_mat

        return corr_mat

    def _update_chi2(self) -> np.ndarray:
        """
        Calculate p-val from chi-squared test for homogeneity between categorical cols.

        :return: A matrix of p-values corresponding to the results
        of the chi2 test between the columns
        :rtype: np.array(np.array(float))
        """
        n_cols = len(self._profile)
        # Fill matrix with nan initially
        chi2_mat = np.full((n_cols, n_cols), np.nan)
        # Compute chi_sq for each
        for i in range(n_cols):
            data_stats_compiler1 = self._profile[i].profiles["data_stats_profile"]
            profiler1 = data_stats_compiler1._profiles["category"]
            if not profiler1.is_match:
                continue
            for j in range(i, n_cols):
                if i == j:
                    chi2_mat[i][j] = 1
                    continue
                data_stats_compiler2 = self._profile[j].profiles["data_stats_profile"]
                profiler2 = data_stats_compiler2._profiles["category"]
                if not profiler2.is_match:
                    continue

                results = profiler_utils.perform_chi_squared_test_for_homogeneity(
                    profiler1.categorical_counts,
                    profiler1.sample_size,
                    profiler2.categorical_counts,
                    profiler2.sample_size,
                )
                chi2_mat[i][j] = results["p-value"]
                chi2_mat[j][i] = results["p-value"]

        return chi2_mat

    def _update_null_replication_metrics(self, clean_samples: dict) -> None:
        """
        Calculate metrics needed for replicating null values.

        The replication of null values occurs in capitalone/synthetic-data.

        Required for running LDA based binary classifier
        where predicted class label indicates whether
        a value of a column should be NaN (1) or not (0).

        :param clean_samples: input cleaned dataset
        :type clean_samples: dict
        """
        data = pd.DataFrame(clean_samples).apply(pd.to_numeric, errors="coerce")

        get_data_type = lambda profile: profile.profiles[  # NOQA: E731
            "data_type_profile"
        ].selected_data_type
        get_data_type_profiler = lambda profile: profile.profiles[  # NOQA: E731
            "data_type_profile"
        ]._profiles[get_data_type(profile)]

        total_row_sum = np.asarray(
            [
                get_data_type_profiler(profile).sum
                if get_data_type(profile) not in [None, "datetime"]
                else np.nan
                for profile in self._profile
            ]
        )

        if not isinstance(self._null_replication_metrics, dict):
            self._null_replication_metrics = dict()

        for col_id, profile in enumerate(self._profile):
            null_count = getattr(profile, "null_count")
            if null_count == 0:
                # No missing values to replicate
                continue

            sample_size = getattr(profile, "sample_size")
            true_count = sample_size - null_count

            # null_count and sample_size get updated on profile_update
            # Therefore the priors are calculated from the updated values
            prior_null = null_count / sample_size
            prior_not_null = true_count / sample_size

            # Gets list of null indices of the entire dataset
            null_type_dict = getattr(profile, "null_types_index")
            null_indices = list(set.union(*null_type_dict.values()))

            # Keep only the null indices inside the chunk (reverse index shift)
            if profile._index_shift is not None:
                null_indices = [index - profile._index_shift for index in null_indices]
                null_indices = [index for index in null_indices if index >= 0]

            # Partition data based on whether target column value is null or not
            # Calculate sum, mean of each partition without including current column
            # in calculation
            sum_null = (
                data.loc[data.index.intersection(null_indices), data.columns != col_id]
                .sum()
                .to_numpy()
            )

            # Add old sum_null if exists
            if col_id in self._null_replication_metrics:
                old_class_sum = self._null_replication_metrics[col_id]["class_sum"]
                old_sum_null = old_class_sum[1]

                # np.array for element wise addition
                old_sum_null = np.asarray(old_sum_null)
                sum_null += old_sum_null

            sum_not_null = np.delete(total_row_sum, col_id) - sum_null

            mean_null = sum_null / null_count

            mean_not_null = np.full(len(self._profile) - 1, np.nan)
            if not true_count:
                sum_not_null = np.full(len(self._profile) - 1, np.nan)
            else:
                mean_not_null = sum_not_null / true_count

            # Convert numpy arrays to lists (serializable)
            sum_null = sum_null.tolist()
            sum_not_null = sum_not_null.tolist()

            mean_null = mean_null.tolist()
            mean_not_null = mean_not_null.tolist()

            # Array index serves as class label
            # 0 indicates not null, 1 indicates null
            self._null_replication_metrics[col_id] = {
                "class_prior": [prior_not_null, prior_null],
                "class_sum": [sum_not_null, sum_null],
                "class_mean": [mean_not_null, mean_null],
            }

    def _merge_null_replication_metrics(self, other: StructuredProfiler) -> dict:
        """
        Merge null replication metrics between two data profiles.

        :param other: profile being added to this one.
        :type other: StructuredProfiler
        :return: merged null replication metrics
        :rtype: dict
        """
        get_data_type = lambda profile: profile.profiles[  # NOQA: E731
            "data_type_profile"
        ].selected_data_type
        get_data_type_profiler = lambda profile: profile.profiles[  # NOQA: E731
            "data_type_profile"
        ]._profiles[get_data_type(profile)]

        self_row_sum = np.asarray(
            [
                get_data_type_profiler(profile).sum
                if get_data_type(profile)
                else np.nan
                for profile in self._profile
            ]
        )
        other_row_sum = np.asarray(
            [
                get_data_type_profiler(profile).sum
                if get_data_type(profile)
                else np.nan
                for profile in other._profile
            ]
        )
        total_row_sum: np.ndarray = self_row_sum + other_row_sum
        merged_properties: dict = defaultdict(dict)
        for col_id in range(len(self._profile)):
            self_profile = self._profile[col_id]
            other_profile = other._profile[col_id]

            self_null_count = getattr(self_profile, "null_count")
            other_null_count = getattr(other_profile, "null_count")
            null_count = self_null_count + other_null_count
            if null_count == 0:
                continue

            self_sample_size = getattr(self_profile, "sample_size")
            other_sample_size = getattr(other_profile, "sample_size")
            sample_size = self_sample_size + other_sample_size
            true_count = sample_size - null_count

            prior_null = null_count / sample_size
            prior_not_null = true_count / sample_size

            self_sum_null = (
                self._null_replication_metrics[col_id]["class_sum"][1]
                if col_id in self._null_replication_metrics
                else None
            )
            other_sum_null = (
                other._null_replication_metrics[col_id]["class_sum"][1]
                if col_id in other._null_replication_metrics
                else None
            )
            # Initialize zeros array of size (number of columns - 1)
            sum_null = np.zeros(len(self._profile) - 1)

            # Add sum_nulls if they exist
            # Guarantees that at least one of self_sum_null, other_sum_null != None
            if self_sum_null is not None:
                sum_null += np.asarray(self_sum_null)

            if other_sum_null is not None:
                sum_null += np.asarray(other_sum_null)

            sum_not_null = np.delete(total_row_sum, col_id) - sum_null

            mean_null = sum_null / null_count

            mean_not_null = np.full(len(self._profile) - 1, np.nan)
            if not true_count:
                sum_not_null = np.full(len(self._profile) - 1, np.nan)
            else:
                mean_not_null = sum_not_null / true_count

            # Convert numpy arrays to lists (serializable)
            sum_null = sum_null.tolist()
            sum_not_null = sum_not_null.tolist()

            mean_null = mean_null.tolist()
            mean_not_null = mean_not_null.tolist()

            merged_properties[col_id] = {
                # Array index serves as class label
                # 0 indicates not null, 1 indicates null
                "class_prior": [prior_not_null, prior_null],
                "class_sum": [sum_not_null, sum_null],
                "class_mean": [mean_not_null, mean_null],
            }

        return merged_properties

    def _auto_multiprocess_toggle(
        self,
        data: pd.DataFrame,
        num_rows_threshold: int = 750000,
        num_cols_threshold: int = 20,
    ) -> bool:
        """
        Automate multiprocessing toggle depending on dataset sizes.

        :param data: a dataset
        :type data: pandas.DataFrame
        :param num_rows_threshold: threshold for number of rows over
            which options.multiprocess is enabled
        :type num_rows_threshold: int
        :param num_cols_threshold: threshold for number of columns
            over which options.multiprocess is enabled
        :type num_cols_threshold: int
        :return: recommended option.multiprocess.is_enabled value
        :rtype: bool
        """
        # If the number of rows or columns exceed their respective threshold,
        # we want to turn on multiprocessing
        if data.shape[0] > num_rows_threshold or data.shape[1] > num_cols_threshold:
            return True
        # Otherwise, we do not turn on multiprocessing
        else:
            return False

    def _update_profile_from_chunk(
        self,
        data: list | pd.Series | pd.DataFrame,
        sample_size: int,
        min_true_samples: int = None,
    ) -> None:
        """
        Iterate over the columns of a dataset and identify its parameters.

        :param data: a dataset
        :type data: pandas.DataFrame
        :param sample_size: number of samples for df to use for profiling
        :type sample_size: int
        :param min_true_samples: minimum number of true samples required
        :type min_true_samples: int
        :return: None
        """
        if isinstance(data, pd.Series):
            data = data.to_frame()
        elif isinstance(data, list):
            data = pd.DataFrame(data, dtype=object)

        # If options.multiprocess is enabled, auto-toggle multiprocessing
        auto_multiprocess_toggle = None
        if self.options.multiprocess.is_enabled:
            auto_multiprocess_toggle = self._auto_multiprocess_toggle(data, 750000, 20)

        # Calculate schema of incoming data
        mapping_given = defaultdict(list)
        for col_idx in range(len(data.columns)):
            col = data.columns[col_idx]
            # Pandas columns are int by default, but need to fuzzy match strs
            if isinstance(col, str):
                col = col.lower()
            mapping_given[col].append(col_idx)

        # Validate schema compatibility and index mapping from data to _profile
        col_idx_to_prof_idx = self._get_and_validate_schema_mapping(
            mapping_given, self._col_name_to_idx
        )

        try:
            from tqdm import tqdm

            has_tqdm = True
        except ImportError:
            has_tqdm = False
        finally:
            if not has_tqdm or logger.getEffectiveLevel() > logging.INFO:

                def tqdm(level: set[int]) -> Generator[int, None, None]:
                    for i, e in enumerate(level):
                        # These will automatically be ignored if user sets
                        # logger level as higher than INFO
                        logger.info(f"Processing Column {i + 1}/{len(level)}")
                        yield e

        # Shuffle indices once and share with columns
        sample_ids = [*profiler_utils.shuffle_in_chunks(len(data), len(data))]

        # If there are no minimum true samples, you can sort to save time
        if min_true_samples in [None, 0]:
            sample_ids[0] = sample_ids[0][:sample_size]
            # Sort the sample_ids and replace prior
            sample_ids[0] = sorted(sample_ids[0])

        # Numpy arrays allocate to heap and can be shared between processes
        # Non-locking multiprocessing fails on machines without POSIX (windows)
        # The function handles that situation, but will be single process
        # Newly introduced features (python3.8) improves the situation
        sample_ids: np.ndarray = np.array(sample_ids)  # type: ignore

        # Record the previous mean/std values of columns that need to
        # have correlation updated.
        corr_prev_dependent_properties = self._get_correlation_dependent_properties()

        # Create StructuredColProfilers upon initialization
        # Record correlation between columns in data and index in _profile
        if len(self._profile) == 0:
            # Already calculated incoming schema for validation
            self._col_name_to_idx = mapping_given
            for col_idx in range(data.shape[1]):
                # Add blank StructuredColProfiler to _profile
                self._profile.append(
                    StructuredColProfiler(  # type: ignore
                        sample_size=sample_size,
                        min_true_samples=min_true_samples,  # type: ignore
                        sample_ids=sample_ids,  # type: ignore
                        column_index=col_idx,
                        options=self.options,
                    )
                )

        # Generate pool and estimate datasize
        pool = None
        if self.options.multiprocess.is_enabled and auto_multiprocess_toggle:
            est_data_size = data[:50000].memory_usage(index=False, deep=True).sum()
            est_data_size = (est_data_size / min(50000, len(data))) * len(data)
            pool, pool_size = profiler_utils.generate_pool(
                max_pool_size=None, data_size=est_data_size, cols=len(data.columns)
            )

        # Format the data
        notification_str = "Finding the Null values in the columns... "
        if pool:
            notification_str += " (with " + str(pool_size) + " processes)"

        # Keys are _profile indices
        clean_sampled_dict = {}
        # Keys are column indices in data
        multi_process_dict = {}
        single_process_list = set()

        if sample_size < len(data):
            warnings.warn(
                "The data will be profiled with a sample size of {}. "
                "All statistics will be based on this subsample and "
                "not the whole dataset.".format(sample_size)
            )

        if pool is not None:
            # Create a bunch of simultaneous column conversions
            for col_idx in range(data.shape[1]):
                col_ser = data.iloc[:, col_idx]
                prof_idx = col_idx_to_prof_idx[col_idx]
                if min_true_samples is None:
                    min_true_samples = self._profile[prof_idx]._min_true_samples
                try:
                    null_values: dict = self._profile[prof_idx]._null_values.copy()
                    if self.options.column_null_values:
                        null_values.update(
                            self.options.column_null_values.get(col_idx, {})
                        )

                    multi_process_dict[col_idx] = pool.apply_async(
                        self._profile[prof_idx].clean_data_and_get_base_stats,
                        (
                            col_ser,
                            sample_size,
                            null_values,
                            min_true_samples,
                            sample_ids,
                        ),
                    )
                except Exception as e:
                    logger.info(e)
                    single_process_list.add(col_idx)

            # Iterate through multiprocessed columns collecting results
            logger.info(notification_str)
            for col_idx in tqdm(multi_process_dict.keys()):
                try:
                    prof_idx = col_idx_to_prof_idx[col_idx]
                    clean_sampled_dict[prof_idx], base_stats = multi_process_dict[
                        col_idx
                    ].get()
                    self._profile[prof_idx]._update_base_stats(base_stats)
                except Exception as e:
                    logger.info(e)
                    single_process_list.add(col_idx)

            # Clean up any columns which errored
            if len(single_process_list) > 0:
                logger.info(
                    "Errors in multiprocessing occured:",
                    len(single_process_list),
                    "errors, reprocessing...",
                )
                for col_idx in tqdm(single_process_list):
                    col_ser = data.iloc[:, col_idx]
                    prof_idx = col_idx_to_prof_idx[col_idx]
                    if min_true_samples is None:
                        min_true_samples = self._profile[prof_idx]._min_true_samples

                    null_values = self._profile[prof_idx]._null_values.copy()
                    if self.options.column_null_values:
                        null_values.update(
                            self.options.column_null_values.get(col_idx, {})
                        )

                    clean_sampled_dict[prof_idx], base_stats = self._profile[
                        prof_idx
                    ].clean_data_and_get_base_stats(
                        col_ser, sample_size, null_values, min_true_samples, sample_ids
                    )
                    self._profile[prof_idx]._update_base_stats(base_stats)

            pool.close()  # Close pool for new tasks
            pool.join()  # Wait for all workers to complete

        else:  # No pool
            logger.info(notification_str)
            for col_idx in tqdm(range(data.shape[1])):
                col_ser = data.iloc[:, col_idx]
                prof_idx = col_idx_to_prof_idx[col_idx]
                if min_true_samples is None:
                    min_true_samples = self._profile[prof_idx]._min_true_samples

                null_values = self._profile[prof_idx]._null_values.copy()
                if self.options.column_null_values:
                    null_values.update(self.options.column_null_values.get(col_idx, {}))

                clean_sampled_dict[prof_idx], base_stats = self._profile[
                    prof_idx
                ].clean_data_and_get_base_stats(
                    df_series=col_ser,
                    sample_size=sample_size,
                    null_values=null_values,
                    min_true_samples=min_true_samples,
                    sample_ids=sample_ids,
                )
                self._profile[prof_idx]._update_base_stats(base_stats)

        # Process and label the data
        notification_str = "Calculating the statistics... "
        pool = None
<<<<<<< HEAD
        if self.options.multiprocess.is_enabled and auto_multiprocess_toggle:
            pool, pool_size = utils.generate_pool(4, est_data_size)
=======
        if self.options.multiprocess.is_enabled:
            pool, pool_size = profiler_utils.generate_pool(4, est_data_size)
>>>>>>> e8c945dc
            if pool:
                notification_str += " (with " + str(pool_size) + " processes)"

        logger.info(notification_str)

        for prof_idx in tqdm(clean_sampled_dict.keys()):
            self._profile[prof_idx].update_column_profilers(
                clean_sampled_dict[prof_idx], pool
            )

        if pool is not None:
            pool.close()  # Close pool for new tasks
            pool.join()  # Wait for all workers to complete

        if self.options.correlation.is_enabled:
            self._update_correlation(clean_sampled_dict, corr_prev_dependent_properties)

        if self.options.chi2_homogeneity.is_enabled:
            self.chi2_matrix = self._update_chi2()

        # Update total samples between correlation and row stats functionality
        self.total_samples += len(data)

        if self.options.row_statistics.is_enabled:
            # Only pass along sample ids if necessary
            samples_for_row_stats = None
            if min_true_samples not in [None, 0]:
                samples_for_row_stats = np.concatenate(sample_ids)
            self._update_row_statistics(data, samples_for_row_stats)

        # Calculate metrics specific to capitalone/synthetic-data
        if self.options.null_replication_metrics.is_enabled:
            self._update_null_replication_metrics(clean_sampled_dict)

    def save(self, filepath: str = None, save_method: str = "pickle") -> None:
        """
        Save profiler to disk.

        :param filepath: Path of file to save to
        :type filepath: String
        :param save_method: The desired saving method (must be "pickle" or "json")
        :type save_method: String
        :return: None
        """
        save_method = save_method.lower()
        if save_method == "pickle":
            data_dict = {
                "total_samples": self.total_samples,
                "encoding": self.encoding,
                "file_type": self.file_type,
                "row_has_null_count": self.row_has_null_count,
                "row_is_null_count": self.row_is_null_count,
                "hashed_row_object": self.hashed_row_object,
                "_samples_per_update": self._samples_per_update,
                "_min_true_samples": self._min_true_samples,
                "options": self.options,
                "chi2_matrix": self.chi2_matrix,
                "_profile": self.profile,
                "_col_name_to_idx": self._col_name_to_idx,
                "times": self.times,
            }
            self._pkl_save_helper(filepath, data_dict)
        elif save_method == "json":
            self._json_save_helper(filepath)
        else:
            raise ValueError('save_method must be "json" or "pickle".')


class Profiler:
    """For profiling data."""

    def __new__(  # type: ignore
        cls,
        data: Data,
        samples_per_update: int = None,
        min_true_samples: int = 0,
        options: ProfilerOptions = None,
        profiler_type: str = None,
    ) -> GraphProfiler | StructuredProfiler | UnstructuredProfiler:
        """
        Instantiate Structured and Unstructured Profilers.

        This is a factory class.

        :param data: Data to be profiled, type allowed depends on the
            profiler_type
        :type data: Data class object
        :param samples_per_update: Number of samples to use to generate profile
        :type samples_per_update: int
        :param min_true_samples: Min number of samples required for the profiler
        :type min_true_samples: int
        :param options: Options for the profiler.
        :type options: ProfilerOptions Object
        :param profiler_type: Type of Profiler ("graph"/"structured"/"unstructured")
        :type profiler_type: str
        :return: Union[GraphProfiler, StructuredProfiler, UnstructuredProfiler]
        """
        if profiler_type is None:
            # defaults as structured
            profiler_type = "structured"
            """
            Graph if instance of GraphData
            Unstructured if data is Data object and is_structured is False
            """
            if isinstance(data, data_readers.graph_data.GraphData) or isinstance(
                data, nx.Graph
            ):
                profiler_type = "graph"
            elif isinstance(data, data_readers.base_data.BaseData):
                if not data.is_structured:
                    profiler_type = "unstructured"
            elif isinstance(data, str):
                profiler_type = "unstructured"
            # the below checks the viable structured formats, on failure raises
            elif not isinstance(data, (list, nx.Graph, pd.DataFrame, pd.Series)):
                raise ValueError(
                    "Data must either be imported using the "
                    "data_readers, nx.Graph, pd.Series, or pd.DataFrame."
                )

        # Construct based off of initial kwarg input or inference
        if profiler_type == "graph":
            profile = GraphProfiler(data, options=options)
            profile.update(data)
            return profile
        elif profiler_type == "structured":
            return StructuredProfiler(
                data, samples_per_update, min_true_samples, options
            )
        elif profiler_type == "unstructured":
            return UnstructuredProfiler(
                data, samples_per_update, min_true_samples, options
            )
        else:
            raise ValueError(
                "Must specify 'profiler_type' to be 'graph', 'structured' or "
                + "'unstructured'."
            )

    @classmethod
    def load(cls, filepath: str, load_method: str | None = None) -> BaseProfiler:
        """
        Load profiler from disk.

        :param filepath: Path of file to load from
        :type filepath: String
        :param load_method: The desired loading method, default = "None"
        :type load_method: Optional[String]

        :return: Profiler being loaded, StructuredProfiler or
            UnstructuredProfiler
        :rtype: BaseProfiler
        """
        return BaseProfiler.load(filepath, load_method)<|MERGE_RESOLUTION|>--- conflicted
+++ resolved
@@ -3023,13 +3023,8 @@
         # Process and label the data
         notification_str = "Calculating the statistics... "
         pool = None
-<<<<<<< HEAD
         if self.options.multiprocess.is_enabled and auto_multiprocess_toggle:
             pool, pool_size = utils.generate_pool(4, est_data_size)
-=======
-        if self.options.multiprocess.is_enabled:
-            pool, pool_size = profiler_utils.generate_pool(4, est_data_size)
->>>>>>> e8c945dc
             if pool:
                 notification_str += " (with " + str(pool_size) + " processes)"
 
