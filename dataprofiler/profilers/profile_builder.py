#!/usr/bin/env python
"""
coding=utf-8

Build model for a dataset by identifying type of column along with its
respective parameters.
"""
from __future__ import print_function
from __future__ import division

import copy
import random
import re
import hashlib
from collections import OrderedDict
import warnings

import multiprocessing as mp

import pandas as pd

from . import utils
from .. import data_readers
from .column_profile_compilers import ColumnPrimitiveTypeProfileCompiler, \
    ColumnStatsProfileCompiler, ColumnDataLabelerCompiler
from ..labelers.data_labelers import DataLabeler
from .helpers.report_helpers import calculate_quantiles, _prepare_report
from .profiler_options import ProfilerOptions, StructuredOptions, \
    DataLabelerOptions


class StructuredDataProfile(object):

    def __init__(self, df_series, sample_size=None, min_sample_size=5000,
                 sampling_ratio=0.2, min_true_samples=None,
                 sample_ids=None, pool=None, options=None):
        """
        Instantiate the Structured Profiler class for a given column.
        
        :param df_series: Data to be profiled
        :type df_series: pandas.core.series.Series
        :param sample_size: Number of samples to use in generating profile
        :type sample_size: int
        :param min_true_samples: Minimum number of samples required for the
            profiler
        :type min_true_samples: int
        :param sample_ids: Randomized list of sample indices
        :type sample_ids: list(list)
        :param pool: pool utilized for multiprocessing
        :type pool: multiprocessing.Pool
        :param options: Options for the structured profiler.
        :type options: StructuredOptions Object
        """
        self.options = options
        self._min_sample_size = min_sample_size
        self._sampling_ratio = sampling_ratio
        self._min_true_samples = min_true_samples
        if self._min_true_samples is None:
            self._min_true_samples = 0

        # if you create your own DF without giving the column name,
        # it labels the name as an int64, however, if you try to
        # `json.dump` an int64, it errors.
        if isinstance(df_series.name, str) or df_series.name is None:
            self.name = df_series.name
        else:
            self.name = int(df_series.name)

        self.sample_size = 0
        self.sample = list()
        self.null_count = 0
        self.null_types = list()
        self.null_types_index = {}
                
        if not sample_size:
            sample_size = self._get_sample_size(df_series)
        if sample_size < len(df_series):
            warnings.warn("The data will be profiled with a sample size of {}. "
                          "All statistics will be based on this subsample and "
                          "not the whole dataset.".format(sample_size))
        clean_sampled_df, base_stats = \
            self.get_base_props_and_clean_null_params(
                df_series, sample_size, sample_ids=sample_ids)
        self._update_base_stats(base_stats)

        self.profiles = {
            'data_type_profile':
            ColumnPrimitiveTypeProfileCompiler(
                clean_sampled_df, self.options, pool),
            'data_stats_profile':
            ColumnStatsProfileCompiler(
                clean_sampled_df, self.options, pool)
        }

        use_data_labeler = True
        if options and isinstance(options, StructuredOptions):
            use_data_labeler = options.data_labeler.is_enabled

        if use_data_labeler:
            self.profiles.update({
                'data_label_profile':
                ColumnDataLabelerCompiler(clean_sampled_df, self.options)
            })

    def __add__(self, other):
        """
        Merges two Structured profiles together overriding the `+` operator.

        :param other: structured profile being add to this one.
        :type other: StructuredDataProfile
        :return: merger of the two structured profiles
        """
        if type(other) is not type(self):
            raise TypeError('`{}` and `{}` are not of the same profiler type.'.
                            format(type(self).__name__, type(other).__name__))
        elif self.name != other.name:
            raise ValueError('Structured profile names are unmatched: {} != {}'
                             .format(self.name, other.name))
        elif set(self.profiles) != set(other.profiles):  # options check
            raise ValueError('Structured profilers were not setup with the same'
                             ' options, hence they do not calculate the same '
                             'profiles and cannot be added together.')
        merged_profile = StructuredDataProfile(
            df_series=pd.Series([]),
            min_sample_size=max(self._min_sample_size, other._min_sample_size),
            sampling_ratio=max(self._sampling_ratio, other._sampling_ratio),
            min_true_samples=max(self._min_true_samples,
                                 other._min_true_samples),
            options=self.options,
        )

        merged_profile.name = self.name
        merged_profile._update_base_stats(
            {"sample": self.sample, 'sample_size': self.sample_size,
             "null_count": self.null_count,
             "null_types": copy.deepcopy(self.null_types_index)}
        )
        merged_profile._update_base_stats(
            {"sample": other.sample, 'sample_size': other.sample_size,
             "null_count": other.null_count,
             "null_types": copy.deepcopy(other.null_types_index)}
        )
        samples = list(dict.fromkeys(self.sample + other.sample))
        merged_profile.sample = random.sample(samples, min(len(samples), 5))
        for profile_name in self.profiles:
            merged_profile.profiles[profile_name] = (
                self.profiles[profile_name] + other.profiles[profile_name]
            )
        return merged_profile

    @property
    def profile(self):
        unordered_profile = dict()
        for profile in self.profiles.values():
            utils.dict_merge(unordered_profile, profile.profile)
        unordered_profile.update({
            "column_name": self.name,
            "samples": self.sample,
        })
                
        if unordered_profile.get("data_type", None) is not None:
            unordered_profile["statistics"].update({
                "sample_size": self.sample_size,
                "null_count": self.null_count,
                "null_types": self.null_types,
                "null_types_index": self.null_types_index,
                "data_type_representation":
                    unordered_profile["data_type_representation"]
            })

        dict_order = [
            "column_name",
            "data_type",
            "data_label",
            "categorical",
            "order",
            "samples",
            "statistics",
        ]
        profile = OrderedDict()
        if 'data_label_profile' not in self.profiles:
            dict_order.remove("data_label")
        for key in dict_order:
            try:
                profile[key] = unordered_profile[key]
            except KeyError as e:
                profile[key] = None

        return profile
    
    def _update_base_stats(self, base_stats):
        self.sample_size += base_stats["sample_size"]
        self.sample = base_stats["sample"]
        self.null_count += base_stats["null_count"]
        self.null_types = utils._combine_unique_sets(
            self.null_types, list(base_stats["null_types"].keys())
        )

        for null_type, null_rows in base_stats["null_types"].items():
            if type(null_rows) is list:
                null_rows.sort()
            self.null_types_index.setdefault(null_type, set()).update(null_rows)


    def update_profile(self, df_series, sample_size=None,
                       min_true_samples=None, sample_ids=None,
                       pool=None):
        """
        Update the column profiler
        
        :param df_series: Data to be profiled
        :type df_series: pandas.core.series.Series
        :param sample_size: Number of samples to use in generating profile
        :type sample_size: int
        :param min_true_samples: Minimum number of samples required for the
            profiler
        :type min_true_samples: int
        :param sample_ids: Randomized list of sample indices
        :type sample_ids: list(list)
        :param pool: pool utilized for multiprocessing
        :type pool: multiprocessing.Pool        
        """
        if not sample_size:
            sample_size = len(df_series)
        if not sample_size:
            sample_size = self._get_sample_size(df_series)
        clean_sampled_df, base_stats = \
            self.get_base_props_and_clean_null_params(
                df_series, sample_size,
                min_true_samples=min_true_samples,
                sample_ids=sample_ids
            )
        self._update_base_stats(base_stats)

        # Profile compilers being updated
        for profile in self.profiles.values():
            profile.update_profile(clean_sampled_df, pool)


    def _get_sample_size(self, df_series):
        """
        Determines the minimum sampling size for detecting column type.

        :param df_series: a column of data
        :type df_series: pandas.core.series.Series
        :return: integer sampling size
        :rtype: int
        """
        len_df = len(df_series)
        if len_df <= self._min_sample_size:
            return int(len_df)
        return max(int(self._sampling_ratio * len_df), self._min_sample_size)

    # TODO: flag column name with null values and potentially return row
    #  index number in the error as well
    def get_base_props_and_clean_null_params(self, df_series, sample_size,
                                             min_true_samples=None,
                                             sample_ids=None):
        """
        Identify null characters and return them in a dictionary as well as
        remove any nulls in column.
        
        :param df_series: a given column
        :type df_series: pandas.core.series.Series
        :param sample_size: Number of samples to use in generating the profile
        :type sample_size: int
        :param min_true_samples: Minimum number of samples required for the
            profiler
        :type min_true_samples: int
        :param sample_ids: Randomized list of sample indices
        :type sample_ids: list(list)
        :return: updated column with null removed and dictionary of null
            parameters
        :rtype: pd.Series, dict
        """
        NO_FLAG = 0
        null_values_and_flags = {
            "": NO_FLAG,
            "nan": re.IGNORECASE,
            "none": re.IGNORECASE,
            "null": re.IGNORECASE,
            "  *": NO_FLAG,
            "--*": NO_FLAG,
            "__*": NO_FLAG,
        }
        
        len_df = len(df_series)
        if not len_df:
            return df_series, {
                "sample_size": 0, "null_count": 0, "null_types": dict(),
                "sample": []}

        if min_true_samples is None:
            min_true_samples = self._min_true_samples

        # Pandas reads empty values in the csv files as nan
        df_series = df_series.apply(str)

        # Select generator depending if sample_ids availablity
        if sample_ids is None:
            sample_ind_generator = utils.shuffle_in_chunks(
                len_df, chunk_size=sample_size)
        else:
            sample_ind_generator = utils.partition(
                sample_ids[0], chunk_size=sample_size)
            
        na_columns = dict()
        true_sample_list = list()
        total_sample_size = 0
        for chunked_sample_ids in sample_ind_generator:
            total_sample_size += len(chunked_sample_ids)

            df_series_subset = df_series.iloc[chunked_sample_ids]

            query = '(' + '|'.join(null_values_and_flags.keys()) + ')'
            reg_ex_na = f"^{(query)}$"
            matching_na_elements = df_series_subset.str.contains(
                reg_ex_na, flags=re.IGNORECASE)

            for row, elem in matching_na_elements.items():
                if elem:
                    # Since df_series_subset[row] is mutable,
                    # need to make new var
                    row_value = str(df_series_subset[row])
                    na_columns.setdefault(row_value, list()).append(row)
                    
            # Drop the values that matched regex_na
            df_series_subset = df_series_subset[~matching_na_elements]
            
            true_sample_list += df_series_subset.index.tolist()

            if len(true_sample_list) >= min_true_samples and total_sample_size:
                break
            
        # close the generator in case it is not exhausted.
        if sample_ids is None:
            sample_ind_generator.close()

        df_series = df_series.loc[sorted(true_sample_list)]
        non_na = len(df_series)
        total_na = total_sample_size - non_na

        base_stats = {
            # TODO: Is this correct? used to be actual sample size, including
            #  NANs, what now?
            "sample_size": total_sample_size,
            "null_count": total_na,
            "null_types": na_columns,
            "sample": random.sample(list(df_series.values),
                                    min(len(df_series), 5))
        }

        return df_series, base_stats


class Profiler(object):

    def __init__(self, data, samples_per_update=None, min_true_samples=None, 
                 profiler_options=None):
        """
        Instantiate the Profiler class
        
        :param data: Data to be profiled
        :type data: Data class object
        :param samples_per_update: Number of samples to use in generating
            profile
        :type samples_per_update: int
        :param min_true_samples: Minimum number of samples required for the
            profiler
        :type min_true_samples: int
        :param profiler_options: Options for the profiler.
        :type profiler_options: ProfilerOptions Object
        :return: Profiler
        """

        if not profiler_options:
            profiler_options = ProfilerOptions()
        elif not isinstance(profiler_options, ProfilerOptions):
            raise ValueError("The profile options must be passed as a "
                             "ProfileOptions object.")
        
        profiler_options.validate()
        self.options = profiler_options
        self.total_samples = 0
        self.encoding = None
        self.file_type = None
        self.row_has_null_count = 0
        self.row_is_null_count = 0
        self.hashed_row_dict = dict()
        self._samples_per_update = samples_per_update
        self._min_true_samples = min_true_samples
        self._profile = dict()

        if isinstance(data, data_readers.text_data.TextData):
            raise TypeError("Cannot provide TextData object to Profiler")

        # assign data labeler
        data_labeler_options = self.options.structured_options.data_labeler
        if data_labeler_options.is_enabled \
                and data_labeler_options.data_labeler_object is None:
            
            try:
                
                data_labeler = DataLabeler(
                    labeler_type='structured',
                    dirpath=data_labeler_options.data_labeler_dirpath,
                    load_options=None)
                self.options.set({'data_labeler.data_labeler_object': data_labeler})
                
            except Exception as e:
                utils.warn_on_profile('data_labeler', e)
                self.options.set({'data_labeler.is_enabled': False})

        self.update_profile(data)

    def __add__(self, other):
        """
        Merges two profiles together overriding the `+` operator.

        :param other: profile being add to this one.
        :type other: Profiler
        :return: merger of the two profiles
        """
        if type(other) is not type(self):
            raise TypeError('`{}` and `{}` are not of the same profiler type.'.
                            format(type(self).__name__, type(other).__name__))
        elif set(self._profile) != set(other._profile):
            raise ValueError('Profiles do not have the same schema.')
        elif not all([isinstance(other._profile[p_name],
                                 type(self._profile[p_name]))
                      for p_name in self._profile]):  # options check
            raise ValueError('The two profilers were not setup with the same '
                             'options, hence they do not calculate the same '
                             'profiles and cannot be added together.')
        merged_profile = Profiler(
            data=pd.DataFrame([]), samples_per_update=self._samples_per_update,
            min_true_samples=self._min_true_samples,
            profiler_options=self.options
        )
        merged_profile.encoding = self.encoding \
            if self.encoding == other.encoding else 'multiple files'
        merged_profile.file_type = self.file_type \
            if self.file_type == other.file_type else 'multiple files'
        merged_profile.row_has_null_count = \
            self.row_has_null_count + other.row_has_null_count
        merged_profile.row_is_null_count = \
            self.row_is_null_count + other.row_is_null_count
        merged_profile.total_samples = self.total_samples + other.total_samples
        merged_profile.hashed_row_dict.update(self.hashed_row_dict)
        merged_profile.hashed_row_dict.update(other.hashed_row_dict)

        for profile_name in self._profile:
            merged_profile._profile[profile_name] = (
                self._profile[profile_name] + other._profile[profile_name]
            )
        return merged_profile

    @property
    def profile(self):
        return self._profile

    @property
    def _max_col_samples_used(self):
        """
        Calculates and returns the maximum samples used in any of the columns.
        """
        samples_used = 0
        columns = list(self._profile.values())
        for col in columns:
            samples_used = max(samples_used, col.sample_size)
        return samples_used

    def report(self, report_options=None):
        if not report_options:
            report_options = {
                "output_format": None,
                "num_quantile_groups": 4,
            }
            
        output_format = report_options.get("output_format", None)        
        omit_keys = report_options.get("omit_keys", [])
        num_quantile_groups = report_options.get("num_quantile_groups", 4)

        columns = list(self._profile.values())
        report = OrderedDict([
            ("global_stats", {
                "samples_used": self._max_col_samples_used,
                "column_count": len(columns),
                "row_count": self.total_samples,
                "row_has_null_ratio": self._get_row_has_null_ratio(),
                "row_is_null_ratio": self._get_row_is_null_ratio(),
                "unique_row_ratio": self._get_unique_row_ratio(),
                "duplicate_row_count": self._get_duplicate_row_count(),
                "file_type": self.file_type,
                "encoding": self.encoding
            }),
            ("data_stats", OrderedDict()),
        ])
        for key in self._profile.keys():
            report["data_stats"][key] = self._profile[key].profile
            quantiles = report["data_stats"][key]["statistics"].get(
                'quantiles')
            if quantiles:
                quantiles = calculate_quantiles(num_quantile_groups, quantiles)
                report["data_stats"][key]["statistics"]["quantiles"] = quantiles

        return _prepare_report(report, output_format, omit_keys)

    def _get_unique_row_ratio(self):
        return len(self.hashed_row_dict) / self.total_samples

    def _get_row_is_null_ratio(self):
        return 0 if self._max_col_samples_used == 0 \
            else self.row_is_null_count / self._max_col_samples_used

    def _get_row_has_null_ratio(self):
        return 0 if self._max_col_samples_used == 0 \
            else self.row_has_null_count / self._max_col_samples_used

    def _get_duplicate_row_count(self):
        return self.total_samples - len(self.hashed_row_dict)

    def _update_row_statistics(self, data):
        """
        Iterate over the provided dataset row by row and calculate
        the row statistics. Specifically, number of unique rows,
        rows containing null values, and total rows reviewed. This
        function is safe to use in batches.

        :param data: a dataset
        :type data: pandas.DataFrame
        """
        
        self.total_samples += len(data)
        self.hashed_row_dict = dict.fromkeys(
            pd.util.hash_pandas_object(data, index=False), True
        )

        # Calculate Null Column Count
        null_rows = set()
        null_in_row_count = set()
        first_col_flag = True
        for column in self._profile:
            null_type_dict = self._profile[column].null_types_index
            null_row_indices = set()
            if null_type_dict:
                null_row_indices = set.union(*null_type_dict.values())

            # Find the common null indices between the columns
            if first_col_flag:
                null_rows = null_row_indices
                null_in_row_count = null_row_indices
                first_col_flag = False
            else:
                null_rows = null_rows.intersection(null_row_indices)
                null_in_row_count = null_in_row_count.union(null_row_indices)

        self.row_has_null_count += len(null_in_row_count)
        self.row_is_null_count += len(null_rows)
        
    def update_profile(self, data, sample_size=None, min_true_samples=None):
        """
        Update the profile for data provided. User can specify the sample
        size to profile the data with. Additionally, the user can specify the
        minimum number of non-null samples to profile.

        :param data: data to be profiled
        :type data: Union[data_readers.base_data.BaseData, pandas.DataFrame]
        :param sample_size: number of samples to profile from the data
        :type sample_size: int
        :param min_true_samples: minimum number of non-null samples to profile
        :type min_true_samples
        :return: None
        """
        if not sample_size:
            sample_size = self._samples_per_update
        if not min_true_samples:
            min_true_samples = self._min_true_samples
        if isinstance(data, data_readers.base_data.BaseData):
            self._profile = self._update_profile_from_chunk(
                data.data, self._profile, sample_size, min_true_samples, self.options)
            self._update_row_statistics(data.data)
            self.encoding = data.file_encoding
            self.file_type = data.data_type
        elif isinstance(data, pd.DataFrame):
            self._profile = self._update_profile_from_chunk(
                data, self._profile, sample_size, min_true_samples, self.options)
            self._update_row_statistics(data)
            self.file_type = str(data.__class__)
        else:
            raise ValueError(
                "Data must either be imported using the data_readers or "
                "pd.DataFrame."
            )

    @staticmethod
    def _update_profile_from_chunk(df, profile=None, sample_size=None,
                                   min_true_samples=None, options=None):
        """
        Iterate over the columns of a dataset and identify its parameters.
        
        :param df: a dataset
        :type df: pandas.DataFrame
        :param profile: list of profiled columns [BaseColumnProfiler subclasses]
        :type profile: list
        :param sample_size: number of samples for df to use for profiling
        :type sample_size: int
        :param min_true_samples: minimum number of true samples required
        :type min_true_samples: int
        :param options: Options for the profiler
        :type options: ProfilerOptions
        :return: list of column profile base subclasses
        :rtype: list(BaseColumnProfiler)
        """
        if not profile:
            profile = OrderedDict()

        if len(df.columns) != len(df.columns.unique()):
            raise ValueError('`Profiler` does not currently support data which '
                             'contains columns with duplicate names.')

        try:
            from tqdm import tqdm
        except:
            def tqdm(l):
                for i, e in enumerate(l):
                    print("Processing Column {}/{}".format(i+1, len(l)))
                    yield e                    

        # Shuffle indices once and share with columns
        sample_ids = [*utils.shuffle_in_chunks(len(df), len(df))]

        pool = None
        if options.structured_options.multiprocess.is_enabled:
            cpu_count = 1
            try:
                cpu_count = mp.cpu_count()
            except NotImplementedError as e:
                cpu_count = 1

            # No additional advantage beyond 4 processes
            # Always leave 1 cores free
            # https://docs.python.org/3/library/multiprocessing.html#multiprocessing.set_start_method            
            if cpu_count > 2:
<<<<<<< HEAD
                cpu_count = min(cpu_count-1, 8)
                pool = mp.Pool(cpu_count)
                print("Utilizing", cpu_count, "processes for profiling")
=======
                cpu_count = min(cpu_count-1, 4)
                try: 
                    pool = mp.Pool(cpu_count)
                    print("Utilizing",cpu_count, "processes for profiling")
                except Exception as e:
                    pool = None
                    warnings.warn(
                        'Multiprocessing disabled, please change the multiprocessing'+
                        ' start method, via: multiprocessing.set_start_method(<method>)'+
                        ' Possible methods include: fork, spawn, forkserver, None'
                    )
>>>>>>> 3a9190cc
        
        for col in tqdm(df.columns):
            if col in profile:
                column_profile = profile[col]
                column_profile.update_profile(
                    df[col],
                    sample_size=sample_size,
                    min_true_samples=min_true_samples,
                    sample_ids=sample_ids,
                    pool=pool
                )
            else:
                structured_options = None
                if options and options.structured_options:
                    structured_options = options.structured_options
                profile[col] = StructuredDataProfile(
                    df[col],
                    sample_size=sample_size,
                    min_true_samples=min_true_samples,
                    sample_ids=sample_ids,
                    pool=pool,
                    options=structured_options
                )

        if pool is not None:
            pool.close()  # Close pool for new tasks
            pool.join()  # Wait for all workers to complete
            
        return profile
<|MERGE_RESOLUTION|>--- conflicted
+++ resolved
@@ -642,11 +642,6 @@
             # Always leave 1 cores free
             # https://docs.python.org/3/library/multiprocessing.html#multiprocessing.set_start_method            
             if cpu_count > 2:
-<<<<<<< HEAD
-                cpu_count = min(cpu_count-1, 8)
-                pool = mp.Pool(cpu_count)
-                print("Utilizing", cpu_count, "processes for profiling")
-=======
                 cpu_count = min(cpu_count-1, 4)
                 try: 
                     pool = mp.Pool(cpu_count)
@@ -658,7 +653,6 @@
                         ' start method, via: multiprocessing.set_start_method(<method>)'+
                         ' Possible methods include: fork, spawn, forkserver, None'
                     )
->>>>>>> 3a9190cc
         
         for col in tqdm(df.columns):
             if col in profile:
