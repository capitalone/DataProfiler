#!/usr/bin/env python
"""
coding=utf-8

Build model for a dataset by identifying type of column along with its
respective parameters.
"""
from __future__ import print_function
from __future__ import division

import copy
import random
import re
from collections import OrderedDict, defaultdict
import warnings
import pickle
from datetime import datetime

import pandas as pd
import numpy as np

from . import utils
from .. import data_readers
from .column_profile_compilers import ColumnPrimitiveTypeProfileCompiler, \
    ColumnStatsProfileCompiler, ColumnDataLabelerCompiler, UnstructuredCompiler
from ..labelers.data_labelers import DataLabeler
from .helpers.report_helpers import calculate_quantiles, _prepare_report
from .profiler_options import ProfilerOptions, StructuredOptions, \
    UnstructuredOptions


class StructuredColProfiler(object):

    def __init__(self, df_series=None, sample_size=None, min_sample_size=5000,
                 sampling_ratio=0.2, min_true_samples=None,
                 sample_ids=None, pool=None, options=None):
        """
        Instantiate the StructuredColProfiler class for a given column.

        :param df_series: Data to be profiled
        :type df_series: pandas.core.series.Series
        :param sample_size: Number of samples to use in generating profile
        :type sample_size: int
        :param min_true_samples: Minimum number of samples required for the
            profiler
        :type min_true_samples: int
        :param sample_ids: Randomized list of sample indices
        :type sample_ids: list(list)
        :param pool: pool utilized for multiprocessing
        :type pool: multiprocessing.Pool
        :param options: Options for the structured profiler.
        :type options: StructuredOptions Object
        """
        self.name = None
        self.options = options
        self._min_sample_size = min_sample_size
        self._sampling_ratio = sampling_ratio
        self._min_true_samples = min_true_samples
        if self._min_true_samples is None:
            self._min_true_samples = 0

        self.sample_size = 0
        self.sample = list()
        self.null_count = 0
        self.null_types = list()
        self.null_types_index = {}
        self._min_id = None
        self._max_id = None
        self._index_shift = None
        self._last_batch_size = None
        self.profiles = {}

        if df_series is not None and len(df_series) > 0:

            if not sample_size:
                sample_size = self._get_sample_size(df_series)
            if sample_size < len(df_series):
                warnings.warn("The data will be profiled with a sample size of {}. "
                              "All statistics will be based on this subsample and "
                              "not the whole dataset.".format(sample_size))

            clean_sampled_df, base_stats = \
                self.clean_data_and_get_base_stats(
                    df_series=df_series, sample_size=sample_size,
                    min_true_samples=self._min_true_samples, sample_ids=sample_ids)
            self.update_column_profilers(clean_sampled_df, pool)
            self._update_base_stats(base_stats)

    def update_column_profilers(self, clean_sampled_df, pool):
        """
        Calculates type statistics and labels dataset

        :param clean_sampled_df: sampled series with none types dropped
        :type clean_sampled_df: Pandas.Series
        :param pool: pool utilized for multiprocessing
        :type pool: multiprocessing.pool
        """

        if self.name is None:
            self.name = clean_sampled_df.name
        if self.name != clean_sampled_df.name:
            raise ValueError(
                'Column names have changed, col {} does not match prior name {}',
                clean_sampled_df.name, self.name
            )

        # First run, create the compilers
        if self.profiles is None or len(self.profiles) == 0:
            self.profiles = {
                'data_type_profile':
                    ColumnPrimitiveTypeProfileCompiler(
                        clean_sampled_df, self.options, pool),
                'data_stats_profile':
                    ColumnStatsProfileCompiler(
                        clean_sampled_df, self.options, pool)
            }

            use_data_labeler = True
            if self.options and isinstance(self.options, StructuredOptions):
                use_data_labeler = self.options.data_labeler.is_enabled

            if use_data_labeler:
                self.profiles.update({
                    'data_label_profile':
                        ColumnDataLabelerCompiler(
                            clean_sampled_df, self.options, pool)
                })
        else:

            # Profile compilers being updated
            for profile in self.profiles.values():
                profile.update_profile(clean_sampled_df, pool)

    def __add__(self, other):
        """
        Merges two Structured profiles together overriding the `+` operator.

        :param other: structured profile being add to this one.
        :type other: StructuredColProfiler
        :return: merger of the two structured profiles
        """
        if type(other) is not type(self):
            raise TypeError('`{}` and `{}` are not of the same profiler type.'.
                            format(type(self).__name__, type(other).__name__))
        elif self.name != other.name:
            raise ValueError('Structured profile names are unmatched: {} != {}'
                             .format(self.name, other.name))
        elif set(self.profiles) != set(other.profiles):  # options check
            raise ValueError('Structured profilers were not setup with the same'
                             ' options, hence they do not calculate the same '
                             'profiles and cannot be added together.')
        merged_profile = StructuredColProfiler(
            df_series=pd.Series([]),
            min_sample_size=max(self._min_sample_size, other._min_sample_size),
            sampling_ratio=max(self._sampling_ratio, other._sampling_ratio),
            min_true_samples=max(self._min_true_samples,
                                 other._min_true_samples),
            options=self.options,
        )

        merged_profile.name = self.name
        merged_profile._update_base_stats(
            {"sample": self.sample,
             "sample_size": self.sample_size,
             "null_count": self.null_count,
             "null_types": copy.deepcopy(self.null_types_index),
             "min_id": self._min_id,
             "max_id": self._max_id}
        )
        merged_profile._update_base_stats(
            {"sample": other.sample,
             "sample_size": other.sample_size,
             "null_count": other.null_count,
             "null_types": copy.deepcopy(other.null_types_index),
             "min_id": other._min_id,
             "max_id": other._max_id}
        )
        samples = list(dict.fromkeys(self.sample + other.sample))
        merged_profile.sample = random.sample(samples, min(len(samples), 5))
        for profile_name in self.profiles:
            merged_profile.profiles[profile_name] = (
                    self.profiles[profile_name] + other.profiles[profile_name]
            )
        return merged_profile

    @property
    def profile(self):
        unordered_profile = dict()
        for profile in self.profiles.values():
            utils.dict_merge(unordered_profile, profile.profile)

        name = self.name
        if isinstance(self.name, np.integer):
            name = int(name)

        unordered_profile.update({
            "column_name": name,
            "samples": self.sample,
        })

        unordered_profile["statistics"].update({
            "sample_size": self.sample_size,
            "null_count": self.null_count,
            "null_types": self.null_types,
            "null_types_index": self.null_types_index
        })

        if unordered_profile.get("data_type", None) is not None:
            unordered_profile["statistics"].update({
                "data_type_representation":
                    unordered_profile["data_type_representation"]
            })

        dict_order = [
            "column_name",
            "data_type",
            "data_label",
            "categorical",
            "order",
            "samples",
            "statistics",
        ]
        profile = OrderedDict()
        if 'data_label_profile' not in self.profiles:
            dict_order.remove("data_label")
        for key in dict_order:
            try:
                profile[key] = unordered_profile[key]
            except KeyError as e:
                profile[key] = None

        return profile

    def _update_base_stats(self, base_stats):
        self.sample_size += base_stats["sample_size"]
        self._last_batch_size = base_stats["sample_size"]
        self.sample = base_stats["sample"]
        self.null_count += base_stats["null_count"]
        self.null_types = utils._combine_unique_sets(
            self.null_types, list(base_stats["null_types"].keys())
        )

        base_min = base_stats["min_id"]
        base_max = base_stats["max_id"]
        base_nti = base_stats["null_types"]

        # Check if indices overlap, if they do, adjust attributes accordingly
        if utils.overlap(self._min_id, self._max_id, base_min, base_max):
            warnings.warn(f"Overlapping indices detected. To resolve, indices "
                          f"where null data present will be shifted forward "
                          f"when stored in profile: {self.name}")

            # Shift indices (min, max, and all indices in null types index
            self._index_shift = self._max_id + 1
            base_min = base_min + self._index_shift
            base_max = base_max + self._index_shift

            base_nti = {k: {x + self._index_shift for x in v} for k, v in
                        base_stats["null_types"].items()}

        # Store/compare min/max id with current
        if self._min_id is None:
            self._min_id = base_min
        elif base_min is not None:
            self._min_id = min(self._min_id, base_min)
        if self._max_id is None:
            self._max_id = base_max
        elif base_max is not None:
            self._max_id = max(self._max_id, base_max)

        # Update null row indices
        for null_type, null_rows in base_nti.items():
            if type(null_rows) is list:
                null_rows.sort()
            self.null_types_index.setdefault(null_type, set()).update(null_rows)

    def update_profile(self, df_series, sample_size=None,
                       min_true_samples=None, sample_ids=None,
                       pool=None):
        """
        Update the column profiler

        :param df_series: Data to be profiled
        :type df_series: pandas.core.series.Series
        :param sample_size: Number of samples to use in generating profile
        :type sample_size: int
        :param min_true_samples: Minimum number of samples required for the
            profiler
        :type min_true_samples: int
        :param sample_ids: Randomized list of sample indices
        :type sample_ids: list(list)
        :param pool: pool utilized for multiprocessing
        :type pool: multiprocessing.Pool
        """
        if not sample_size:
            sample_size = len(df_series)
        if not sample_size:
            sample_size = self._get_sample_size(df_series)
        if not min_true_samples:
            min_true_samples = self._min_true_samples

        clean_sampled_df, base_stats = \
            self.clean_data_and_get_base_stats(
                df_series=df_series, sample_size=sample_size,
                min_true_samples=min_true_samples, sample_ids=sample_ids)

        self._update_base_stats(base_stats)
        self.update_column_profilers(clean_sampled_df, pool)

    def _get_sample_size(self, df_series):
        """
        Determines the minimum sampling size for detecting column type.

        :param df_series: a column of data
        :type df_series: pandas.core.series.Series
        :return: integer sampling size
        :rtype: int
        """
        len_df = len(df_series)
        if len_df <= self._min_sample_size:
            return int(len_df)
        return max(int(self._sampling_ratio * len_df), self._min_sample_size)

    # TODO: flag column name with null values and potentially return row
    #  index number in the error as well
    @staticmethod
    def clean_data_and_get_base_stats(df_series, sample_size,
                                      min_true_samples=None,
                                      sample_ids=None):
        """
        Identify null characters and return them in a dictionary as well as
        remove any nulls in column.

        :param df_series: a given column
        :type df_series: pandas.core.series.Series
        :param sample_size: Number of samples to use in generating the profile
        :type sample_size: int
        :param min_true_samples: Minimum number of samples required for the
            profiler
        :type min_true_samples: int
        :param sample_ids: Randomized list of sample indices
        :type sample_ids: list(list)
        :return: updated column with null removed and dictionary of null
            parameters
        :rtype: pd.Series, dict
        """
        NO_FLAG = 0
        null_values_and_flags = {
            "": NO_FLAG,
            "nan": re.IGNORECASE,
            "none": re.IGNORECASE,
            "null": re.IGNORECASE,
            "  *": NO_FLAG,
            "--*": NO_FLAG,
            "__*": NO_FLAG,
        }

        if min_true_samples is None:
            min_true_samples = 0

        len_df = len(df_series)
        if not len_df:
            return df_series, {
                "sample_size": 0, "null_count": 0,
                "null_types": dict(), "sample": [],
                "min_id": None, "max_id": None
            }

        # Pandas reads empty values in the csv files as nan
        df_series = df_series.apply(str)

        # Record min and max index values if index is int
        is_index_all_ints = True
        try:
            min_id = min(df_series.index)
            max_id = max(df_series.index)
            if not (isinstance(min_id, int) and isinstance(max_id, int)):
                is_index_all_ints = False
        except TypeError:
            is_index_all_ints = False

        if not is_index_all_ints:
            min_id = max_id = None
            warnings.warn("Unable to detect minimum and maximum index values "
                          "for overlap detection. Updating/merging profiles "
                          "may result in inaccurate null row index reporting "
                          "due to unhandled overlapping indices.")

        # Select generator depending if sample_ids availability
        if sample_ids is None:
            sample_ind_generator = utils.shuffle_in_chunks(
                len_df, chunk_size=sample_size)
        else:
            sample_ind_generator = utils.partition(
                sample_ids[0], chunk_size=sample_size)

        na_columns = dict()
        true_sample_list = set()
        total_sample_size = 0
        query = '|'.join(null_values_and_flags.keys())
        regex = f"^(?:{(query)})$"
        for chunked_sample_ids in sample_ind_generator:
            total_sample_size += len(chunked_sample_ids)

            # Find subset of series based on randomly selected ids
            df_subset = df_series.iloc[chunked_sample_ids]

            # Query should search entire cell for all elements at once
            matches = df_subset.str.match(regex, flags=re.IGNORECASE)

            # Split series into None samples and true samples
            true_sample_list.update(df_subset[~matches].index)

            # Iterate over all the Nones
            for index, cell in df_subset[matches].items():
                na_columns.setdefault(cell, list()).append(index)

            # Ensure minimum number of true samples met
            # and if total_sample_size >= sample size, exit
            if len(true_sample_list) >= min_true_samples \
                    and total_sample_size >= sample_size:
                break

        # close the generator in case it is not exhausted.
        if sample_ids is None:
            sample_ind_generator.close()

        # If min_true_samples exists, sort
        if min_true_samples > 0 or sample_ids is None:
            true_sample_list = sorted(true_sample_list)

        # Split out true values for later utilization
        df_series = df_series.loc[true_sample_list]
        total_na = total_sample_size - len(true_sample_list)

        base_stats = {
            "sample_size": total_sample_size,
            "null_count": total_na,
            "null_types": na_columns,
            "sample": random.sample(list(df_series.values),
                                    min(len(df_series), 5)),
            "min_id": min_id,
            "max_id": max_id
        }

        return df_series, base_stats


class BaseProfiler(object):
    _default_labeler_type = None
    _option_class = None
    _allowed_external_data_types = None

    def __init__(self, data, samples_per_update=None, min_true_samples=0,
                 options=None):
        """
        Instantiate the BaseProfiler class

        :param data: Data to be profiled
        :type data: Data class object
        :param samples_per_update: Number of samples to use in generating
            profile
        :type samples_per_update: int
        :param min_true_samples: Minimum number of samples required for the
            profiler
        :type min_true_samples: int
        :param options: Options for the profiler.
        :type options: ProfilerOptions Object
        :return: Profiler
        """
        if self._default_labeler_type is None:
            raise ValueError('`_default_labeler_type` must be set when '
                             'overriding `BaseProfiler`.')
        elif self._option_class is None:
            raise ValueError('`_option_class` must be set when overriding '
                             '`BaseProfiler`.')
        elif self._allowed_external_data_types is None:
            raise ValueError('`_allowed_external_data_types` must be set when '
                             'overriding `BaseProfiler`.')

        options.validate()

        self._profile = None
        self.options = options
        self.encoding = None
        self.file_type = None
        self._samples_per_update = samples_per_update
        self._min_true_samples = min_true_samples
        self.total_samples = 0

        # TODO: allow set via options
        self._sampling_ratio = 0.2
        self._min_sample_size = 5000

        # assign data labeler
        data_labeler_options = self.options.data_labeler
        if data_labeler_options.is_enabled \
                and data_labeler_options.data_labeler_object is None:

            try:

                data_labeler = DataLabeler(
                    labeler_type=self._default_labeler_type,
                    dirpath=data_labeler_options.data_labeler_dirpath,
                    load_options=None)
                self.options.set(
                    {'data_labeler.data_labeler_object': data_labeler})

            except Exception as e:
                utils.warn_on_profile('data_labeler', e)
                self.options.set({'data_labeler.is_enabled': False})

    def _add_error_checks(self, other):
        """
        Profiler type specific checks to ensure two profiles can be added
        together.
        """
        raise NotImplementedError()

    def __add__(self, other):
        """
        Merges two profiles together overriding the `+` operator.

        :param other: profile being added to this one.
        :type other: BaseProfiler
        :return: merger of the two profiles
        :rtype: BaseProfiler
        """
        if type(other) is not type(self):
            raise TypeError('`{}` and `{}` are not of the same profiler type.'.
                            format(type(self).__name__, type(other).__name__))

        # error checks specific to its profiler
        self._add_error_checks(other)

        merged_profile = self.__class__(
            data=None, samples_per_update=self._samples_per_update,
            min_true_samples=self._min_true_samples, options=self.options
        )
        merged_profile.encoding = self.encoding
        if self.encoding != other.encoding:
            merged_profile.encoding = 'multiple files'

        merged_profile.file_type = self.file_type
        if self.file_type != other.file_type:
            merged_profile.file_type = 'multiple files'

        merged_profile.total_samples = self.total_samples + other.total_samples

        return merged_profile

    def _get_sample_size(self, data):
        """
        Determines the minimum sampling size for profiling the dataset.

        :param data: a dataset
        :type data: Union[pd.Series, pd.DataFrame, list]
        :return: integer sampling size
        :rtype: int
        """
        if self._samples_per_update:
            return self._samples_per_update

        len_data = len(data)
        if len_data <= self._min_sample_size:
            return int(len_data)
        return max(int(self._sampling_ratio * len_data), self._min_sample_size)

    @property
    def profile(self):
        """
        Returns the stored profiles for the given profiler.

        :return: None
        """
        return self._profile

    def report(self, report_options=None):
        """
        Returns the profile report based on all profiled data fed into the
        profiler. User can specify the output_formats: (pretty, compact,
        serializable, flat).
            Pretty: floats are rounded to four decimal places, and lists are
                shortened.
            Compact: Similar to pretty, but removes detailed statistics such as
                runtimes, label probabilities, index locations of null types,
                etc.
            Serializable: Output is json serializable and not prettified
            Flat: Nested output is returned as a flattened dictionary

        :var report_options: optional format changes to the report
            `dict(output_format=<FORMAT>)`
        :type report_options: dict
        :return: dictionary report
        :rtype: dict
        """
        raise NotImplementedError()

    def _update_profile_from_chunk(self, data, sample_size,
                                   min_true_samples=None):
        """
        Iterate over the dataset and identify its parameters via profiles.

        :param data: dataset to be profiled
        :type data: Union[pd.Series, pd.DataFrame, list]
        :param sample_size: number of samples for df to use for profiling
        :type sample_size: int
        :param min_true_samples: minimum number of true samples required
        :type min_true_samples: int
        :return: list of column profile base subclasses
        :rtype: list(BaseColumnProfiler)
        """
        raise NotImplementedError()

    def update_profile(self, data, sample_size=None, min_true_samples=None):
        """
        Update the profile for data provided. User can specify the sample
        size to profile the data with. Additionally, the user can specify the
        minimum number of non-null samples to profile.

        :param data: data to be profiled
        :type data: Union[data_readers.base_data.BaseData, pandas.DataFrame,
            pandas.Series]
        :param sample_size: number of samples to profile from the data
        :type sample_size: int
        :param min_true_samples: minimum number of non-null samples to profile
        :type min_true_samples
        :return: None
        """
        encoding = None
        file_type = None

        if isinstance(data, data_readers.base_data.BaseData):
            encoding = data.file_encoding
            file_type = data.data_type
            data = data.data
        elif isinstance(data, self._allowed_external_data_types):
            file_type = str(data.__class__)
        else:
            raise TypeError(
                f"Data must either be imported using the data_readers or using "
                f"one of the following: {self._allowed_external_data_types}"
            )

        if not len(data):
            warnings.warn("The passed dataset was empty, hence no data was "
                          "profiled.")
            return

        # set sampling properties
        if not min_true_samples:
            min_true_samples = self._min_true_samples
        if not sample_size:
            sample_size = self._get_sample_size(data)

        self._update_profile_from_chunk(data, sample_size, min_true_samples)

        # set file properties since data will be processed
        if encoding is not None:
            self.encoding = encoding
        if file_type is not None:
            self.file_type = file_type

    def _remove_data_labelers(self):
        """
        Helper method for removing all data labelers before saving to disk.

        :return: data_labeler used for unstructured labelling
        :rtype: DataLabeler
        """
        data_labeler = None
        data_labeler_options = None

        # determine if the data labeler is enabled
        use_data_labeler = True
        if self.options and isinstance(self.options, (StructuredOptions,
                                                      UnstructuredOptions)):
            data_labeler_options = self.options.data_labeler
            use_data_labeler = data_labeler_options.is_enabled

        # remove the data labeler from options
        if use_data_labeler and data_labeler_options is not None \
                and data_labeler_options.data_labeler_object is not None:
            data_labeler = data_labeler_options.data_labeler_object
            data_labeler_options.data_labeler_object = None

        # get all profiles, unstructured is a single profile and hence needs to
        # be in a list, whereas structured is already a list
        profilers = [self._profile]
        if isinstance(self, StructuredProfiler):
            profilers = self._profile

        # Remove data labelers for all columns
        for profiler in profilers:

            # profiles stored differently in Struct/Unstruct, this unifies
            # labeler extraction
            # unstructured: _profile is a compiler
            # structured: StructuredColProfiler.profiles['data_label_profile']
            if isinstance(self, StructuredProfiler):
                profiler = profiler.profiles.get('data_label_profile', None)

            if profiler and use_data_labeler and data_labeler is None:
                data_labeler = profiler._profiles['data_labeler'].data_labeler

            if profiler and 'data_labeler' in profiler._profiles:
                profiler._profiles['data_labeler'].data_labeler = None

        return data_labeler

    def _restore_data_labelers(self, data_labeler=None):
        """
        Helper method for restoring all data labelers after saving to or
        loading from disk.

        :param data_labeler: unstructured data_labeler
        :type data_labeler: DataLabeler
        """
        # Restore data labeler for options
        use_data_labeler = True
        data_labeler_dirpath = None
        if self.options and isinstance(self.options, (StructuredOptions,
                                                      UnstructuredOptions)):
            data_labeler_options = self.options.data_labeler
            use_data_labeler = data_labeler_options.is_enabled
            data_labeler_dirpath = data_labeler_options.data_labeler_dirpath

        if use_data_labeler:
            try:
                if data_labeler is None:
                    data_labeler = DataLabeler(
                        labeler_type=self._default_labeler_type,
                        dirpath=data_labeler_dirpath,
                        load_options=None)
                self.options.set(
                    {'data_labeler.data_labeler_object': data_labeler})

            except Exception as e:
                utils.warn_on_profile('data_labeler', e)
                self.options.set({'data_labeler.is_enabled': False})
                self.options.set(
                    {'data_labeler.data_labeler_object': data_labeler})

            except Exception as e:
                utils.warn_on_profile('data_labeler', e)
                self.options.set({'data_labeler.is_enabled': False})

        # get all profiles, unstructured is a single profile and hence needs to
        # be in a list, whereas structured is already a list
        profilers = [self._profile]
        if isinstance(self, StructuredProfiler):
            profilers = self._profile

        # Restore data labelers for all columns
        for profiler in profilers:

            if use_data_labeler:

                # profiles stored differently in Struct/Unstruct, this unifies
                # label replacement
                # unstructured: _profile is a compiler
                # structured: StructuredColProfiler.profiles['data_label_profile']
                if isinstance(self, StructuredProfiler):
                    profiler = profiler.profiles['data_label_profile']

                data_labeler_profile = profiler._profiles['data_labeler']
                data_labeler_profile.data_labeler = data_labeler

    def _save_helper(self, filepath, data_dict):
        """
        Save profiler to disk

        :param filepath: Path of file to save to
        :type filepath: String
        :param data_dict: profile data to be saved
        :type data_dict: dict
        :return: None
        """
        # Set Default filepath
        if filepath is None:
            filepath = "profile-{}.pkl".format(
                datetime.now().strftime("%d-%b-%Y-%H:%M:%S.%f"))

        # Remove data labelers as they can't be pickled
        data_labelers = self._remove_data_labelers()

        # add profiler class to data_dict
        data_dict['profiler_class'] = self.__class__.__name__

        # Pickle and save profile to disk
        with open(filepath, "wb") as outfile:
            pickle.dump(data_dict, outfile)

        # Restore all data labelers
        self._restore_data_labelers(data_labelers)

    def save(self, filepath=None):
        """
        Save profiler to disk

        :param filepath: Path of file to save to
        :type filepath: String
        :return: None
        """
        raise NotImplementedError()

    @classmethod
    def load(cls, filepath):
        """
        Load profiler from disk

        :param filepath: Path of file to load from
        :type filepath: String
        :return: Profiler being loaded, StructuredProfiler or
            UnstructuredProfiler
        :rtype: BaseProfiler
        """
        # Load profile from disk
        with open(filepath, "rb") as infile:
            data = pickle.load(infile)

        # remove profiler class if it exists
        profiler_class = data.pop('profiler_class', None)

        # if the user didn't load from the a given profiler class, we need
        # to determine which profiler is being loaded.
        profiler_cls = cls
        if cls is BaseProfiler:
            if profiler_class == 'StructuredProfiler':
                profiler_cls = StructuredProfiler
            elif profiler_class == 'UnstructuredProfiler':
                profiler_cls = UnstructuredProfiler
            elif profiler_class is None:  # deprecated case
                profiler_cls = StructuredProfiler
                if '_empty_line_count' in data:
                    profiler_cls = UnstructuredProfiler
            else:
                raise ValueError(f'Invalid profiler class {profiler_class} '
                                 f'failed to load.')

        profile_options = profiler_cls._option_class()
        profile_options.data_labeler.is_enabled = False
        profiler = profiler_cls(None, options=profile_options)

        for key in data:
            setattr(profiler, key, data[key])

        # Restore all data labelers
        profiler._restore_data_labelers()
        return profiler


class UnstructuredProfiler(BaseProfiler):
    _default_labeler_type = 'unstructured'
    _option_class = UnstructuredOptions
    _allowed_external_data_types = (str, list, pd.Series, pd.DataFrame)

    def __init__(self, data, samples_per_update=None, min_true_samples=0,
                 options=None):
        """
        Instantiate the UnstructuredProfiler class

        :param data: Data to be profiled
        :type data: Data class object
        :param samples_per_update: Number of samples to use in generating
            profile
        :type samples_per_update: int
        :param min_true_samples: Minimum number of samples required for the
            profiler
        :type min_true_samples: int
        :param options: Options for the profiler.
        :type options: ProfilerOptions Object
        :return: UnstructuredProfiler
        """
        if not options:
            options = UnstructuredOptions()
        elif isinstance(options, ProfilerOptions):
            options = options.unstructured_options
        elif not isinstance(options, UnstructuredOptions):
            raise ValueError("The profile options must be passed as a "
                             "ProfileOptions object.")

        super().__init__(data, samples_per_update, min_true_samples, options)

        # Unstructured specific properties
        self._empty_line_count = 0
        self.sample = []

        if data is not None:
            self.update_profile(data)

    def _add_error_checks(self, other):
        """
        UnstructuredProfiler specific checks to ensure two profiles can be added
        together.
        """
        pass

    def __add__(self, other):
        """
        Merges two Unstructured profiles together overriding the `+` operator.

        :param other: unstructured profile being added to this one.
        :type other: UnstructuredProfiler
        :return: merger of the two profiles
        :rtype: UnstructuredProfiler
        """
        merged_profile = super().__add__(other)

        # unstruct specific property merging
        merged_profile._empty_line_count = (
                self._empty_line_count + other._empty_line_count)
        samples = list(dict.fromkeys(self.sample + other.sample))
        merged_profile.sample = random.sample(list(samples),
                                              min(len(samples), 5))

        # merge profiles
        merged_profile._profile = self._profile + other._profile

        return merged_profile

    def _update_base_stats(self, base_stats):
        """
        Updates the samples and line count of the class for the given dataset
        batch.

        :param base_stats: dictionary of basic sampling / data stats
        :type base_stats: dict
        :return: None
        """
        self.total_samples += base_stats["sample_size"]
        self.sample = base_stats["sample"]
        self._empty_line_count += base_stats["empty_line_count"]

    def report(self, report_options=None):
        """
        Returns the unstructured report based on all profiled data fed into the
        profiler. User can specify the output_formats: (pretty, compact,
        serializable, flat).
            Pretty: floats are rounded to four decimal places, and lists are
                shortened.
            Compact: Similar to pretty, but removes detailed statistics such as
                runtimes, label probabilities, index locations of null types,
                etc.
            Serializable: Output is json serializable and not prettified
            Flat: Nested output is returned as a flattened dictionary

        :var report_options: optional format changes to the report
            `dict(output_format=<FORMAT>)`
        :type report_options: dict
        :return: dictionary report
        :rtype: dict
        """
        if not report_options:
            report_options = {
                "output_format": None,
                "omit_keys": None,
            }

        output_format = report_options.get("output_format", None)
        omit_keys = report_options.get("omit_keys", None)

        report = OrderedDict([
            ("global_stats", {
                "samples_used": self.total_samples,
                "empty_line_count": self._empty_line_count,
                "file_type": self.file_type,
                "encoding": self.encoding
            }),
            ("data_stats", OrderedDict()),
        ])

        report["data_stats"] = self._profile.profile
        return _prepare_report(report, output_format, omit_keys)

    @staticmethod
    def _clean_data_and_get_base_stats(data, sample_size,
                                       min_true_samples=None):
        """
        Identify empty rows and return a cleaned version of text data without
        empty rows.

        :param data: a series of text data
        :type data: pandas.core.series.Series
        :param sample_size: Number of samples to use in generating the profile
        :type sample_size: int
        :param min_true_samples: Minimum number of samples required for the
            profiler
        :type min_true_samples: int
        :return: updated column with null removed and dictionary of null
            parameters
        :rtype: pd.Series, dict
        """
        if min_true_samples is None:
            min_true_samples = 0

        len_data = len(data)
        if not len_data:
            return data, {
                "sample_size": 0, "empty_line_count": dict(), "sample": [],
            }

        # ensure all data are of type str
        data = data.apply(str)

        # Setup sample generator
        sample_ind_generator = utils.shuffle_in_chunks(
            len_data, chunk_size=sample_size)

        true_sample_list = set()
        total_sample_size = 0

        regex = f"^\s*$"
        for chunked_sample_ids in sample_ind_generator:
            total_sample_size += len(chunked_sample_ids)

            # Find subset of series based on randomly selected ids
            data_subset = data.iloc[chunked_sample_ids]

            # Query should search entire cell for all elements at once
            matches = data_subset.str.match(regex, flags=re.IGNORECASE)

            # Split series into None samples and true samples
            true_sample_list.update(data_subset[~matches].index)

            # Ensure minimum number of true samples met
            # and if total_sample_size >= sample size, exit
            if len(true_sample_list) >= min_true_samples \
                    and total_sample_size >= sample_size:
                break

        # close the generator in case it is not exhausted.
        sample_ind_generator.close()

        true_sample_list = sorted(true_sample_list)

        # Split out true values for later utilization
        data = data.loc[true_sample_list]
        total_empty = total_sample_size - len(true_sample_list)

        base_stats = {
            "sample_size": total_sample_size,
            "empty_line_count": total_empty,
            "sample": random.sample(list(data.values),
                                    min(len(data), 5)),
        }

        return data, base_stats

    def _update_profile_from_chunk(self, data, sample_size,
                                   min_true_samples=None):
        """
        Iterate over the dataset and identify its parameters via profiles.

        :param data: a text dataset
        :type data: Union[pd.Series, pd.DataFrame, list]
        :param sample_size: number of samples for df to use for profiling
        :type sample_size: int
        :param min_true_samples: minimum number of true samples required
        :type min_true_samples: int
        :return: list of column profile base subclasses
        :rtype: list(BaseColumnProfiler)
        """

        if isinstance(data, pd.DataFrame):
            if len(data.columns) > 1:
                raise ValueError("The unstructured cannot handle a dataset "
                                 "with more than 1 column. Please make sure "
                                 "the data format of the dataset is "
                                 "appropriate.")
            data = data[data.columns[0]]
        elif isinstance(data, (str, list)):
            # we know that if it comes in as a list, it is a 1-d list based
            # bc of our data readers
            # for strings, we just need to put it inside a series for compute.
            data = pd.Series(data)

        # Format the data
        notification_str = "Finding the empty lines in the data..."
        print(notification_str)
        data, base_stats = self._clean_data_and_get_base_stats(
            data, sample_size, min_true_samples)
        self._update_base_stats(base_stats)

        if sample_size < len(data):
            warnings.warn("The data will be profiled with a sample size of {}. "
                          "All statistics will be based on this subsample and "
                          "not the whole dataset.".format(sample_size))

        # process the text data
        notification_str = "Calculating the statistics... "
        print(notification_str)
        pool = None
        if self._profile is None:
            self._profile = UnstructuredCompiler(data, options=self.options,
                                                 pool=pool)
        else:
            self._profile.update_profile(data, pool=pool)

    def save(self, filepath=None):
        """
        Save profiler to disk

        :param filepath: Path of file to save to
        :type filepath: String
        :return: None
        """
        # Create dictionary for all metadata, options, and profile
        data_dict = {
            "total_samples": self.total_samples,
            "sample": self.sample,
            "encoding": self.encoding,
            "file_type": self.file_type,
            "_samples_per_update": self._samples_per_update,
            "_min_true_samples": self._min_true_samples,
            "_empty_line_count": self._empty_line_count,
            "options": self.options,
            "_profile": self.profile
        }
        self._save_helper(filepath, data_dict)


class StructuredProfiler(BaseProfiler):
    _default_labeler_type = 'structured'
    _option_class = StructuredOptions
    _allowed_external_data_types = (list, pd.Series, pd.DataFrame)

    def __init__(self, data, samples_per_update=None, min_true_samples=0,
                 options=None):
        """
        Instantiate the StructuredProfiler class

        :param data: Data to be profiled
        :type data: Data class object
        :param samples_per_update: Number of samples to use in generating
            profile
        :type samples_per_update: int
        :param min_true_samples: Minimum number of samples required for the
            profiler
        :type min_true_samples: int
        :param options: Options for the profiler.
        :type options: ProfilerOptions Object
        :return: StructuredProfiler
        """
        if not options:
            options = StructuredOptions()
        elif isinstance(options, ProfilerOptions):
            options = options.structured_options
        elif not isinstance(options, StructuredOptions):
            raise ValueError("The profile options must be passed as a "
                             "ProfileOptions object.")

        if isinstance(data, data_readers.text_data.TextData):
            raise TypeError("Cannot provide TextData object to "
                            "StructuredProfiler")

        super().__init__(data, samples_per_update, min_true_samples, options)

        # Structured specific properties
        self.row_has_null_count = 0
        self.row_is_null_count = 0
        self.hashed_row_dict = dict()
<<<<<<< HEAD
        self._profile = []
        self._col_name_to_idx = defaultdict(list)
=======
        self.correlation_matrix = None
        self._profile = dict()
>>>>>>> c998729b

        if data is not None:
            self.update_profile(data)

    def _add_error_checks(self, other):
        """
        StructuredProfiler specific checks to ensure two profiles can be added
        together.
        """

        # Pass with strict = True to enforce both needing to be non-empty
        self_to_other_idx = self._get_and_validate_schema_mapping(self._col_name_to_idx,
                                                                  other._col_name_to_idx,
                                                                  True)
        if not all([isinstance(other._profile[self_to_other_idx[idx]],
                               type(self._profile[idx]))
                    for idx in range(len(self._profile))]):  # options check
            raise ValueError('The two profilers were not setup with the same '
                             'options, hence they do not calculate the same '
                             'profiles and cannot be added together.')

    def __add__(self, other):
        """
        Merges two Structured profiles together overriding the `+` operator.

        :param other: profile being added to this one.
        :type other: StructuredProfiler
        :return: merger of the two profiles
        :rtype: StructuredProfiler
        """
        merged_profile = super().__add__(other)

        # struct specific property merging
        merged_profile.row_has_null_count = \
            self.row_has_null_count + other.row_has_null_count
        merged_profile.row_is_null_count = \
            self.row_is_null_count + other.row_is_null_count
        merged_profile.hashed_row_dict.update(self.hashed_row_dict)
        merged_profile.hashed_row_dict.update(other.hashed_row_dict)

        self_to_other_idx = self._get_and_validate_schema_mapping(self._col_name_to_idx,
                                                                  other._col_name_to_idx)

        # merge profiles
<<<<<<< HEAD
        for idx in range(len(self._profile)):
            other_idx = self_to_other_idx[idx]
            merged_profile._profile.append(self._profile[idx] +
                                           other._profile[other_idx])
        merged_profile._col_name_to_idx = copy.deepcopy(self._col_name_to_idx)
=======
        for profile_name in self._profile:
            merged_profile._profile[profile_name] = (
                self._profile[profile_name] + other._profile[profile_name]
            )

        # merge correlation
        merged_profile.correlation_matrix = self._merge_correlation(other)

>>>>>>> c998729b
        return merged_profile

    @property
    def _max_col_samples_used(self):
        """
        Calculates and returns the maximum samples used in any of the columns.
        """
        samples_used = 0
        for col in self._profile:
            samples_used = max(samples_used, col.sample_size)
        return samples_used

    @property
    def _min_col_samples_used(self):
        """
        Calculates and returns the number of rows that were completely sampled
        i.e. every column in the Profile was read up to this row (possibly
        further in some cols)
        """
        return min([col.sample_size for col in self._profile], default=0)

    @property
    def _min_sampled_from_batch(self):
        """
        Calculates and returns the number of rows that were completely sampled
        in the most previous batch
        """
        return min([col._last_batch_size for col in self._profile], default=0)

    @staticmethod
    def _get_and_validate_schema_mapping(schema1, schema2, strict=False):
        """
        Validate compatibility between schema1 and schema2 and return a dict
        mapping indices in schema1 to their corresponding indices in schema2.
        In __add__: want to map self _profile idx -> other _profile idx
        In _update_profile_from_chunk: want to map data idx -> _profile idx

        :param schema1: a column name to index mapping
        :type schema1: Dict[str, list[int]]
        :param schema2: a column name to index mapping
        :type schema2: Dict[str, list[int]]
        :param strict: whether or not to strictly match (__add__ case)
        :type strict: bool
        :return: a mapping of indices in schema1 to indices in schema2
        :rtype: Dict[int, int]
        """

        len_schema1 = len(schema1)
        len_schema2 = len(schema2)

        # If both non-empty, must be same length
        if 0 < len_schema1 != len_schema2 > 0:
            raise ValueError("Attempted to merge profiles with different "
                             "numbers of columns")

        # In the case of __add__ with one of the schemas not initialized
        if strict and (len_schema1 == 0 or len_schema2 == 0):
            raise ValueError("Cannot merge empty profiles.")

        # In the case of _update_from_chunk with uninitialized schema
        if not strict and len_schema2 == 0:
            return {col_ind: col_ind for col_ind_list in schema1.values()
                    for col_ind in col_ind_list}

        # Map indices in schema1 to indices in schema2
        schema_mapping = dict()

        for key in schema1:
            # Pandas columns are int by default, but need to fuzzy match strs
            if isinstance(key, str):
                key = key.lower()
            if key not in schema2:
                raise ValueError("Columns do not match, cannot update "
                                 "or merge profiles.")

            elif len(schema1[key]) != len(schema2[key]):
                raise ValueError(f"Different number of columns detected for "
                                 f"'{key}', cannot update or merge profiles.")

            is_duplicate_col = len(schema1[key]) > 1
            for schema1_col_ind, schema2_col_ind in zip(schema1[key],
                                                        schema2[key]):
                if is_duplicate_col and (schema1_col_ind != schema2_col_ind):
                    raise ValueError(f"Different column indices under "
                                     f"duplicate name '{key}', cannot update "
                                     f"or merge unless schema is identical.")
                schema_mapping[schema1_col_ind] = schema2_col_ind

        return schema_mapping

    def report(self, report_options=None):
        if not report_options:
            report_options = {
                "output_format": None,
                "num_quantile_groups": 4,
            }

        output_format = report_options.get("output_format", None)
        omit_keys = report_options.get("omit_keys", [])
        num_quantile_groups = report_options.get("num_quantile_groups", 4)

        report = OrderedDict([
            ("global_stats", {
                "samples_used": self._max_col_samples_used,
                "column_count": len(self._profile),
                "row_count": self.total_samples,
                "row_has_null_ratio": self._get_row_has_null_ratio(),
                "row_is_null_ratio": self._get_row_is_null_ratio(),
                "unique_row_ratio": self._get_unique_row_ratio(),
                "duplicate_row_count": self._get_duplicate_row_count(),
                "file_type": self.file_type,
                "encoding": self.encoding,
<<<<<<< HEAD
                "profile_schema": defaultdict(list)
=======
                "correlation_matrix": self.correlation_matrix
>>>>>>> c998729b
            }),
            ("data_stats", []),
        ])

        for i in range(len(self._profile)):
            col_name = self._profile[i].name
            report["global_stats"]["profile_schema"][col_name].append(i)
            report["data_stats"].append(self._profile[i].profile)
            quantiles = report["data_stats"][i]["statistics"].get('quantiles')
            if quantiles:
                quantiles = calculate_quantiles(num_quantile_groups, quantiles)
                report["data_stats"][i]["statistics"]["quantiles"] = quantiles

        return _prepare_report(report, output_format, omit_keys)

    def _get_unique_row_ratio(self):
        return len(self.hashed_row_dict) / self.total_samples

    def _get_row_is_null_ratio(self):
        return 0 if self._min_col_samples_used in {0, None} \
            else self.row_is_null_count / self._min_col_samples_used

    def _get_row_has_null_ratio(self):
        return 0 if self._min_col_samples_used in {0, None} \
            else self.row_has_null_count / self._min_col_samples_used

    def _get_duplicate_row_count(self):
        return self.total_samples - len(self.hashed_row_dict)

    def _update_row_statistics(self, data, sample_ids=None):
        """
        Iterate over the provided dataset row by row and calculate
        the row statistics. Specifically, number of unique rows,
        rows containing null values, and total rows reviewed. This
        function is safe to use in batches.

        :param data: a dataset
        :type data: pandas.DataFrame
        :param sample_ids: list of indices in order they were sampled in data
        :type sample_ids: list(int)
        """

        if not isinstance(data, pd.DataFrame):
            raise ValueError("Cannot calculate row statistics on data that is"
                             "not a DataFrame")

        self.total_samples += len(data)
        try:
            self.hashed_row_dict.update(dict.fromkeys(
                pd.util.hash_pandas_object(data, index=False), True
            ))
        except TypeError:
            self.hashed_row_dict.update(dict.fromkeys(
                pd.util.hash_pandas_object(data.astype(str), index=False), True
            ))

        # Calculate Null Column Count
        null_rows = set()
        null_in_row_count = set()
        first_col_flag = True
        for column in self._profile:
            null_type_dict = column.null_types_index
            null_row_indices = set()
            if null_type_dict:
                null_row_indices = set.union(*null_type_dict.values())

            # If sample ids provided, only consider nulls in rows that
            # were fully sampled
            if sample_ids is not None:
                # This is the amount (integer) indices were shifted by in the
                # event of overlap
                shift = column._index_shift
                if shift is None:
                    # Shift is None if index is str or if no overlap detected
                    null_row_indices = null_row_indices.intersection(
                        data.index[sample_ids[:self._min_sampled_from_batch]])
                else:
                    # Only shift if index shift detected (must be ints)
                    null_row_indices = null_row_indices.intersection(
                        data.index[sample_ids[:self._min_sampled_from_batch]] +
                        shift)

            # Find the common null indices between the columns
            if first_col_flag:
                null_rows = null_row_indices
                null_in_row_count = null_row_indices
                first_col_flag = False
            else:
                null_rows = null_rows.intersection(null_row_indices)
                null_in_row_count = null_in_row_count.union(null_row_indices)

        # If sample_ids provided, increment since that means only new data read
        if sample_ids is not None:
            self.row_has_null_count += len(null_in_row_count)
            self.row_is_null_count += len(null_rows)
        else:
            self.row_has_null_count = len(null_in_row_count)
            self.row_is_null_count = len(null_rows)

    def _get_correlation(self, clean_samples):
        """
        Calculate correlation matrix on the cleaned data.

        :param clean_samples: the input cleaned dataset
        :type clean_samples: dict()
        """
        columns = self.options.correlation.columns
        clean_column_ids = []
        if columns is None:
            for col_id, col in enumerate(self._profile.keys()):
                if (self._profile[col].profile['data_type'] not in ['int', 'float']
                        or self._profile[col].null_count > 0):
                    clean_samples.pop(col)
                else:
                    clean_column_ids.append(col_id)
        if len(clean_samples) <= 1:
            return None

        data = pd.DataFrame(clean_samples)
        data = data.apply(pd.to_numeric, errors='coerce')

        # fill correlation matrix with nan initially
        n_cols = len(self._profile)
        corr_mat = np.full((n_cols, n_cols), np.nan)

        # then, fill in the correlations for valid columns
        rows = [[id] for id in clean_column_ids]
        corr_mat[rows, clean_column_ids] = np.corrcoef(data, rowvar=False)
        return corr_mat

    def _update_correlation(self, clean_samples):
        """
        Update correlation matrix for cleaned data.

        :param clean_samples: the input cleaned dataset
        :type clean_samples: dict()
        """
        if self.total_samples > 0:
            # currently return None with the existing correlation
            # TODO: implement the update with the existing correlation
            warnings.warn("Currently, the correlation update is disabled "
                          "with existing correlation, which will be reset "
                          "to None. Updating correlations will be available "
                          "in a future update.")
            self.correlation_matrix = None
            return

        self.correlation_matrix = self._get_correlation(clean_samples)

    def _merge_correlation(self, other):
        """
        Merge correlation matrix from two profiles

        :param other: the other profile that needs to be merged
        :return:
        """
        corr_mat1 = self.correlation_matrix
        corr_mat2 = other.correlation_matrix
        if self.total_samples == 0:
            return corr_mat2
        if other.total_samples == 0:
            return corr_mat1

        if corr_mat1 is None or corr_mat2 is None:
            return None

        # get column indices without nan
        col_ids1 = np.where(~np.isnan(corr_mat1).all(axis=0))[0]
        col_ids2 = np.where(~np.isnan(corr_mat2).all(axis=0))[0]

        if len(col_ids1) != len(col_ids2) or len(col_ids1) <= 1:
            return None
        if (col_ids1 != col_ids2).any():
            return None

        mean1 = np.array(
            [self._profile[profile_name].profile['statistics']['mean']
             for i, profile_name in enumerate(self._profile.keys())
             if i in col_ids1])
        std1 = np.array(
            [self._profile[profile_name].profile['statistics']['stddev']
             for i, profile_name in enumerate(self._profile.keys())
             if i in col_ids1])
        n1 = self.total_samples

        mean2 = np.array(
            [other._profile[profile_name].profile['statistics']['mean']
             for i, profile_name in enumerate(self._profile.keys())
             if i in col_ids2])
        std2 = np.array(
            [other._profile[profile_name].profile['statistics']['stddev']
             for i, profile_name in enumerate(self._profile.keys())
             if i in col_ids2])
        n2 = other.total_samples
        return self._merge_correlation_helper(corr_mat1, mean1, std1, n1,
                                              corr_mat2, mean2, std2, n2)

    @staticmethod
    def _merge_correlation_helper(corr_mat1, mean1, std1, n1,
                                  corr_mat2, mean2, std2, n2):
        """
        Helper function to merge correlation matrix from two profiles

        :param corr_mat1: correlation matrix of profile1
        :type corr_mat1: pd.DataFrame
        :param mean1: mean of columns of profile1
        :type mean1: np.array
        :param std1: standard deviation of columns of profile1
        :type std1: np.array
        :param corr_mat2: correlation matrix of profile2
        :type corr_mat2: pd.DataFrame
        :param mean2: mean of columns of profile2
        :type mean2: np.array
        :param std2: standard deviation of columns of profile2
        :type std2: np.array
        :return: merged correlation matrix
        """
        std_mat1 = np.outer(std1, std1)
        std_mat2 = np.outer(std2, std2)
        mean_diff_vector = mean1 - mean2
        mean_diff_mat = np.outer(mean_diff_vector, mean_diff_vector)

        cov1 = corr_mat1 * std_mat1
        cov2 = corr_mat2 * std_mat2

        n = n1 + n2

        cov = cov1 * (n1 - 1) + cov2 * (n2 - 1) + mean_diff_mat * (n1 * n2) / n
        cov = cov / (n - 1)

        delta = mean2 - mean1
        M2_1 = (n1 - 1) * (std1 ** 2)
        M2_2 = (n2 - 1) * (std2 ** 2)
        M2 = M2_1 + M2_2 + delta ** 2 * n1 * n2 / n
        std = np.sqrt(M2 / (n - 1))

        std_mat = np.outer(std, std)
        corr_mat = cov / std_mat

        return corr_mat

    def _update_profile_from_chunk(self, data, sample_size,
                                   min_true_samples=None):
        """
        Iterate over the columns of a dataset and identify its parameters.

        :param data: a dataset
        :type data: pandas.DataFrame
        :param sample_size: number of samples for df to use for profiling
        :type sample_size: int
        :param min_true_samples: minimum number of true samples required
        :type min_true_samples: int
        :return: list of column profile base subclasses
        :rtype: list(BaseColumnProfiler)
        """
        if isinstance(data, pd.Series):
            data = data.to_frame()
        elif isinstance(data, list):
            data = pd.DataFrame(data)

        # Calculate schema of incoming data
        mapping_given = defaultdict(list)
        for col_idx in range(len(data.columns)):
            col = data.columns[col_idx]
            # Pandas columns are int by default, but need to fuzzy match strs
            if isinstance(col, str):
                col = col.lower()
            mapping_given[col].append(col_idx)

        # Validate schema compatibility and index mapping from data to _profile
        col_idx_to_prof_idx = self._get_and_validate_schema_mapping(mapping_given,
                                                                    self._col_name_to_idx)

        try:
            from tqdm import tqdm
        except ImportError:
            def tqdm(l):
                for i, e in enumerate(l):
                    print("Processing Column {}/{}".format(i + 1, len(l)))
                    yield e

        # Shuffle indices once and share with columns
        sample_ids = [*utils.shuffle_in_chunks(len(data), len(data))]

        # If there are no minimum true samples, you can sort to save time
        if min_true_samples in [None, 0]:
            sample_ids[0] = sample_ids[0][:sample_size]
            # Sort the sample_ids and replace prior
            sample_ids[0] = sorted(sample_ids[0])

        # Numpy arrays allocate to heap and can be shared between processes
        # Non-locking multiprocessing fails on machines without POSIX (windows)
        # The function handles that situation, but will be single process
        # Newly introduced features (python3.8) improves the situation
        sample_ids = np.array(sample_ids)

        # Create StructuredColProfilers upon initialization
        # Record correlation between columns in data and index in _profile
        if len(self._profile) == 0:
            # Already calculated incoming schema for validation
            self._col_name_to_idx = mapping_given
            for col_idx in range(data.shape[1]):
                # Add blank StructuredColProfiler to _profile
                self._profile.append(StructuredColProfiler(
                    sample_size=sample_size,
                    min_true_samples=min_true_samples,
                    sample_ids=sample_ids,
                    options=self.options
<<<<<<< HEAD
                ))
=======
                )
                new_cols.add(col)
>>>>>>> c998729b

        # Generate pool and estimate datasize
        pool = None
        if self.options.multiprocess.is_enabled:
            est_data_size = data[:50000].memory_usage(index=False, deep=True).sum()
            est_data_size = (est_data_size / min(50000, len(data))) * len(data)
            pool, pool_size = utils.generate_pool(
                max_pool_size=None, data_size=est_data_size,
                cols=len(data.columns))

        # Format the data
        notification_str = "Finding the Null values in the columns..."
<<<<<<< HEAD
        if pool:
            notification_str += " (with " + str(pool_size) + " processes)"

        # Keys are _profile indices
=======
        if pool and len(new_cols) > 0:
            notification_str += " (with " + str(pool_size) + " processes)"

>>>>>>> c998729b
        clean_sampled_dict = {}
        # Keys are column indices in data
        multi_process_dict = {}
        single_process_list = set()

        if sample_size < len(data):
            warnings.warn("The data will be profiled with a sample size of {}. "
                          "All statistics will be based on this subsample and "
                          "not the whole dataset.".format(sample_size))

        if pool is not None:
            # Create a bunch of simultaneous column conversions
            for col_idx in range(data.shape[1]):
                col_ser = data.iloc[:, col_idx]
                prof_idx = col_idx_to_prof_idx[col_idx]
                if min_true_samples is None:
                    min_true_samples = self._profile[prof_idx]._min_true_samples
                try:
                    multi_process_dict[col_idx] = pool.apply_async(
                        self._profile[prof_idx].clean_data_and_get_base_stats,
                        (col_ser, sample_size, min_true_samples,
                         sample_ids))
                except Exception as e:
                    print(e)
<<<<<<< HEAD
                    single_process_list.add(col_idx)
=======
                    single_process_list.add(col)
>>>>>>> c998729b

            # Iterate through multiprocessed columns collecting results
            print(notification_str)
            for col_idx in tqdm(multi_process_dict.keys()):
                try:
                    prof_idx = col_idx_to_prof_idx[col_idx]
                    clean_sampled_dict[prof_idx], base_stats = \
                        multi_process_dict[col_idx].get()
                    self._profile[prof_idx]._update_base_stats(base_stats)
                except Exception as e:
                    print(e)
                    single_process_list.add(col_idx)

            # Clean up any columns which errored
            if len(single_process_list) > 0:
                print("Errors in multiprocessing occured:",
                      len(single_process_list), "errors, reprocessing...")
                for col_idx in tqdm(single_process_list):
                    col_ser = data.iloc[:, col_idx]
                    prof_idx = col_idx_to_prof_idx[col_idx]
                    if min_true_samples is None:
<<<<<<< HEAD
                        min_true_samples = \
                            self._profile[prof_idx]._min_true_samples
                    clean_sampled_dict[prof_idx], base_stats = \
                        self._profile[prof_idx].clean_data_and_get_base_stats(
                            col_ser, sample_size,
                            min_true_samples, sample_ids)
                    self._profile[prof_idx]._update_base_stats(base_stats)
=======
                        min_true_samples = self._profile[col]._min_true_samples
                    clean_sampled_dict[col], base_stats = \
                        self._profile[col].clean_data_and_get_base_stats(
                            data[col], sample_size, min_true_samples, sample_ids)
                    self._profile[col]._update_base_stats(base_stats)
>>>>>>> c998729b

            pool.close()  # Close pool for new tasks
            pool.join()  # Wait for all workers to complete

        else:  # No pool
            print(notification_str)
            for col_idx in tqdm(range(data.shape[1])):
                col_ser = data.iloc[:, col_idx]
                prof_idx = col_idx_to_prof_idx[col_idx]
                if min_true_samples is None:
                    min_true_samples = self._profile[prof_idx]._min_true_samples
                clean_sampled_dict[prof_idx], base_stats = \
                    self._profile[prof_idx].clean_data_and_get_base_stats(
                        df_series=col_ser, sample_size=sample_size,
                        min_true_samples=min_true_samples,
                        sample_ids=sample_ids
                    )
<<<<<<< HEAD
                self._profile[prof_idx]._update_base_stats(base_stats)
=======
                self._profile[col]._update_base_stats(base_stats)
>>>>>>> c998729b

        # Process and label the data
        notification_str = "Calculating the statistics... "
        pool = None
        if self.options.multiprocess.is_enabled:
            pool, pool_size = utils.generate_pool(4, est_data_size)
            if pool:
                notification_str += " (with " + str(pool_size) + " processes)"

        print(notification_str)
<<<<<<< HEAD
        for prof_idx in tqdm(clean_sampled_dict.keys()):
            self._profile[prof_idx].update_column_profilers(
                clean_sampled_dict[prof_idx], pool)
=======

        for col in tqdm(data.columns):
            self._profile[col].update_column_profilers(
                clean_sampled_dict[col], pool)
>>>>>>> c998729b

        if pool is not None:
            pool.close()  # Close pool for new tasks
            pool.join()  # Wait for all workers to complete

        # Only pass along sample ids if necessary
        samples_for_row_stats = None
        if min_true_samples not in [None, 0]:
            samples_for_row_stats = np.concatenate(sample_ids)

        if self.options.correlation.is_enabled:
            self._update_correlation(clean_sampled_dict)
        self._update_row_statistics(data, samples_for_row_stats)

    def save(self, filepath=None):
        """
        Save profiler to disk

        :param filepath: Path of file to save to
        :type filepath: String
        :return: None
        """
        # Create dictionary for all metadata, options, and profile 
        data_dict = {
<<<<<<< HEAD
                "total_samples": self.total_samples,
                "encoding": self.encoding,
                "file_type": self.file_type,
                "row_has_null_count": self.row_has_null_count,
                "row_is_null_count": self.row_is_null_count,
                "hashed_row_dict": self.hashed_row_dict,
                "_samples_per_update": self._samples_per_update,
                "_min_true_samples": self._min_true_samples,
                "options": self.options,
                "_profile": self.profile,
                "_col_name_to_idx": self._col_name_to_idx,
               } 
=======
            "total_samples": self.total_samples,
            "encoding": self.encoding,
            "file_type": self.file_type,
            "row_has_null_count": self.row_has_null_count,
            "row_is_null_count": self.row_is_null_count,
            "hashed_row_dict": self.hashed_row_dict,
            "correlation_matrix": self.correlation_matrix,
            "_samples_per_update": self._samples_per_update,
            "_min_true_samples": self._min_true_samples,
            "options": self.options,
            "_profile": self.profile
        }
>>>>>>> c998729b

        self._save_helper(filepath, data_dict)


class Profiler(object):

    def __new__(cls, data, samples_per_update=None, min_true_samples=0,
                options=None, profiler_type=None):
        """
        Factory class for instantiating Structured and Unstructured Profilers

        :param data: Data to be profiled, type allowed depends on the
            profiler_type
        :type data: Data class object
        :param samples_per_update: Number of samples to use to generate profile
        :type samples_per_update: int
        :param min_true_samples: Min number of samples required for the profiler
        :type min_true_samples: int
        :param options: Options for the profiler.
        :type options: ProfilerOptions Object
        :param profiler_type: Type of Profiler ("structured"/"unstructured")
        :type profiler_type: str
        :return: BaseProfiler
        """
        if profiler_type is None:
            # defaults as structured
            profiler_type = "structured"
            # Unstructured if data is Data object and is_structured is False
            if isinstance(data, data_readers.base_data.BaseData):
                if not data.is_structured:
                    profiler_type = "unstructured"
            elif isinstance(data, str):
                profiler_type = "unstructured"
            # the below checks the viable structured formats, on failure raises
            elif not isinstance(data, (list, pd.DataFrame, pd.Series)):
                raise ValueError("Data must either be imported using the "
                                 "data_readers, pd.Series, or pd.DataFrame.")

        # Construct based off of initial kwarg input or inference
        if profiler_type == "structured":
            return StructuredProfiler(data, samples_per_update,
                                      min_true_samples, options)
        elif profiler_type == "unstructured":
            return UnstructuredProfiler(data, samples_per_update,
                                        min_true_samples, options)
        else:
            raise ValueError("Must specify 'profiler_type' to be 'structured' "
                             "or 'unstructured'.")

    @classmethod
    def load(cls, filepath):
        """
        Load profiler from disk

        :param filepath: Path of file to load from
        :type filepath: String
        :return: Profiler being loaded, StructuredProfiler or
            UnstructuredProfiler
        :rtype: BaseProfiler
        """
        return BaseProfiler.load(filepath)<|MERGE_RESOLUTION|>--- conflicted
+++ resolved
@@ -1160,13 +1160,9 @@
         self.row_has_null_count = 0
         self.row_is_null_count = 0
         self.hashed_row_dict = dict()
-<<<<<<< HEAD
         self._profile = []
         self._col_name_to_idx = defaultdict(list)
-=======
         self.correlation_matrix = None
-        self._profile = dict()
->>>>>>> c998729b
 
         if data is not None:
             self.update_profile(data)
@@ -1211,22 +1207,17 @@
                                                                   other._col_name_to_idx)
 
         # merge profiles
-<<<<<<< HEAD
         for idx in range(len(self._profile)):
             other_idx = self_to_other_idx[idx]
             merged_profile._profile.append(self._profile[idx] +
                                            other._profile[other_idx])
+
+        # schemas are asserted to be identical
         merged_profile._col_name_to_idx = copy.deepcopy(self._col_name_to_idx)
-=======
-        for profile_name in self._profile:
-            merged_profile._profile[profile_name] = (
-                self._profile[profile_name] + other._profile[profile_name]
-            )
 
         # merge correlation
         merged_profile.correlation_matrix = self._merge_correlation(other)
 
->>>>>>> c998729b
         return merged_profile
 
     @property
@@ -1339,11 +1330,8 @@
                 "duplicate_row_count": self._get_duplicate_row_count(),
                 "file_type": self.file_type,
                 "encoding": self.encoding,
-<<<<<<< HEAD
+                "correlation_matrix": self.correlation_matrix,
                 "profile_schema": defaultdict(list)
-=======
-                "correlation_matrix": self.correlation_matrix
->>>>>>> c998729b
             }),
             ("data_stats", []),
         ])
@@ -1652,12 +1640,7 @@
                     min_true_samples=min_true_samples,
                     sample_ids=sample_ids,
                     options=self.options
-<<<<<<< HEAD
                 ))
-=======
-                )
-                new_cols.add(col)
->>>>>>> c998729b
 
         # Generate pool and estimate datasize
         pool = None
@@ -1670,16 +1653,10 @@
 
         # Format the data
         notification_str = "Finding the Null values in the columns..."
-<<<<<<< HEAD
         if pool:
             notification_str += " (with " + str(pool_size) + " processes)"
 
         # Keys are _profile indices
-=======
-        if pool and len(new_cols) > 0:
-            notification_str += " (with " + str(pool_size) + " processes)"
-
->>>>>>> c998729b
         clean_sampled_dict = {}
         # Keys are column indices in data
         multi_process_dict = {}
@@ -1704,11 +1681,7 @@
                          sample_ids))
                 except Exception as e:
                     print(e)
-<<<<<<< HEAD
                     single_process_list.add(col_idx)
-=======
-                    single_process_list.add(col)
->>>>>>> c998729b
 
             # Iterate through multiprocessed columns collecting results
             print(notification_str)
@@ -1730,7 +1703,6 @@
                     col_ser = data.iloc[:, col_idx]
                     prof_idx = col_idx_to_prof_idx[col_idx]
                     if min_true_samples is None:
-<<<<<<< HEAD
                         min_true_samples = \
                             self._profile[prof_idx]._min_true_samples
                     clean_sampled_dict[prof_idx], base_stats = \
@@ -1738,13 +1710,6 @@
                             col_ser, sample_size,
                             min_true_samples, sample_ids)
                     self._profile[prof_idx]._update_base_stats(base_stats)
-=======
-                        min_true_samples = self._profile[col]._min_true_samples
-                    clean_sampled_dict[col], base_stats = \
-                        self._profile[col].clean_data_and_get_base_stats(
-                            data[col], sample_size, min_true_samples, sample_ids)
-                    self._profile[col]._update_base_stats(base_stats)
->>>>>>> c998729b
 
             pool.close()  # Close pool for new tasks
             pool.join()  # Wait for all workers to complete
@@ -1762,11 +1727,7 @@
                         min_true_samples=min_true_samples,
                         sample_ids=sample_ids
                     )
-<<<<<<< HEAD
                 self._profile[prof_idx]._update_base_stats(base_stats)
-=======
-                self._profile[col]._update_base_stats(base_stats)
->>>>>>> c998729b
 
         # Process and label the data
         notification_str = "Calculating the statistics... "
@@ -1777,16 +1738,10 @@
                 notification_str += " (with " + str(pool_size) + " processes)"
 
         print(notification_str)
-<<<<<<< HEAD
+
         for prof_idx in tqdm(clean_sampled_dict.keys()):
             self._profile[prof_idx].update_column_profilers(
                 clean_sampled_dict[prof_idx], pool)
-=======
-
-        for col in tqdm(data.columns):
-            self._profile[col].update_column_profilers(
-                clean_sampled_dict[col], pool)
->>>>>>> c998729b
 
         if pool is not None:
             pool.close()  # Close pool for new tasks
@@ -1811,33 +1766,18 @@
         """
         # Create dictionary for all metadata, options, and profile 
         data_dict = {
-<<<<<<< HEAD
-                "total_samples": self.total_samples,
-                "encoding": self.encoding,
-                "file_type": self.file_type,
-                "row_has_null_count": self.row_has_null_count,
-                "row_is_null_count": self.row_is_null_count,
-                "hashed_row_dict": self.hashed_row_dict,
-                "_samples_per_update": self._samples_per_update,
-                "_min_true_samples": self._min_true_samples,
-                "options": self.options,
-                "_profile": self.profile,
-                "_col_name_to_idx": self._col_name_to_idx,
-               } 
-=======
             "total_samples": self.total_samples,
             "encoding": self.encoding,
             "file_type": self.file_type,
             "row_has_null_count": self.row_has_null_count,
             "row_is_null_count": self.row_is_null_count,
             "hashed_row_dict": self.hashed_row_dict,
-            "correlation_matrix": self.correlation_matrix,
             "_samples_per_update": self._samples_per_update,
             "_min_true_samples": self._min_true_samples,
             "options": self.options,
-            "_profile": self.profile
+            "_profile": self.profile,
+            "_col_name_to_idx": self._col_name_to_idx,
         }
->>>>>>> c998729b
 
         self._save_helper(filepath, data_dict)
 
