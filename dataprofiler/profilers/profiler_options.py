--- conflicted
+++ resolved
@@ -483,8 +483,6 @@
             else:
                 setattr(result, k, copy.deepcopy(v, memo))
         return result
-<<<<<<< HEAD
-=======
 
     @property
     def properties(self):
@@ -498,7 +496,6 @@
                  for k,v in self.__dict__.items() if k != 'data_labeler_object'}
         props['data_labeler_object'] = self.data_labeler_object
         return props
->>>>>>> e1b7c46c
 
     def _validate_helper(self, variable_path='DataLabelerOptions'):
         """
@@ -516,12 +513,8 @@
                           .format(variable_path))
         if self.data_labeler_object and \
                 not isinstance(self.data_labeler_object, BaseDataLabeler):
-<<<<<<< HEAD
-            errors.append("{}.data_labeler_object must be a BaseDataLabeler object."
-=======
             errors.append("{}.data_labeler_object must be a BaseDataLabeler "
                           "object."
->>>>>>> e1b7c46c
                           .format(variable_path))
         if self.data_labeler_object and self.data_labeler_dirpath:
             warnings.warn("The data labeler passed in will be used,"
