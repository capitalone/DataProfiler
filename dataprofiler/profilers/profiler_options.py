#!/usr/bin/env python
"""
coding=utf-8
Specify the options when running the data profiler.
"""
import warnings
import abc
import copy
from ..labelers.base_data_labeler import BaseDataLabeler


class BaseOption(object):

    @property
    def properties(self):
        """
        Returns a copy of the option properties.

        :return: dictionary of the option's properties attr: value
        :rtype: dict
        """
        return copy.deepcopy(self.__dict__)

    def _set_helper(self, options, variable_path):
        """
        Set all the options. Send in a dict that contains all of or a subset of
        the appropriate options. Set the values of the options. Will raise error
        if the formatting is improper.

        :param options: dict containing the options you want to set.
        :type options: dict
        :param variable_path: current path to variable set.
        :type variable_path: str
        :return: None
        """
        if not isinstance(options, dict):
            raise ValueError("The options must be a dictionary.")

        if not isinstance(variable_path, str):
            raise ValueError("The variable path must be a string.")

        for option in options:
            option_list = option.split(".", 1)
            option_name = option_list[0]

            is_check_all = False
            if option_name == '*':
                option_list = option_list[1].split(".", 1)
                option_name = option_list[0]
                is_check_all = True

            option_variable_path = variable_path + '.' + option_name \
                if variable_path else option_name
            if option_name in self.properties:
                option_prop = getattr(self, option_name)
                if isinstance(option_prop, BaseOption):
                    option_key = option_list[1]
                    option_prop._set_helper(
                        {option_key: options[option]},
                        variable_path=option_variable_path
                    )
                elif len(option_list) > 1:
                    raise AttributeError(
                        "type object '{}' has no attribute '{}'".format(
                            option_variable_path, option_list[1]))
                else:
                    setattr(self, option_name, options[option])
            elif len(option_list) > 1 or is_check_all:
                for class_option_name in self.properties:
                    class_option = getattr(self, class_option_name)
                    if isinstance(class_option, BaseOption):
                        option_variable_path = (
                            variable_path + '.' + class_option_name
                            if variable_path else class_option_name)
                        class_option._set_helper(
                            {option: options[option]},
                            variable_path=option_variable_path)
            else:
                error_path = (variable_path if variable_path
                              else self.__class__.__name__)
                raise AttributeError(
                    "type object '{}' has no attribute '{}'".format(
                        error_path, option))

    def set(self, options):
        """
        Set all the options. Send in a dict that contains all of or a subset of 
        the appropriate options. Set the values of the options. Will raise error
        if the formatting is improper.

        :param options: dict containing the options you want to set.
        :type options: dict
        :return: None
        """
        if not isinstance(options, dict):
            raise ValueError("The options must be a dictionary.")
        self._set_helper(options, variable_path='')

    @abc.abstractmethod
    def _validate_helper(self, variable_path=''):
        """
        Validates the options do not conflict and cause errors and returns
        possible errors

        :param variable_path: Current path to variable set.
        :type variable_path: str
        :return: List of errors (if raise_error is false)
        :rtype: list(str)
        """
        raise NotImplementedError()

    def validate(self, raise_error=True):
        """
        Validates the options do not conflict and cause errors. Raises
        error/warning if so.

        :param raise_error: Flag that raises errors if true. Returns errors if
            false.
        :type raise_error: bool
        :return: list of errors (if raise_error is false)
        :rtype: list(str)
        """
        errors = self._validate_helper()
        if raise_error and errors:
            raise ValueError('\n'.join(errors))
        elif errors:
            return errors

    def __eq__(self, other):
        """
        Determines equality by ensuring equality of all attributes, some of
        which may be Options objects themselves.
        """
        if not isinstance(other, self.__class__):
            return False

        return self.__dict__ == other.__dict__


class BooleanOption(BaseOption):

    def __init__(self, is_enabled=True):
        """
        Boolean option

        :ivar is_enabled: boolean option to enable/disable the option.
        :vartype is_enabled: bool
        """
        self.is_enabled = is_enabled

    def _validate_helper(self, variable_path='BooleanOption'):
        """
        Validates the options do not conflict and cause errors.

        :param variable_path: current path to variable set.
        :type variable_path: str
        :return: list of errors (if raise_error is false)
        :rtype: list(str)
        """
        if not isinstance(variable_path, str):
            raise ValueError("The variable path must be a string.")

        errors = []
        if not isinstance(self.is_enabled, bool):
            errors = ["{}.is_enabled must be a Boolean.".format(variable_path)]
        return errors


class HistogramOption(BooleanOption):

    def __init__(self, is_enabled=True, bin_count_or_method='auto'):
        """Options for histograms

        :ivar is_enabled: boolean option to enable/disable the option.
        :vartype is_enabled: bool
        :ivar bin_count_or_method: bin count or the method with which to
            calculate histograms
        :vartype bin_count_or_method: Union[str, int, list(str)]
        """
        self.bin_count_or_method = bin_count_or_method
        super().__init__(is_enabled=is_enabled)

    def _validate_helper(self, variable_path='HistogramOption'):
        """
        Validates the options do not conflict and cause errors.

        :param variable_path: current path to variable set.
        :type variable_path: str
        :return: list of errors (if raise_error is false)
        :rtype: list(str)
        """
        errors = super()._validate_helper(variable_path=variable_path)

        if self.bin_count_or_method is not None:
            valid_methods = ['auto', 'fd', 'doane', 'scott', 'rice', 'sturges',
                             'sqrt']

            value = self.bin_count_or_method
            if isinstance(value, str):
                value = [value]
            if isinstance(value, int) and value >= 1:
                pass  # use errors below if not a passing int
            elif (not isinstance(value, list) or len(value) < 1
                  or not all([isinstance(item, str) for item in value]) or
                  not set(value).issubset(set(valid_methods))):
                errors.append("{}.bin_count_or_method must be an integer more "
                              "than 1, a string, or list of strings from the "
                              "following: {}.".format(variable_path,
                                                      valid_methods))
        return errors


class BaseInspectorOptions(BooleanOption):

    def __init__(self, is_enabled=True):
        """
        Base options for all the columns.

        :ivar is_enabled: boolean option to enable/disable the column.
        :vartype is_enabled: bool
        """
        super().__init__(is_enabled=is_enabled)

    def _validate_helper(self, variable_path='BaseInspectorOptions'):
        """
        Validates the options do not conflict and cause errors.

        :param variable_path: current path to variable set.
        :type variable_path: str
        :return: list of errors (if raise_error is false)
        :rtype: list(str)
        """
        return super()._validate_helper(variable_path)

    def is_prop_enabled(self, prop):
        """
        Checks to see if a property is enabled or not and returns boolean.

        :param prop: The option to check if it is enabled
        :type prop: String
        :return: Whether or not the property is enabled
        :rtype: Boolean
        """
        is_enabled = True
        if prop not in self.properties:
            raise AttributeError("Property \"{}\" does not exist in {}."
                                 .format(prop, self.__class__.__name__))
        option_prop = getattr(self, prop)
        if isinstance(option_prop, bool):
            is_enabled = option_prop
        elif isinstance(option_prop, BooleanOption):
            is_enabled = option_prop.is_enabled
        return is_enabled


class NumericalOptions(BaseInspectorOptions):

    def __init__(self):
        """
        Options for the Numerical Stats Mixin

        :ivar is_enabled: boolean option to enable/disable the column.
        :vartype is_enabled: bool
        :ivar min: boolean option to enable/disable min
        :vartype min: BooleanOption
        :ivar max: boolean option to enable/disable max
        :vartype max: BooleanOption
        :ivar sum: boolean option to enable/disable sum
        :vartype sum: BooleanOption
        :ivar variance: boolean option to enable/disable variance
        :vartype variance: BooleanOption
        :ivar skewness: boolean option to enable/disable skewness
        :vartype skewness: BooleanOption
        :ivar kurtosis: boolean option to enable/disable kurtosis
        :vartype kurtosis: BooleanOption
        :ivar histogram_and_quantiles: boolean option to enable/disable
            histogram_and_quantiles
        :vartype histogram_and_quantiles: BooleanOption
        :ivar bias_correction : boolean option to enable/disable existence of bias
        :vartype bias: BooleanOption
        :ivar num_zeros: boolean option to enable/disable num_zeros
        :vartype num_zeros: BooleanOption
        :ivar num_negatives: boolean option to enable/disable num_negatives
        :vartype num_negatives: BooleanOption
        :ivar is_numeric_stats_enabled: boolean to enable/disable all numeric
            stats
        :vartype is_numeric_stats_enabled: bool
        """
        self.min = BooleanOption(is_enabled=True)
        self.max = BooleanOption(is_enabled=True)
        self.sum = BooleanOption(is_enabled=True)
        self.variance = BooleanOption(is_enabled=True)
        self.skewness = BooleanOption(is_enabled=True)
        self.kurtosis = BooleanOption(is_enabled=True)
<<<<<<< HEAD
=======
        self.num_zeros = BooleanOption(is_enabled=True)
        self.num_negatives = BooleanOption(is_enabled=True)
>>>>>>> 2b7b01af
        self.histogram_and_quantiles = HistogramOption()
        # By default, we correct for bias
        self.bias_correction = BooleanOption(is_enabled=True)
        BaseInspectorOptions.__init__(self)

    @property
    def is_numeric_stats_enabled(self):
        """
        Returns the state of numeric stats being enabled / disabled. If any
        numeric stats property is enabled it will return True, otherwise it
        will return False.

        :return: true if any numeric stats property is enabled, otherwise false
        :rtype bool:
        """
        if self.min.is_enabled or self.max.is_enabled or self.sum.is_enabled \
                or self.variance.is_enabled or self.skewness.is_enabled \
                or self.kurtosis.is_enabled \
<<<<<<< HEAD
                or self.histogram_and_quantiles.is_enabled:
=======
                or self.histogram_and_quantiles.is_enabled \
                or self.num_zeros.is_enabled or self.num_negatives.is_enabled:
>>>>>>> 2b7b01af
            return True
        return False

    @is_numeric_stats_enabled.setter
    def is_numeric_stats_enabled(self, value):
        """
        This property will enable or disable all numeric stats properties:
<<<<<<< HEAD
        min, max, sum, variance, skewness, kurtosis, histogram_and_quantiles
=======
        min, max, sum, variance, skewness, kurtosis, histogram_and_quantiles,
        num_zeros, num_negatives
>>>>>>> 2b7b01af

        :param value: boolean to enable/disable all numeric stats properties
        :type value: bool
        :return: None
        """
        self.min.is_enabled = value
        self.max.is_enabled = value
        self.sum.is_enabled = value
        self.variance.is_enabled = value
        self.skewness.is_enabled = value
        self.kurtosis.is_enabled = value
<<<<<<< HEAD
=======
        self.num_zeros.is_enabled = value
        self.num_negatives.is_enabled = value
>>>>>>> 2b7b01af
        self.histogram_and_quantiles.is_enabled = value

    @property
    def properties(self):
        """
        Includes at least:
            is_enabled: Turns on or off the column.
        """
        props = super().properties
        props['is_numeric_stats_enabled'] = self.is_numeric_stats_enabled
        return props

    def _validate_helper(self, variable_path='NumericalOptions'):
        """
        Validates the options do not conflict and cause errors.

        :param variable_path: current path to variable set.
        :type variable_path: str
        :return: list of errors (if raise_error is false)
        :rtype: list(str)
        """
        if not variable_path:
            variable_path = self.__class__.__name__

        errors = super()._validate_helper(variable_path=variable_path)
        for item in ["histogram_and_quantiles", "min", "max", "sum",
<<<<<<< HEAD
                     "variance", "skewness", "kurtosis"]:
=======
                     "variance", "skewness", "kurtosis", "bias_correction",
                     "num_zeros", "num_negatives"]:
>>>>>>> 2b7b01af
            if not isinstance(self.properties[item], BooleanOption):
                errors.append("{}.{} must be a BooleanOption."
                              .format(variable_path, item))
            else:
                errors += self.properties[item]._validate_helper(
                    variable_path=variable_path + '.' + item)

        # Error checks for dependent calculations
        sum_disabled = not self.properties["sum"].is_enabled
        var_disabled = not self.properties["variance"].is_enabled
        skew_disabled = not self.properties["skewness"].is_enabled
        kurt_disabled = not self.properties["kurtosis"].is_enabled
        if sum_disabled and not var_disabled:
<<<<<<< HEAD
            errors.append("{}: The numeric stats must toggle on the sum "
                          "if the variance is toggled on."
                          .format(variable_path))
        if (sum_disabled or var_disabled) and not skew_disabled:
            errors.append("{}: The numeric stats must toggle on the "
                          "sum and variance if skewness is toggled on."
                          .format(variable_path))
=======
            errors.append(
                "{}: The numeric stats must toggle on the sum "
                "if the variance is toggled on."
                .format(variable_path))
        if (sum_disabled or var_disabled) and not skew_disabled:
            errors.append("{}: The numeric stats must toggle on the "
                          "sum and variance if skewness is toggled on."
                          .format(variable_path))
>>>>>>> 2b7b01af
        if (sum_disabled or var_disabled or skew_disabled) \
                and not kurt_disabled:
            errors.append("{}: The numeric stats must toggle on sum,"
                          " variance, and skewness if kurtosis is "
                          "toggled on.".format(variable_path))

        # warn user if all stats are disabled
        if not errors:
            if not self.is_numeric_stats_enabled:
                variable_path = variable_path + '.numeric_stats' \
                    if variable_path else self.__class__.__name__
                warnings.warn(
                    "{}: The numeric stats are completely disabled."
                    .format(variable_path))
        return errors


class IntOptions(NumericalOptions):

    def __init__(self):
        """
        Options for the Int Column

        :ivar is_enabled: boolean option to enable/disable the column.
        :vartype is_enabled: bool
        :ivar min: boolean option to enable/disable min
        :vartype min: BooleanOption
        :ivar max: boolean option to enable/disable max
        :vartype max: BooleanOption
        :ivar sum: boolean option to enable/disable sum
        :vartype sum: BooleanOption
        :ivar variance: boolean option to enable/disable variance
        :vartype variance: BooleanOption
        :ivar skewness: boolean option to enable/disable skewness
        :vartype skewness: BooleanOption
        :ivar kurtosis: boolean option to enable/disable kurtosis
        :vartype kurtosis: BooleanOption
        :ivar histogram_and_quantiles: boolean option to enable/disable
            histogram_and_quantiles
        :vartype histogram_and_quantiles: BooleanOption
        :ivar bias_correction : boolean option to enable/disable existence of bias
        :vartype bias: BooleanOption
        :ivar num_zeros: boolean option to enable/disable num_zeros
        :vartype num_zeros: BooleanOption
        :ivar num_negatives: boolean option to enable/disable num_negatives
        :vartype num_negatives: BooleanOption
        :ivar is_numeric_stats_enabled: boolean to enable/disable all numeric
            stats
        :vartype is_numeric_stats_enabled: bool
        """
        NumericalOptions.__init__(self)

    def _validate_helper(self, variable_path='IntOptions'):
        """
        Validates the options do not conflict and cause errors.

        :param variable_path: current path to variable set.
        :type variable_path: str
        :return: list of errors (if raise_error is false)
        :rtype: list(str)
        """
        return super()._validate_helper(variable_path)


class PrecisionOptions(BooleanOption):

    def __init__(self, is_enabled=True, sample_ratio=None):
        """
        Options for precision

        :ivar is_enabled: boolean option to enable/disable the column.
        :vartype is_enabled: bool
        :ivar sample_ratio: float option to determine ratio of valid
                            float samples in determining percision.
                            This ratio will override any defaults.
        :vartype sample_ratio: float
        """
        self.sample_ratio = sample_ratio
        super().__init__(is_enabled=is_enabled)

    def _validate_helper(self, variable_path='PrecisionOptions'):
        """
        Validates the options do not conflict and cause errors.

        :param variable_path: current path to variable set.
        :type variable_path: str
        :return: list of errors (if raise_error is false)
        :rtype: List of strings
        """
        errors = super()._validate_helper(variable_path=variable_path)
        if self.sample_ratio is not None:
            if not isinstance(self.sample_ratio, float) \
                    and not isinstance(self.sample_ratio, int):
                errors.append("{}.sample_ratio must be a float."
                              .format(variable_path))
            if (isinstance(self.sample_ratio, float) \
                or isinstance(self.sample_ratio, int)) \
                    and (self.sample_ratio < 0 or self.sample_ratio > 1.0):
                errors.append("{}.sample_ratio must be a float between 0 and 1."
                              .format(variable_path))

        return errors


class FloatOptions(NumericalOptions):

    def __init__(self):
        """
        Options for the Float Column.

        :ivar is_enabled: boolean option to enable/disable the column.
        :vartype is_enabled: bool
        :ivar min: boolean option to enable/disable min
        :vartype min: BooleanOption
        :ivar max: boolean option to enable/disable max
        :vartype max: BooleanOption
        :ivar sum: boolean option to enable/disable sum
        :vartype sum: BooleanOption
        :ivar variance: boolean option to enable/disable variance
        :vartype variance: BooleanOption
        :ivar skewness: boolean option to enable/disable skewness
        :vartype skewness: BooleanOption
        :ivar kurtosis: boolean option to enable/disable kurtosis
        :vartype kurtosis: BooleanOption
        :ivar histogram_and_quantiles: boolean option to enable/disable
            histogram_and_quantiles
        :vartype histogram_and_quantiles: BooleanOption
        :ivar bias_correction : boolean option to enable/disable existence of bias
        :vartype bias: BooleanOption
        :ivar num_zeros: boolean option to enable/disable num_zeros
        :vartype num_zeros: BooleanOption
        :ivar num_negatives: boolean option to enable/disable num_negatives
        :vartype num_negatives: BooleanOption
        :ivar is_numeric_stats_enabled: boolean to enable/disable all numeric
            stats
        :vartype is_numeric_stats_enabled: bool
        """
        NumericalOptions.__init__(self)
        self.precision = PrecisionOptions(is_enabled=True)

    def _validate_helper(self, variable_path='FloatOptions'):
        """
        Validates the options do not conflict and cause errors.

        :param variable_path: current path to variable set.
        :type variable_path: str
        :return: list of errors (if raise_error is false)
        :rtype: list(str)
        """
        errors = super()._validate_helper(variable_path=variable_path)
        if not isinstance(self.precision, PrecisionOptions):
            errors.append("{}.precision must be a PrecisionOptions."
                          .format(variable_path))
        errors += self.precision._validate_helper(variable_path + '.precision')
        return errors


class TextOptions(NumericalOptions):

    def __init__(self):
        """
        Options for the Text Column:

        :ivar is_enabled: boolean option to enable/disable the column.
        :vartype is_enabled: bool
        :ivar vocab: boolean option to enable/disable vocab
        :vartype vocab: BooleanOption
        :ivar min: boolean option to enable/disable min
        :vartype min: BooleanOption
        :ivar max: boolean option to enable/disable max
        :vartype max: BooleanOption
        :ivar sum: boolean option to enable/disable sum
        :vartype sum: BooleanOption
        :ivar variance: boolean option to enable/disable variance
        :vartype variance: BooleanOption
        :ivar skewness: boolean option to enable/disable skewness
        :vartype skewness: BooleanOption
        :ivar kurtosis: boolean option to enable/disable kurtosis
        :vartype kurtosis: BooleanOption
<<<<<<< HEAD
=======
        :ivar bias_correction : boolean option to enable/disable existence of bias
        :vartype bias: BooleanOption
>>>>>>> 2b7b01af
        :ivar histogram_and_quantiles: boolean option to enable/disable
            histogram_and_quantiles
        :vartype histogram_and_quantiles: BooleanOption
        :ivar num_zeros: boolean option to enable/disable num_zeros
        :vartype num_zeros: BooleanOption
        :ivar num_negatives: boolean option to enable/disable num_negatives
        :vartype num_negatives: BooleanOption
        :ivar is_numeric_stats_enabled: boolean to enable/disable all numeric
            stats
        :vartype is_numeric_stats_enabled: bool
        """
        NumericalOptions.__init__(self)
        self.vocab = BooleanOption(is_enabled=True)
        self.num_zeros = BooleanOption(is_enabled=False)
        self.num_negatives = BooleanOption(is_enabled=False)

    def _validate_helper(self, variable_path='TextOptions'):
        """
        Validates the options do not conflict and cause errors. Also validates
        that some options (num_zeros and num_negatives) are set to be disabled
        by default

        :param variable_path: current path to variable set.
        :type variable_path: str
        :return: list of errors (if raise_error is false)
        :rtype: list(str)
        """
        errors = super()._validate_helper(variable_path=variable_path)
        if not isinstance(self.vocab, BooleanOption):
            errors.append("{}.vocab must be a BooleanOption."
                          .format(variable_path))
        errors += self.vocab._validate_helper(variable_path + '.vocab')

        if self.properties["num_zeros"].is_enabled:
            errors.append("{}.num_zeros should always be disabled,"
                          " num_zeros.is_enabled = False"
                          .format(variable_path))

        if self.properties["num_negatives"].is_enabled:
            errors.append("{}.num_negatives should always be disabled,"
                          " num_negatives.is_enabled = False"
                          .format(variable_path))
        return errors

    @property
    def is_numeric_stats_enabled(self):
        """
        Returns the state of numeric stats being enabled / disabled. If any
        numeric stats property is enabled it will return True, otherwise it
        will return False. Although it seems redundant, this method is needed
        in order for the function below, the setter function
        also called is_numeric_stats_enabled, to properly work.

        :return: true if any numeric stats property is enabled, otherwise false
        :rtype bool:
        """
        if self.min.is_enabled or self.max.is_enabled or self.sum.is_enabled \
                or self.variance.is_enabled or self.skewness.is_enabled \
                or self.kurtosis.is_enabled \
                or self.histogram_and_quantiles.is_enabled:
            return True
        return False

    @is_numeric_stats_enabled.setter
    def is_numeric_stats_enabled(self, value):
        """
        This property will enable or disable all numeric stats properties:
        min, max, sum, variance, skewness, kurtosis, histogram_and_quantiles,

        :param value: boolean to enable/disable all numeric stats properties
        :type value: bool
        :return: None
        """
        self.min.is_enabled = value
        self.max.is_enabled = value
        self.sum.is_enabled = value
        self.variance.is_enabled = value
        self.skewness.is_enabled = value
        self.kurtosis.is_enabled = value
        self.histogram_and_quantiles.is_enabled = value

class DateTimeOptions(BaseInspectorOptions):

    def __init__(self):
        """
        Options for the Datetime Column

        :ivar is_enabled: boolean option to enable/disable the column.
        :vartype is_enabled: bool
        """
        BaseInspectorOptions.__init__(self)

    def _validate_helper(self, variable_path='DateTimeOptions'):
        """
        Validates the options do not conflict and cause errors.

        :param variable_path: current path to variable set.
        :type variable_path: str
        :return: list of errors (if raise_error is false)
        :rtype: list(str)
        """
        return super()._validate_helper(variable_path)


class OrderOptions(BaseInspectorOptions):

    def __init__(self):
        """
        Options for the Order Column

        :ivar is_enabled: boolean option to enable/disable the column.
        :vartype is_enabled: bool
        """
        BaseInspectorOptions.__init__(self)

    def _validate_helper(self, variable_path='OrderOptions'):
        """
        Validates the options do not conflict and cause errors.

        :param variable_path: current path to variable set.
        :type variable_path: str
        :return: list of errors (if raise_error is false)
        :rtype: list(str)
        """
        return super()._validate_helper(variable_path)


class CategoricalOptions(BaseInspectorOptions):

    def __init__(self):
        """
        Options for the Categorical Column

        :ivar is_enabled: boolean option to enable/disable the column.
        :vartype is_enabled: bool
        """
        BaseInspectorOptions.__init__(self)

    def _validate_helper(self, variable_path='CategoricalOptions'):
        """
        Validates the options do not conflict and cause errors.

        :param variable_path: current path to variable set.
        :type variable_path: str
        :return: list of errors (if raise_error is false)
        :rtype: list(str)
        """
        return super()._validate_helper(variable_path)
<<<<<<< HEAD


class ColumnsCorrelationOptions(BaseInspectorOptions):

    def __init__(self):
        """
        Options for the Correlation between Columns

        :ivar is_enabled: boolean option to enable/disable.
        :vartype is_enabled: bool
        :ivar columns: Columns considered to calculate correlation
        :vartype columns: list()
        """
        BaseInspectorOptions.__init__(self)
        self.columns = None

    def _validate_helper(self, variable_path='ColumnsCorrelationOptions'):
        """
        Validates the options do not conflict and cause errors.

        :param variable_path: current path to variable set.
        :type variable_path: str
        :return: list of errors (if raise_error is false)
        :rtype: list(str)
        """
        errors = super()._validate_helper(variable_path=variable_path)

        if (self.columns is not None and
                (not isinstance(self.columns, list)
                 or len(self.columns) <= 1
                 or not all(isinstance(item, str)
                            for item in self.columns))):
            errors.append("{}.columns must be None "
                          "or list of strings "
                          "with at least two elements.".format(variable_path))
        return errors
=======
>>>>>>> 2b7b01af


class DataLabelerOptions(BaseInspectorOptions):

    def __init__(self):
        """
        Options for the Data Labeler Column.

        :ivar is_enabled: boolean option to enable/disable the column.
        :vartype is_enabled: bool
        :ivar data_labeler_dirpath: String to load data labeler from
        :vartype data_labeler_dirpath: str
        :ivar max_sample_size: Int to decide sample size
        :vartype max_sample_size: int
        :ivar data_labeler_object: DataLabeler object used in profiler
        :vartype max_sample_size: BaseDataLabeler
        """
        BaseInspectorOptions.__init__(self)
        self.data_labeler_dirpath = None
        self.max_sample_size = None
        self.data_labeler_object = None

    def __deepcopy__(self, memo):
        """
        Override deepcopy for data labeler object
        Adapted from https://stackoverflow.com/questions/1500718/
        how-to-override-the-copy-deepcopy-operations-for-a-python-object/40484215
        :param memo: data object needed to copy
        :return:
        """
        cls = self.__class__
        result = cls.__new__(cls)
        memo[id(self)] = result
        for k, v in self.__dict__.items():
            if k == 'data_labeler_object':
                setattr(result, k, v)
            else:
                setattr(result, k, copy.deepcopy(v, memo))
        return result

    @property
    def properties(self):
        """
        Returns a copy of the option properties.

        :return: dictionary of the option's properties attr: value
        :rtype: dict
        """
        props = {k: copy.deepcopy(v)
                 for k, v in self.__dict__.items() if k != 'data_labeler_object'}
        props['data_labeler_object'] = self.data_labeler_object
        return props

    def _validate_helper(self, variable_path='DataLabelerOptions'):
        """
        Validates the options do not conflict and cause errors.

        :param variable_path: current path to variable set.
        :type variable_path: str
        :return: list of errors (if raise_error is false)
        :rtype: list(str)
        """
        errors = super()._validate_helper(variable_path=variable_path)

        if self.data_labeler_dirpath is not None and \
                not isinstance(self.data_labeler_dirpath, str):
            errors.append("{}.data_labeler_dirpath must be a string."
                          .format(variable_path))

        if self.data_labeler_object is not None and \
                not isinstance(self.data_labeler_object, BaseDataLabeler):
            errors.append("{}.data_labeler_object must be a BaseDataLabeler "
                          "object."
                          .format(variable_path))
        if self.data_labeler_object is not None and \
                self.data_labeler_dirpath is not None:
            warnings.warn("The data labeler passed in will be used,"
                          " not through the directory of the default model")

        if self.max_sample_size is not None and \
                not isinstance(self.max_sample_size, int):
            errors.append("{}.max_sample_size must be an integer."
                          .format(variable_path))
        elif self.max_sample_size is not None and self.max_sample_size <= 0:
            errors.append("{}.max_sample_size must be greater than 0."
                          .format(variable_path))
        return errors

class TextProfilerOptions(BaseInspectorOptions):

    def __init__(self, is_enabled=True, is_case_sensitive=True,
                 stop_words=None):
        """
        Constructs the TextProfilerOption object with default values.

        :ivar is_enabled: boolean option to enable/disable the option.
        :vartype is_enabled: bool
        :ivar is_case_sensitive: option set for case sensitivity.
        :vartype is_case_sensitive: bool
        :ivar stop_words: option set for stop words.
        :vartype stop_words: Union[None, list(str)]
        :ivar words: option set for word update.
        :vartype words: BooleanOption
        :ivar vocab: option set for vocab update.
        :vartype vocab: BooleanOption
        """
        super().__init__(is_enabled=is_enabled)
        self.is_case_sensitive = is_case_sensitive
        self.stop_words = stop_words
        self.words = BooleanOption(is_enabled=True)
        self.vocab = BooleanOption(is_enabled=True)

    def _validate_helper(self, variable_path='TextProfilerOptions'):
        """
        Validates the options do not conflict and cause errors.

        :param variable_path: current path to variable set.
        :type variable_path: str
        :return: list of errors (if raise_error is false)
        :rtype: list(str)
        """
        if not variable_path:
            variable_path = self.__class__.__name__

        errors = super()._validate_helper(variable_path=variable_path)

        if not isinstance(self.is_case_sensitive, bool):
            errors.append("{}.is_case_sensitive must be a Boolean."
                          .format(variable_path))

        if (self.stop_words is not None and
                (not isinstance(self.stop_words, list)
                 or not all(isinstance(item, str)
                            for item in self.stop_words))):
            errors.append("{}.stop_words must be None "
                          "or list of strings.".format(variable_path))

        if not isinstance(self.words, BooleanOption):
            errors.append("{}.words must be a BooleanOption "
                          "object."
                          .format(variable_path))

        if not isinstance(self.vocab, BooleanOption):
            errors.append("{}.vocab must be a BooleanOption "
                          "object."
                          .format(variable_path))
        return errors


class StructuredOptions(BaseOption):

    def __init__(self):
        """
        Constructs the StructuredOptions object with default values.

        :ivar int: option set for int profiling.
        :vartype int: IntOptions
        :ivar float: option set for float profiling.
        :vartype float: FloatOptions
        :ivar datetime: option set for datetime profiling.
        :vartype datetime: DateTimeOptions
        :ivar text: option set for text profiling.
        :vartype text: TextOptions
        :ivar order: option set for order profiling.
        :vartype order: OrderOptions
        :ivar category: option set for category profiling.
        :vartype category: CategoricalOptions
        :ivar data_labeler: option set for data_labeler profiling.
        :vartype data_labeler: DataLabelerOptions
        :ivar correlation: option set for correlation profiling.
        :vartype correlation: ColumnsCorrelationOptions
        """
        self.multiprocess = BooleanOption()
        self.int = IntOptions()
        self.float = FloatOptions()
        self.datetime = DateTimeOptions()
        self.text = TextOptions()
        self.order = OrderOptions()
        self.category = CategoricalOptions()
        self.data_labeler = DataLabelerOptions()
        self.correlation = ColumnsCorrelationOptions()

    @property
    def enabled_profiles(self):
        """Returns a list of the enabled profilers for columns."""
        enabled_profiles = list()
        for key, value in self.properties.items():
            if value.is_enabled:
                enabled_profiles.append(key)
        return enabled_profiles

    def _validate_helper(self, variable_path='StructuredOptions'):
        """
        Validates the options do not conflict and cause errors.

        :param variable_path: current path to variable set.
        :type variable_path: str
        :return: list of errors (if raise_error is false)
        :rtype: list(str)
        """
        if not isinstance(variable_path, str):
            raise ValueError("The variable path must be a string.")

        errors = []

        prop_check = dict([
            ('multiprocess', BooleanOption),
            ('int', IntOptions),
            ('float', FloatOptions),
            ('datetime', DateTimeOptions),
            ('text', TextOptions),
            ('order', OrderOptions),
            ('category', CategoricalOptions),
            ('data_labeler', DataLabelerOptions),
            ('correlation', ColumnsCorrelationOptions)
        ])

        for column in self.properties:
            if not isinstance(self.properties[column], prop_check[column]):
                errors.append("{}.{} must be a(n) {}.".format(
                    variable_path, column, prop_check[column].__name__))
            else:
                errors += self.properties[column]._validate_helper(
                    variable_path=(variable_path + '.' + column
                                   if variable_path else column))
        return errors


class UnstructuredOptions(BaseOption):

    def __init__(self):
        """
        Constructs the UnstructuredOptions object with default values.

        :ivar text: option set for text profiling.
        :vartype text: TextProfilerOptions
        :ivar data_labeler: option set for data_labeler profiling.
        :vartype data_labeler: DataLabelerOptions
        """
        self.text = TextProfilerOptions()
        self.data_labeler = DataLabelerOptions()

    @property
    def enabled_profiles(self):
        """Returns a list of the enabled profilers."""
        enabled_profiles = list()
        for key, value in self.properties.items():
            if value.is_enabled:
                enabled_profiles.append(key)
        return enabled_profiles

    def _validate_helper(self, variable_path='UnstructuredOptions'):
        """
        Validates the options do not conflict and cause errors.
        :param variable_path: current path to variable set.
        :type variable_path: str
        :return: list of errors (if raise_error is false)
        :rtype: list(str)
        """
        if not isinstance(variable_path, str):
            raise ValueError("The variable path must be a string.")

        errors = []

        prop_check = dict([
            ('text', TextProfilerOptions),
            ('data_labeler', DataLabelerOptions)
        ])

        for prop in self.properties:
            if not isinstance(self.properties[prop], prop_check[prop]):
                errors.append("{}.{} must be a(n) {}.".format(
                    variable_path, prop, prop_check[prop].__name__))
            else:
                errors += self.properties[prop]._validate_helper(
                    variable_path=(variable_path + '.' + prop
                                   if variable_path else prop))
        return errors


class ProfilerOptions(BaseOption):

    def __init__(self):
        """
        Initializes the ProfilerOptions object.

        :ivar structured_options: option set for structured dataset profiling.
        :vartype structured_options: StructuredOptions
        :ivar unstructured_options: option set for unstructured dataset profiling.
        :vartype unstructured_options: UnstructuredOptions
        """
        self.structured_options = StructuredOptions()
        self.unstructured_options = UnstructuredOptions()

    def _validate_helper(self, variable_path='ProfilerOptions'):
        """
        Validates the options do not conflict and cause errors.

        :param variable_path: current path to variable set.
        :type variable_path: str
        :return: list of errors (if raise_error is false)
        :rtype: list(str)
        """
        if not isinstance(variable_path, str):
            raise ValueError("The variable path must be a string.")

        errors = []
        if not isinstance(self.structured_options, StructuredOptions):
            errors.append("{}.structured_options must be a StructuredOptions."
                          .format(variable_path))

        errors += self.structured_options._validate_helper(
            variable_path=variable_path + '.structured_options')

        if not isinstance(self.unstructured_options, UnstructuredOptions):
            errors.append("{}.unstructured_options must be an UnstructuredOptions."
                          .format(variable_path))

        errors += self.unstructured_options._validate_helper(
            variable_path=variable_path + '.unstructured_options')

        return errors

    def set(self, options):
        """
        Overwrites BaseOption.set since the type (unstructured/structured) may
        need to be specified if the same options exist within both
        self.structured_options and self.unstructured_options

        :param options: Dictionary of options to set
        :type options: dict
        :Return: None
        """
        if not isinstance(options, dict):
            raise ValueError("The options must be a dictionary.")

        # Options that need further specification
        overlap_options = {"data_labeler_object", "data_labeler_dirpath",
                           "text.is_enabled", "text.vocab"}

        # Specification needed for overlap_options above
        option_specifications = {
            "*", "structured_options", "unstructured_options"}

        # Function to see if any overlap options present in option being set
        def overlap_opt_set(opt):
            for overlap_opt in overlap_options:
                if overlap_opt in opt:
                    return True
            return False

        overlap_dict = dict()
        for option in options:
            # Tried to set an overlap option without specifying struct/unstruct
            if (option.split(".")[0] not in option_specifications
                    and overlap_opt_set(option)):
                overlap_dict[option] = options[option]

        if overlap_dict:
            raise ValueError(f"Attempted to set options {overlap_dict} in "
                             f"ProfilerOptions without specifying whether "
                             f"to set them for StructuredOptions or "
                             f"UnstructuredOptions.")

        # Set options as normal if none were overlapping
        self._set_helper(options, variable_path='')<|MERGE_RESOLUTION|>--- conflicted
+++ resolved
@@ -292,11 +292,8 @@
         self.variance = BooleanOption(is_enabled=True)
         self.skewness = BooleanOption(is_enabled=True)
         self.kurtosis = BooleanOption(is_enabled=True)
-<<<<<<< HEAD
-=======
         self.num_zeros = BooleanOption(is_enabled=True)
         self.num_negatives = BooleanOption(is_enabled=True)
->>>>>>> 2b7b01af
         self.histogram_and_quantiles = HistogramOption()
         # By default, we correct for bias
         self.bias_correction = BooleanOption(is_enabled=True)
@@ -315,12 +312,8 @@
         if self.min.is_enabled or self.max.is_enabled or self.sum.is_enabled \
                 or self.variance.is_enabled or self.skewness.is_enabled \
                 or self.kurtosis.is_enabled \
-<<<<<<< HEAD
-                or self.histogram_and_quantiles.is_enabled:
-=======
                 or self.histogram_and_quantiles.is_enabled \
                 or self.num_zeros.is_enabled or self.num_negatives.is_enabled:
->>>>>>> 2b7b01af
             return True
         return False
 
@@ -328,12 +321,8 @@
     def is_numeric_stats_enabled(self, value):
         """
         This property will enable or disable all numeric stats properties:
-<<<<<<< HEAD
-        min, max, sum, variance, skewness, kurtosis, histogram_and_quantiles
-=======
         min, max, sum, variance, skewness, kurtosis, histogram_and_quantiles,
         num_zeros, num_negatives
->>>>>>> 2b7b01af
 
         :param value: boolean to enable/disable all numeric stats properties
         :type value: bool
@@ -345,11 +334,8 @@
         self.variance.is_enabled = value
         self.skewness.is_enabled = value
         self.kurtosis.is_enabled = value
-<<<<<<< HEAD
-=======
         self.num_zeros.is_enabled = value
         self.num_negatives.is_enabled = value
->>>>>>> 2b7b01af
         self.histogram_and_quantiles.is_enabled = value
 
     @property
@@ -376,12 +362,8 @@
 
         errors = super()._validate_helper(variable_path=variable_path)
         for item in ["histogram_and_quantiles", "min", "max", "sum",
-<<<<<<< HEAD
-                     "variance", "skewness", "kurtosis"]:
-=======
                      "variance", "skewness", "kurtosis", "bias_correction",
                      "num_zeros", "num_negatives"]:
->>>>>>> 2b7b01af
             if not isinstance(self.properties[item], BooleanOption):
                 errors.append("{}.{} must be a BooleanOption."
                               .format(variable_path, item))
@@ -395,15 +377,6 @@
         skew_disabled = not self.properties["skewness"].is_enabled
         kurt_disabled = not self.properties["kurtosis"].is_enabled
         if sum_disabled and not var_disabled:
-<<<<<<< HEAD
-            errors.append("{}: The numeric stats must toggle on the sum "
-                          "if the variance is toggled on."
-                          .format(variable_path))
-        if (sum_disabled or var_disabled) and not skew_disabled:
-            errors.append("{}: The numeric stats must toggle on the "
-                          "sum and variance if skewness is toggled on."
-                          .format(variable_path))
-=======
             errors.append(
                 "{}: The numeric stats must toggle on the sum "
                 "if the variance is toggled on."
@@ -412,7 +385,6 @@
             errors.append("{}: The numeric stats must toggle on the "
                           "sum and variance if skewness is toggled on."
                           .format(variable_path))
->>>>>>> 2b7b01af
         if (sum_disabled or var_disabled or skew_disabled) \
                 and not kurt_disabled:
             errors.append("{}: The numeric stats must toggle on sum,"
@@ -592,11 +564,8 @@
         :vartype skewness: BooleanOption
         :ivar kurtosis: boolean option to enable/disable kurtosis
         :vartype kurtosis: BooleanOption
-<<<<<<< HEAD
-=======
         :ivar bias_correction : boolean option to enable/disable existence of bias
         :vartype bias: BooleanOption
->>>>>>> 2b7b01af
         :ivar histogram_and_quantiles: boolean option to enable/disable
             histogram_and_quantiles
         :vartype histogram_and_quantiles: BooleanOption
@@ -745,10 +714,9 @@
         :rtype: list(str)
         """
         return super()._validate_helper(variable_path)
-<<<<<<< HEAD
-
-
-class ColumnsCorrelationOptions(BaseInspectorOptions):
+
+
+class CorrelationOptions(BaseInspectorOptions):
 
     def __init__(self):
         """
@@ -762,7 +730,7 @@
         BaseInspectorOptions.__init__(self)
         self.columns = None
 
-    def _validate_helper(self, variable_path='ColumnsCorrelationOptions'):
+    def _validate_helper(self, variable_path='CorrelationOptions'):
         """
         Validates the options do not conflict and cause errors.
 
@@ -782,8 +750,6 @@
                           "or list of strings "
                           "with at least two elements.".format(variable_path))
         return errors
-=======
->>>>>>> 2b7b01af
 
 
 class DataLabelerOptions(BaseInspectorOptions):
@@ -954,7 +920,7 @@
         :ivar data_labeler: option set for data_labeler profiling.
         :vartype data_labeler: DataLabelerOptions
         :ivar correlation: option set for correlation profiling.
-        :vartype correlation: ColumnsCorrelationOptions
+        :vartype correlation: CorrelationOptions
         """
         self.multiprocess = BooleanOption()
         self.int = IntOptions()
@@ -964,7 +930,7 @@
         self.order = OrderOptions()
         self.category = CategoricalOptions()
         self.data_labeler = DataLabelerOptions()
-        self.correlation = ColumnsCorrelationOptions()
+        self.correlation = CorrelationOptions()
 
     @property
     def enabled_profiles(self):
@@ -998,7 +964,7 @@
             ('order', OrderOptions),
             ('category', CategoricalOptions),
             ('data_labeler', DataLabelerOptions),
-            ('correlation', ColumnsCorrelationOptions)
+            ('correlation', CorrelationOptions)
         ])
 
         for column in self.properties:
