--- conflicted
+++ resolved
@@ -150,9 +150,5 @@
             prev_dependent_properties={}, subset_properties=profile)
 
         self._update_helper(df_series, profile)
-<<<<<<< HEAD
-        
-=======
 
->>>>>>> 0d25e6ff
         return self