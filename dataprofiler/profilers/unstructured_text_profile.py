from collections import defaultdict, Counter
import itertools
import string
import re
import warnings

from . import utils, BaseColumnProfiler
from .profiler_options import TextProfilerOptions


class TextProfiler(object):
    type = 'text'

    def __init__(self, name, options=None):
        """
        Initialization of Text Profiler.

        :param name: Name of the data
        :type name: String
        :param options: Options for the Text Profiler
        :type options: UnstructuredTextOptions
        """
        self.name = name
        self.sample_size = 0
        self.times = defaultdict(float)
        self.vocab_count = Counter()
        self.word_count = Counter()
        self.metadata = dict()

        # TODO: Add line length
        #self.line_length = {'max': None, 'min': None,...} #numeric stats mixin?

        if options and not isinstance(options, TextProfilerOptions):
            raise ValueError("TextProfiler parameter 'options' must be of type"
                             " TextProfilerOptions.")

        self._is_case_sensitive = True
        if options:
            self._is_case_sensitive = options.is_case_sensitive

        # these stop words are from nltk
        self._stop_words = {
            'back', 'hereby', 'your', "didn't", "didnt", 'only', 'may', 
            'shouldn', "shouldnt", 'yourself', 'also', 'be', 'wouldnt', 
            'thereby', 'eight', 'hence', 'who', 'might', 'to', 'o',
            'everyone', 'hereafter', "she's", "should've", 'therein', 'm', 
            'youve', 'no', "wont", "couldn't", 'sometime', 'next', "you've", 
            "isn't", 'without', 'whereas', 'while', 'aren', 'doesn', 'three', 
            "wasn't", "needn't", 'sometimes', 'whenever', 'amongst', 'become',
            'via', 'four', 'say', 'won', 'enough', 'fifty', 'full', 'neednt', 
            'with', 'now', "hadn't", 'must', "'ll", 'by', 'n’t', 'could', 
            'nevertheless', '‘ve', 'these', 'six', 'if', 'seems', 'such', 
            'ain', "you'll", 'too', 'd', 'hers', 'ma', 'one', "'s", 'due', 
            'because', 'youre', 'at', '’s', 'wouldn', 'n‘t', 'how', '’m', 
            'regarding', 'mustn', 'shes', 'cannot', 'do', 'except', 'have', 
            'isn', 'just', 'made', 'various', 'either', 'has', 'this', 
            'everything', 'former', 'thence', 'put', 'their', 'call', 'us', 
            'along', 'on', 'towards', 'below', "shan't", 'since', 'eleven', 
            "n't", 'can', 'few', 'go', 'very', 'before', 'another', 'anyway', 
            'havent', 'else', 'fifteen', 'using', 'an', 'somehow', '’re', 'see',
            'beforehand', "aren't", 'though', 'someone', 'yourselves', 'became',
            'keep', 'herself', 'you', 'when', 'third', 'nowhere', 'seem', 'its',
            'others', 'ours', 'latterly', 'am', 'it', 'why', "hasn't", 'empty', 
            'still', 'whole', 'through', 'what', 'down', 'show', 'beyond', 
            "weren't", 'always', 'much', 'upon', 'didn', 'between', 'had', 
            'there', 'moreover', 'afterwards', 'own', 'among', 'five', 'were', 
            're', 'front', 'hadn', 'hasn', 'almost', 'werent', 'above', 
            'wherein', 'serious', 'indeed', 'every', 'beside', 'most', 
            'together', 'hes', 'my', 'should', 'twelve', 'however', 'perhaps', 
            'ever', 'noone', 'really', 'latter', 'mightnt', 'thru', 'more', 
            'twenty', 'whereafter', "mustn't", 'but', 'formerly', 'both', 
            'mightn', 'dont', 'some', 'whatever', 'would', 'seemed', 'then', 
            'of', 'theirs', 'thatllwas', "'ve", 'already', 'wasn', 'doing', 
            'nothing', "shouldn't", 'bottom', '’d', 'used', 'needn', 'weren', 
            'please', "wouldn't", 'we', 'itself', 'anywhere', 's', 'therefore', 
            'couldn', 'him', 'mostly', 'whom', "'m", 'onto', 'ten', "don't", 
            'don', 'all', '‘m', 'further', "doesn't", 'otherwise', 'did', 
            'under', 'least', 'becomes', 'many', 'give', 'shouldve', 'he', 
            'ca', 'neither', 't', 'she', 'toward', 'thereafter', 'nor', 'wasnt',
            "won't", 'during', 'where', '‘ll', 'part', 'never', 'nine', 
            'whither', 'being', 'wherever', 'about', 'well', 'hasnt', 'the', 
            'those', 'anyhow', 'somewhere', 'cant', 'two', 'having', 
            'elsewhere', "you'd", 'for', 'up', 'across', 'quite', "'re", 
            'first', 'and', 'unless', 'will', 'nobody', '‘s', 've', 'around', 
            'myself', 'not', '’ll', 'take', 'herein', 'again', 'within', 
            'other', 'couldnt', 'although', 'or', 'besides', 'into', 'they', 
            'everywhere', 'amount', 'anything', 'none', 'per', 'side', 'thus', 
            'which', 'whoever', 'isnt', 'whether', 'alone', 'are', '‘re', 
            "that'll", 'meanwhile', 'ourselves', 'less', 'her', 'from', 'was', 
            'been', 'last', 'often', 'shan', 'same', 'than', "mightn't", 
            'forty', 'off', 'once', 'does', 'i', 'hundred', "it's", 'his', 'a',
            'that', 'in', 'them', 'move', 'himself', 'whence', 'haven', 
            'themselves', 'throughout', "haven't", 'namely', 'whereby', 
            'becoming', 'sixty', 'make', 'after', 'whose', 'yet', 'so', 'is', 
            'as', 'even', 'mightve', 'top', '‘d', 'out', "you're", 'll', 
            'something', 'y', 'each', 'any', 'until', 'here', 'mine', 'rather', 
            '’ve', 'thereupon', 'over', 'me', 'our', 'whereupon', "'d", 'yours',
            'hereupon', 'done', 'against', 'get', 'behind', 'several', 'anyone',
            'seeming', "shoulve"}

        if options and options.stop_words is not None:
            self._stop_words = options.stop_words

        self._top_k_chars = None
        if options:
            self._top_k_chars = options.top_k_chars

        self._top_k_words = None
        if options:
            self._top_k_words = options.top_k_words

        self.__calculations = {
            "vocab": TextProfiler._update_vocab,
            "words": TextProfiler._update_words,
        }
        BaseColumnProfiler._filter_properties_w_options(self.__calculations, options)

    @staticmethod
    def _merge_vocab(vocab_count1, vocab_count2):
        """
        Merges the vocab counts of two TextProfiler profiles

        :param vocab_count1: vocab count of the first profile
        :param vocab_count2: vocab count of the second profile
        :type vocab_count1: Counter()
        :type vocab_count2: Counter()
        :return: merged vocab count
        """
        return vocab_count1 + vocab_count2

    def _merge_words(self, other, merged_profile):
        """
        Merges the words of two TextProfiler profiles

        :param self: first profile
        :param other: second profile
        :param merged_profile: merged profile
        :type self: TextProfiler
        :type other: TextProfiler
        :type merged_profile: TextProfiler
        :return:
        """
        if self._is_case_sensitive == other._is_case_sensitive:
            merged_profile.word_count = self.word_count + other.word_count
        else:
<<<<<<< HEAD
            if not self._is_case_sensitive:
                lower_word_count = self.word_count
                upper_word_count = other.word_count
            else:
                lower_word_count = other.word_count
                upper_word_count = self.word_count

            additive_word_count = Counter()
            for k, v in upper_word_count.items():
                additive_word_count.update({k.lower(): v})
            merged_profile.word_count = lower_word_count + additive_word_count

    @staticmethod
    def _merge_vocab(vocab_count1, vocab_count2):
        """
        Merges the vocab counts of two TextProfiler profiles

        :param vocab_count1: vocab count of the first profile
        :param vocab_count2: vocab count of the second profile
        :type vocab_count1: Counter()
        :type vocab_count2: Counter()
        :return: merged vocab count
        """
        return vocab_count1 + vocab_count2
=======
            merged_profile.word_count = other.word_count.copy()
            additive_words = self.word_count

        for word in additive_words:
            word_lower = word.lower()
            if word_lower not in self._stop_words:
                if self._is_case_sensitive:
                    merged_profile.word_count[word] += additive_words[word]
                else:
                    merged_profile.word_count[word_lower] += additive_words[word]
>>>>>>> 3d9ae378
    
    def __add__(self, other):
        """
        Merges the properties of two TextProfiler profiles

        :param self: first profile
        :param other: second profile
        :type self: TextProfiler
        :type other: TextProfiler
        :return: New TextProfiler merged profile
        """
        if not isinstance(other, TextProfiler):
            raise TypeError("Unsupported operand type(s) for +: "
                            "'TextProfiler' and '{}'".format(
                other.__class__.__name__))
        merged_profile = TextProfiler(None)
        
        if self.name == other.name:
            merged_profile.name = self.name
        else:
            raise ValueError("Text names unmatched: {} != {}"
                             .format(self.name, other.name))

        merged_profile.times = defaultdict(
            float, {key: (self.times.get(key, 0)
                          + other.times.get(key, 0))
                    for key in (set(self.times) | set(other.times))}
        )
        
        merged_profile._is_case_sensitive = False
        if self._is_case_sensitive and other._is_case_sensitive:
            merged_profile._is_case_sensitive = True
        elif self._is_case_sensitive or other._is_case_sensitive:
            warnings.warn("The merged Text Profile will not be case sensitive "
                          "since there were conflicting values for case "
                          "sensitivity between the two profiles being merged.")

        merged_profile._top_k_chars = None
        if self._top_k_chars and other._top_k_chars:
            merged_profile._top_k_chars = max(
                self._top_k_chars, other._top_k_chars)

        merged_profile._top_k_words = None
        if self._top_k_words and other._top_k_words:
            merged_profile._top_k_words = max(
                self._top_k_words, other._top_k_words)

        BaseColumnProfiler._merge_calculations(merged_profile.__calculations,
                                 self.__calculations,
                                 other.__calculations)

        if "vocab" in merged_profile.__calculations:
            merged_profile.vocab_count = self._merge_vocab(self.vocab_count,
                                                           other.vocab_count)
        if "words" in merged_profile.__calculations:
            self._merge_words(other, merged_profile)

        merged_profile.sample_size = self.sample_size + other.sample_size

        return merged_profile

    @property
    def profile(self):
        """
        Property for profile. Returns the profile of the column.

        :return:
        """
<<<<<<< HEAD
=======
        top_k_words = self._top_k_words
        if top_k_words is None:
            top_k_words = len(self.word_count.keys())

        word_count = sorted(self.word_count.items(),
                            key=lambda x: x[1],
                            reverse=True)[:top_k_words]

>>>>>>> 3d9ae378
        profile = dict(
            vocab=list(self.vocab_count.keys()),
            vocab_count=dict(
                self.vocab_count.most_common(self._top_k_chars)),
            words=list(self.word_count.keys()),
            word_count=dict(self.word_count.most_common()),
            times=self.times,
        )
        return profile

    @BaseColumnProfiler._timeit(name='vocab')
    def _update_vocab(self, data, prev_dependent_properties=None,
                      subset_properties=None):
        """
        Finds the vocabulary counts used in the text samples.

        :param data: list or array of data from which to extract vocab
        :type data: Union[list, numpy.array, pandas.DataFrame]
        :param prev_dependent_properties: Contains all the previous properties
            that the calculations depend on.
        :type prev_dependent_properties: dict
        :param subset_properties: Contains the results of the properties of the
            subset before they are merged into the main data profile.
        :type subset_properties: dict
        :return: None
        """
        data_flat = list(itertools.chain(*data))
        self.vocab_count += Counter(data_flat)

    @BaseColumnProfiler._timeit(name='words')
    def _update_words(self, data, prev_dependent_properties=None,
                      subset_properties=None):
        """
        Finds the unique words and word count used in the text samples.

        :param data: list or array of data from which to extract vocab
        :type data: Union[list, numpy.array, pandas.DataFrame]
        :param prev_dependent_properties: Contains all the previous properties
            that the calculations depend on.
        :type prev_dependent_properties: dict
        :param subset_properties: Contains the results of the properties of the
            subset before they are merged into the main data profile.
        :type subset_properties: dict
        :return: None
        """
        if not self._is_case_sensitive:
            linewords = ([w.strip(string.punctuation) for w in line.lower().split()]
                         for line in data)
        else:
            linewords = ([w.strip(string.punctuation) for w in line.split()]
                         for line in data)
        word_count = Counter(itertools.chain.from_iterable(linewords))

        for w, c in word_count.items():
            if w.lower() not in self._stop_words:
                self.word_count.update({w: c})

    def _update_helper(self, data, profile):
        """
        Method for updating the column profile properties with a cleaned
        dataset and the known null parameters of the dataset.

        :param data: df series with nulls removed
        :type data: pandas.core.series.Series
        :param profile: text profile dictionary
        :type profile: dict
        :return: None
        """
        self.sample_size += profile.pop("sample_size")
        self.metadata = profile

    def update(self, data):
        """
        Updates the column profile.

        :param data: df series
        :type data: pandas.core.series.Series
        :return: None
        """
        len_data = len(data)
        if len_data == 0:
            return self

        profile = dict(sample_size=len_data)

        BaseColumnProfiler._perform_property_calcs(
            self, self.__calculations, df_series=data,
            prev_dependent_properties={}, subset_properties=profile)
        
        self._update_helper(data, profile)

        return self<|MERGE_RESOLUTION|>--- conflicted
+++ resolved
@@ -143,7 +143,6 @@
         if self._is_case_sensitive == other._is_case_sensitive:
             merged_profile.word_count = self.word_count + other.word_count
         else:
-<<<<<<< HEAD
             if not self._is_case_sensitive:
                 lower_word_count = self.word_count
                 upper_word_count = other.word_count
@@ -168,18 +167,6 @@
         :return: merged vocab count
         """
         return vocab_count1 + vocab_count2
-=======
-            merged_profile.word_count = other.word_count.copy()
-            additive_words = self.word_count
-
-        for word in additive_words:
-            word_lower = word.lower()
-            if word_lower not in self._stop_words:
-                if self._is_case_sensitive:
-                    merged_profile.word_count[word] += additive_words[word]
-                else:
-                    merged_profile.word_count[word_lower] += additive_words[word]
->>>>>>> 3d9ae378
     
     def __add__(self, other):
         """
@@ -248,23 +235,13 @@
 
         :return:
         """
-<<<<<<< HEAD
-=======
-        top_k_words = self._top_k_words
-        if top_k_words is None:
-            top_k_words = len(self.word_count.keys())
-
-        word_count = sorted(self.word_count.items(),
-                            key=lambda x: x[1],
-                            reverse=True)[:top_k_words]
-
->>>>>>> 3d9ae378
         profile = dict(
             vocab=list(self.vocab_count.keys()),
             vocab_count=dict(
                 self.vocab_count.most_common(self._top_k_chars)),
             words=list(self.word_count.keys()),
-            word_count=dict(self.word_count.most_common()),
+            word_count=dict(
+                self.word_count.most_common(self._top_k_words)),
             times=self.times,
         )
         return profile
