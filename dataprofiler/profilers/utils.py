--- conflicted
+++ resolved
@@ -107,25 +107,8 @@
             
         yield values
 
-<<<<<<< HEAD
         
-def partition(data, chunk_size):
-    """
-    Creates a generator which returns the data
-    in the specified chunk size.
-    
-    :param data: list, dataframe, etc
-    :type data: list, dataframe, etc
-    :param chunk_size: size of partition to return
-    :type chunk_size: int
-    """
-    for idx in range(0, len(data), chunk_size):
-        yield data[idx:idx+chunk_size]
-
         
-=======
-
->>>>>>> 2d258656
 def warn_on_profile(col_profile, e):
     """
     Returns a warning if a given profile errors (tensorflow typcially)
