
import os
import collections
import random
import math
import warnings
import numpy as np


def dict_merge(dct, merge_dct):
    # Recursive dictionary merge
    # Copyright (C) 2016 Paul Durivage <pauldurivage+github@gmail.com>
    # 
    # This program is free software: you can redistribute it and/or modify
    # it under the terms of the GNU General Public License as published by
    # the Free Software Foundation, either version 3 of the License, or
    # (at your option) any later version.
    # 
    # This program is distributed in the hope that it will be useful,
    # but WITHOUT ANY WARRANTY; without even the implied warranty of
    # MERCHANTABILITY or FITNESS FOR A PARTICULAR PURPOSE.  See the
    # GNU General Public License for more details.
    # 
    # You should have received a copy of the GNU General Public License
    # along with this program.  If not, see <https://www.gnu.org/licenses/>.
    """ Recursive dict merge. Inspired by :meth:``dict.update()``, instead of
    updating only top-level keys, dict_merge recurses down into dicts nested
    to an arbitrary depth, updating keys. The ``merge_dct`` is merged into
    ``dct``.
    
    :param dct: dict onto which the merge is executed
    :param merge_dct: dct merged into dct
    :return: None
    """
    for k, v in merge_dct.items():
        if (k in dct and isinstance(dct[k], dict)
                and isinstance(merge_dct[k], collections.abc.Mapping)):
            dict_merge(dct[k], merge_dct[k])
        else:
            dct[k] = merge_dct[k]


class KeyDict(collections.defaultdict):
    """
    Helper class for sample_in_chunks. Allows keys that are missing to become
    the values for that key.
    From:
    https://www.drmaciver.com/2018/01/lazy-fisher-yates-shuffling-for-precise-rejection-sampling/
    """
    def __missing__(self, key):
        return key


def shuffle_in_chunks(data_length, chunk_size):
    """
    A generator for creating shuffled indexes in chunks. This reduces the cost
    of having to create all indexes, but only of that what is needed.
    Initial Code idea from:
    https://www.drmaciver.com/2018/01/lazy-fisher-yates-shuffling-for-precise-rejection-sampling/
    
    :param data_length: length of data to be shuffled
    :param chunk_size: size of shuffled chunks
    :return: list of shuffled indices of chunk size
    """

    if not data_length or data_length == 0 \
       or not chunk_size or chunk_size == 0:
        return []
    
    rng = np.random.default_rng()
    if 'DATAPROFILER_SEED' in os.environ:
        try:
            seed_value = int(os.environ.get('DATAPROFILER_SEED'))
            rng = np.random.default_rng(seed_value)
        except ValueError as e:
            warnings.warn("Seed should be an integer", RuntimeWarning)


    indices = KeyDict()
    j = 0
    
    # loop through all chunks
    for chunk_ind in range(max(math.ceil(data_length / chunk_size), 1)):

        # determine the chunk size and preallocate an array
        true_chunk_size = min(chunk_size, data_length - chunk_size * chunk_ind)
        values = [-1] * true_chunk_size

        
        # Generate random list of indicies         
        lower_bound_list = np.array(range(j, j + true_chunk_size))
        random_list = rng.integers(lower_bound_list, data_length)


        # shuffle the indexes
        for count in range(true_chunk_size):

            # get a random index to swap and swap it with j
            k = random_list[count]
            indices[j], indices[k] = indices[k], indices[j]

            # set the swapped value to the output
            values[count] = indices[j]

            # increment so as not to include values already swapped
            j += 1
            
        yield values

<<<<<<< HEAD

def partition(data, chunk_size):
    """
    Creates a generator which returns the data
    in the specified chunk size.
    
    :param data: list, dataframe, etc
    :type data: list, dataframe, etc
    :param chunk_size: size of partition to return
    :type chunk_size: int
    """
    for idx in range(0, len(data), chunk_size):
        yield data[idx:idx+chunk_size]
=======
def warn_on_profile(col_profile, e):
    """
    Returns a warning if a given profile errors (tensorflow typcially)

    :param col_profile: Name of the column profile
    :type col_profile: str
    :param e: Error message from profiler error
    :type e: Exception
    """
    import warnings
    warning_msg = "\n\n!!! WARNING Partial Profiler Failure !!!\n\n"
    warning_msg += "Profiling Type: {}".format(col_profile)
    warning_msg += "\nException: {}".format(type(e).__name__)
    warning_msg += "\nMessage: {}".format(e)
    # This is considered a major error 
    if type(e).__name__ == "ValueError": raise ValueError(e)
    warning_msg += "\n\nFor labeler errors, try installing "
    warning_msg += "the extra ml requirements via:\n\n"
    warning_msg += "$ pip install dataprofiler[ml] --user\n\n"
    warnings.warn(warning_msg, RuntimeWarning, stacklevel=2)
>>>>>>> 7bf4f26c
<|MERGE_RESOLUTION|>--- conflicted
+++ resolved
@@ -107,8 +107,7 @@
             
         yield values
 
-<<<<<<< HEAD
-
+        
 def partition(data, chunk_size):
     """
     Creates a generator which returns the data
@@ -121,7 +120,8 @@
     """
     for idx in range(0, len(data), chunk_size):
         yield data[idx:idx+chunk_size]
-=======
+
+        
 def warn_on_profile(col_profile, e):
     """
     Returns a warning if a given profile errors (tensorflow typcially)
@@ -141,5 +141,4 @@
     warning_msg += "\n\nFor labeler errors, try installing "
     warning_msg += "the extra ml requirements via:\n\n"
     warning_msg += "$ pip install dataprofiler[ml] --user\n\n"
-    warnings.warn(warning_msg, RuntimeWarning, stacklevel=2)
->>>>>>> 7bf4f26c
+    warnings.warn(warning_msg, RuntimeWarning, stacklevel=2)