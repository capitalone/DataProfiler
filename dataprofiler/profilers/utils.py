--- conflicted
+++ resolved
@@ -490,7 +490,6 @@
 
     return diff
 
-<<<<<<< HEAD
 def get_memory_size(data, unit='M'):
     """
     Get memory size of the input data
@@ -505,12 +504,11 @@
     if unit not in unit_map:
         raise ValueError('Currently only supports the '
                          'memory size unit in {}'.format(list(unit_map.keys())))
-    capacity = 0
+        memory_size = 0
     for sentence in data:
-        capacity += len(sentence.encode('utf-8'))
-    capacity /= 1024.0 ** unit_map[unit]  # Conversion based on unit_map
-    return capacity
-=======
+        memory_size += len(sentence.encode('utf-8'))
+        memory_size /= 1024.0 ** unit_map[unit]  # Conversion based on unit_map
+    return memory_size
 
 def method_timeit(method=None, name=None):
     """
@@ -541,4 +539,3 @@
     if callable(method):
         return decorator(method, name_dec=name)
     return decorator
->>>>>>> 00933e6f
