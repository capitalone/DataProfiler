import os
import time
import datetime
import collections
import copy
import math
import warnings
import psutil
import multiprocessing as mp
import functools

import numpy as np

from dataprofiler import settings


def dict_merge(dct, merge_dct):
    # Recursive dictionary merge
    # Copyright (C) 2016 Paul Durivage <pauldurivage+github@gmail.com>
    # 
    # This program is free software: you can redistribute it and/or modify
    # it under the terms of the GNU General Public License as published by
    # the Free Software Foundation, either version 3 of the License, or
    # (at your option) any later version.
    # 
    # This program is distributed in the hope that it will be useful,
    # but WITHOUT ANY WARRANTY; without even the implied warranty of
    # MERCHANTABILITY or FITNESS FOR A PARTICULAR PURPOSE.  See the
    # GNU General Public License for more details.
    # 
    # You should have received a copy of the GNU General Public License
    # along with this program.  If not, see <https://www.gnu.org/licenses/>.
    """ Recursive dict merge. Inspired by :meth:``dict.update()``, instead of
    updating only top-level keys, dict_merge recurses down into dicts nested
    to an arbitrary depth, updating keys. The ``merge_dct`` is merged into
    ``dct``.
    
    :param dct: dict onto which the merge is executed
    :param merge_dct: dct merged into dct
    :return: None
    """
    for k, v in merge_dct.items():
        if (k in dct and isinstance(dct[k], dict)
                and isinstance(merge_dct[k], collections.abc.Mapping)):
            dict_merge(dct[k], merge_dct[k])
        else:
            dct[k] = merge_dct[k]


class KeyDict(collections.defaultdict):
    """
    Helper class for sample_in_chunks. Allows keys that are missing to become
    the values for that key.
    From:
    https://www.drmaciver.com/2018/01/lazy-fisher-yates-shuffling-for-precise-rejection-sampling/
    """
    def __missing__(self, key):
        return key


def _combine_unique_sets(a, b):
    """
    Method to union two lists.
    :type a: list
    :type b: list
    :rtype: list
    """
    combined_list = None
    if not a and not b:
        combined_list = list()
    elif not a:
        combined_list = set(b)
    elif not b:
        combined_list = set(a)
    else:
        combined_list = set().union(a, b)
    return list(combined_list)

    
def shuffle_in_chunks(data_length, chunk_size):
    """
    A generator for creating shuffled indexes in chunks. This reduces the cost
    of having to create all indexes, but only of that what is needed.
    Initial Code idea from:
    https://www.drmaciver.com/2018/01/lazy-fisher-yates-shuffling-for-precise-rejection-sampling/
    
    :param data_length: length of data to be shuffled
    :param chunk_size: size of shuffled chunks
    :return: list of shuffled indices of chunk size
    """

    if not data_length or data_length == 0 \
       or not chunk_size or chunk_size == 0:
        return []

    rng = np.random.default_rng(settings._seed)

    if 'DATAPROFILER_SEED' in os.environ and settings._seed is None:
        try:
            seed_value = int(os.environ.get('DATAPROFILER_SEED'))
            rng = np.random.default_rng(seed_value)
        except ValueError as e:
            warnings.warn("Seed should be an integer", RuntimeWarning)

    indices = KeyDict()
    j = 0
    
    # loop through all chunks
    for chunk_ind in range(max(math.ceil(data_length / chunk_size), 1)):

        # determine the chunk size and preallocate an array
        true_chunk_size = min(chunk_size, data_length - chunk_size * chunk_ind)
        values = [-1] * true_chunk_size
        
        # Generate random list of indexes
        lower_bound_list = np.array(range(j, j + true_chunk_size))
        random_list = rng.integers(lower_bound_list, data_length)

        # shuffle the indexes
        for count in range(true_chunk_size):

            # get a random index to swap and swap it with j
            k = random_list[count]
            indices[j], indices[k] = indices[k], indices[j]

            # set the swapped value to the output
            values[count] = indices[j]

            # increment so as not to include values already swapped
            j += 1
            
        yield values


def warn_on_profile(col_profile, e):
    """
    Returns a warning if a given profile errors (tensorflow typcially)

    :param col_profile: Name of the column profile
    :type col_profile: str
    :param e: Error message from profiler error
    :type e: Exception
    """
    import warnings
    warning_msg = "\n\n!!! WARNING Partial Profiler Failure !!!\n\n"
    warning_msg += "Profiling Type: {}".format(col_profile)
    warning_msg += "\nException: {}".format(type(e).__name__)
    warning_msg += "\nMessage: {}".format(e)
    # This is considered a major error 
    if type(e).__name__ == "ValueError": raise ValueError(e)
    warning_msg += "\n\nFor labeler errors, try installing "
    warning_msg += "the extra ml requirements via:\n\n"
    warning_msg += "$ pip install dataprofiler[ml] --user\n\n"
    warnings.warn(warning_msg, RuntimeWarning, stacklevel=2)


def partition(data, chunk_size):
    """
    Creates a generator which returns the data
    in the specified chunk size.
    
    :param data: list, dataframe, etc
    :type data: list, dataframe, etc
    :param chunk_size: size of partition to return
    :type chunk_size: int
    """
    for idx in range(0, len(data), chunk_size):
        yield data[idx:idx+chunk_size]


def suggest_pool_size(data_size=None, cols=None):
    """
    Suggest the pool size based on resources

    :param data_size: size of the dataset
    :type data_size: int
    :param cols: columns of the dataset
    :type cols: int
    :return suggested_pool_size: suggeseted pool size 
    :rtype suggested_pool_size: int
    """
    
    # Return if there's no data_size
    if data_size is None:
        return None

    try:
        # Determine safest level of processes based on memory
        mb = 1000000
        svmem = psutil.virtual_memory()
        max_pool_mem = (data_size * 50) / (svmem.available / mb)
    except NotImplementedError:
        max_pool_mem = 4

    try:
        # Determine safest level of processes based on CPUs
        max_pool_cpu = psutil.cpu_count() - 1
    except NotImplementedError:
        max_pool_cpu = 1

    # Limit to cols if less than threads
    suggested_pool_size = min(max_pool_mem, max_pool_cpu)
    if cols is not None:
        suggested_pool_size = min(suggested_pool_size, cols)
    
    return suggested_pool_size

        
def generate_pool(max_pool_size=None, data_size=None, cols=None):
    """
    Generate a multiprocessing pool to allocate functions too

    :param max_pool_size: Max number of processes assigned to the pool
    :type max_pool_size: Union[int, None]
    :param data_size: size of the dataset
    :type data_size: int
    :param cols: columns of the dataset
    :type cols: int
    :return pool: Multiprocessing pool to allocate processes to
    :rtype pool: Multiproessing.Pool
    :return cpu_count: Number of processes (cpu bound) to utilize
    :rtype cpu_count: int
    """

    suggested_pool_size = suggest_pool_size(data_size, cols)
    if max_pool_size is None or suggested_pool_size is None: 
        max_pool_size = suggested_pool_size
        
    # Always leave 1 cores free
    pool = None
    if max_pool_size is not None and max_pool_size > 2:        
        try:
            pool = mp.Pool(max_pool_size)
        except Exception as e:
            pool = None
            warnings.warn(
                'Multiprocessing disabled, please change the multiprocessing'+
                ' start method, via: multiprocessing.set_start_method(<method>)'+
                ' Possible methods include: fork, spawn, forkserver, None'
            )            

    return pool, max_pool_size


def overlap(x1, x2, y1, y2):
    """
    Return True iff [x1:x2] overlaps with [y1:y2]
    """
    if not all([isinstance(i, int) for i in [x1, x2, y1, y2]]):
        return False
    return ((y1 <= x1 <= y2) or
            (y1 <= x2 <= y2) or
            (x1 <= y1 <= x2) or
            (x1 <= y2 <= x2))


def add_nested_dictionaries(first_dict, second_dict):
    """
    Merges two dictionaries together and adds values together

    :param first_dict: dictionary to be merged
    :type first_dict: dict
    :param second_dict: dictionary to be merged
    :type second_dict: dict
    :return: merged dictionary
    """
    merged_dict = {}
    if isinstance(first_dict, collections.defaultdict):
        merged_dict = collections.defaultdict(first_dict.default_factory)

    for item in first_dict:
        if item in second_dict:
            if isinstance(first_dict[item], dict):
                merged_dict[item] = add_nested_dictionaries(
                    first_dict[item], second_dict[item])
            else:
                merged_dict[item] = first_dict[item] + second_dict[item]
        else:
            merged_dict[item] = copy.deepcopy(first_dict[item])

    for item in second_dict:
        if item not in first_dict:
            merged_dict[item] = copy.deepcopy(second_dict[item])

    return merged_dict


def biased_skew(df_series):
    """
    Calculates the biased estimator for skewness of the given data.
    The definition is formalized as g_1 here:
        https://en.wikipedia.org/wiki/Skewness#Sample_skewness
    :param df_series: data to get skewness of, assuming floats
    :type df_series: pandas Series
    :return: biased skewness
    :rtype: float
    """
    n = len(df_series)
    if n < 1:
        return np.nan

    mean = sum(df_series) / n
    if np.isinf(mean) or np.isnan(mean):
        return np.nan

    diffs = df_series - mean
    squared_diffs = diffs ** 2
    cubed_diffs = squared_diffs * diffs
    M2 = sum(squared_diffs)
    M3 = sum(cubed_diffs)
    # This correction comes from the pandas implementation of
    # skewness, which zeroes these values out before computation
    # due to possible floating point errors that can occur.
    M2 = 0 if np.abs(M2) < 1e-14 else M2
    M3 = 0 if np.abs(M3) < 1e-14 else M3

    if (M2 == 0):
        return 0.0

    skew = np.sqrt(n) * M3 / M2 ** 1.5
    return skew


def biased_kurt(df_series):
    """
    Calculates the biased estimator for kurtosis of the given data
    The definition is formalized as g_2 here:
        https://en.wikipedia.org/wiki/Kurtosis#A_natural_but_biased_estimator
    :param df_series: data to get kurtosis of, assuming floats
    :type df_series: pandas Series
    :return: biased kurtosis
    :rtype: float
    """
    n = len(df_series)
    if (n < 1):
        return np.nan

    mean = sum(df_series) / n
    if np.isinf(mean) or np.isnan(mean):
        return np.nan

    diffs = df_series - mean
    squared_diffs = diffs ** 2
    fourth_diffs = squared_diffs * squared_diffs
    M2 = sum(squared_diffs)
    M4 = sum(fourth_diffs)
    # This correction comes from the pandas implementation of
    # kurtosis, which zeroes these values out before computation
    # due to possible floating point errors that can occur.
    M2 = 0 if np.abs(M2) < 1e-14 else M2
    M4 = 0 if np.abs(M4) < 1e-14 else M4

    if (M2 == 0):
        return -3.0

    kurt = n * M4 / M2 ** 2 - 3
    return kurt

def find_diff_of_numbers(stat1, stat2):
    """
    Finds the difference between two stats. If there is no difference, returns
    "unchanged". For ints/floats, returns stat1 - stat2.

    :param stat1: the first statistical input
    :type stat1: Union[int, float]
    :param stat2: the second statistical input
    :type stat2: Union[int, float]
    :return: the difference of the stats
    """
    diff = "unchanged"
    if stat1 is None and stat2 is None:
        pass
    elif stat1 is None or stat2 is None:
        diff = [stat1, stat2]
    elif stat1 != stat2:
        diff = stat1 - stat2
    return diff


def find_diff_of_strings_and_bools(stat1, stat2):
    """
    Finds the difference between two stats. If there is no difference, returns
    "unchanged". For strings and bools, returns list containing [stat1, stat2].

    :param stat1: the first statistical input
    :type stat1: Union[str, bool]
    :param stat2: the second statistical input
    :type stat2: Union[str, bool]
    :return: the difference of the stats
    """
    diff = "unchanged"
    if stat1 != stat2:
       diff = [stat1, stat2]
    return diff


def find_diff_of_lists_and_sets(stat1, stat2):
    """
    Finds the difference between two stats. If there is no difference, returns
    "unchanged". Removes duplicates and returns [unique values of stat1, 
    shared values, unique values of stat2].

    :param stat1: the first statistical input
    :type stat1: Union[list, set]
    :param stat2: the second statistical input
    :type stat2: Union[list, set]
    :return: the difference of the stats
    """
    diff = "unchanged"
    if stat1 is None and stat2 is None:
        pass
    elif stat1 is None or stat2 is None:
        diff = [stat1, stat2]
    elif set(stat1) != set(stat2):
        unique1 = [element for element in stat1 if element not in stat2]
        shared = [element for element in stat1 if element in stat2]
        unique2 = [element for element in stat2 if element not in stat1]
        diff = [unique1, shared, unique2]
    return diff


def find_diff_of_dates(stat1, stat2):
    """
    Finds the difference between two dates. If there is no difference, returns
    "unchanged". For dates, returns the difference in time.

    Because only days can be stored as negative values internally
    for timedelta objects, the output for these negative values is
    less readable due to the combination of signs in the default
    output. This returns a readable output for timedelta that
    accounts for potential negative differences.

    :param stat1: the first statistical input
    :type stat1: datetime.datetime object
    :param stat2: the second statistical input
    :type stat2: datetime.datetime object
    :return: Difference in stats
    :rtype: str
    """
    # We can use find_diff_of_numbers since datetime objects
    # can be compared and subtracted naturally
    diff = find_diff_of_numbers(stat1, stat2)
    if isinstance(diff, str):
        return diff
    if isinstance(diff, list):
        # Deal with the case where one stat is None
        return [None if i is None else i.strftime("%x %X") for i in diff]

    # Must be timedelta object
    if diff.days >= 0:
        return "+" + str(diff)

    return "-" + str(abs(diff))

def find_diff_of_dicts(dict1, dict2):
    """
    Finds the difference between two dicts. For each key in each dict,
    returns "unchanged" if there's no difference, otherwise returns
    the difference. Assumes that if the two dictionaries share the
    same key, their values are the same type.

    :param dict1: the first dict
    :type dict1: dict
    :param dict2: the second dict
    :type dict2: dict
    :return: Difference in the keys of each dict
    :rtype: dict
    """

    diff = {}
    for key, value1 in dict1.items():
        value2 = dict2.get(key, None)
        if isinstance(value1, list):
            diff[key] = find_diff_of_lists_and_sets(value1, value2)
        elif isinstance(value1, datetime.datetime):
            diff[key] = find_diff_of_dates(value1, value2)
        elif isinstance(value1, str):
            diff[key] = find_diff_of_strings_and_bools(value1, value2)
        else:
            diff[key] = find_diff_of_numbers(value1, value2)

    # Add any keys in dict2 that weren't in dict1
    for key, value in dict2.items():
        if key not in diff:
            diff[key] = [None, value]

    # If both dicts have no keys, it is unchanged
    if diff == {}:
        diff = "unchanged"

    return diff

<<<<<<< HEAD
def find_diff_of_dicts_with_diff_keys(dict1, dict2):
    """
    Finds the difference between two dicts. For each key in each dict,
    returns "unchanged" if there's no difference, otherwise returns
    the difference. Assumes that if the two dictionaries share the
    same key, their values are the same type.

    :param dict1: the first dict
    :type dict1: dict
    :param dict2: the second dict
    :type dict2: dict
    :return: Difference in the keys of each dict
    :rtype: list
    """

    diff_1 = {}
    diff_shared = {}
    diff_2 = {}
    for key, value1 in dict1.items():
        if key in dict2:
            value2 = dict2[key]
            if isinstance(value1, list):
                diff_shared[key] = find_diff_of_lists_and_sets(value1, value2)
            elif isinstance(value1, datetime.datetime):
                diff_shared[key] = find_diff_of_dates(value1, value2)
            elif isinstance(value1, str) or isinstance(value1, bool):
                diff_shared[key] = find_diff_of_strings_and_bools(value1, value2)
            else:
                diff_shared[key] = find_diff_of_numbers(value1, value2)
        else:
            diff_1[key] = value1

    # Add any keys in dict2 that weren't in dict1
    for key, value in dict2.items():
        if key not in dict1:
            diff_2[key] = value

    diff = [diff_1, diff_shared, diff_2]

    # If both dicts have no keys, it is unchanged
    if diff == [{}, {}, {}]:
        diff = "unchanged"

    return diff
=======

def method_timeit(method=None, name=None):
    """
    Measure execution time of provided method
    Records time into times dictionary

    :param method: method to time
    :type method: Callable
    :param name: key argument for the times dictionary
    :type name: str
    """

    def decorator(method, name_dec=None):
        @functools.wraps(method)
        def wrapper(self, *args, **kw):
            # necessary bc can't reassign external name
            name_dec = name
            if not name_dec:
                name_dec = method.__name__
            ts = time.time()
            result = method(self, *args, **kw)
            te = time.time()
            self.times[name_dec] += (te - ts)
            return result

        return wrapper

    if callable(method):
        return decorator(method, name_dec=name)
    return decorator
>>>>>>> 25246137
<|MERGE_RESOLUTION|>--- conflicted
+++ resolved
@@ -490,7 +490,6 @@
 
     return diff
 
-<<<<<<< HEAD
 def find_diff_of_dicts_with_diff_keys(dict1, dict2):
     """
     Finds the difference between two dicts. For each key in each dict,
@@ -535,7 +534,6 @@
         diff = "unchanged"
 
     return diff
-=======
 
 def method_timeit(method=None, name=None):
     """
@@ -565,5 +563,4 @@
 
     if callable(method):
         return decorator(method, name_dec=name)
-    return decorator
->>>>>>> 25246137
+    return decorator