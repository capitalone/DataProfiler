--- conflicted
+++ resolved
@@ -103,71 +103,71 @@
         ]
         cls.output_file_path = None
 
-    # def test_auto_file_identification(self):
-    #     """
-    #     Determine if the csv file can be automatically identified
-    #     """
-    #     for input_file in self.input_file_names:
-    #         input_data_obj = Data(input_file['path'])
-    #         self.assertEqual(input_data_obj.data_type, 'csv')
-    #         self.assertEqual(input_data_obj.delimiter, input_file['delimiter'])
-    #         self.assertEqual(len(input_data_obj.data.columns),
-    #                          input_file['num_columns'])
-    #
-    # def test_specifying_data_type(self):
-    #     """
-    #     Determine if the csv file can be loaded with manual data_type setting
-    #     """
-    #     for input_file in self.input_file_names:
-    #         input_data_obj = Data(input_file["path"], data_type='csv')
-    #         self.assertEqual(input_data_obj.data_type, 'csv')
-    #         self.assertEqual(input_data_obj.delimiter, input_file['delimiter'])
-    #
-    # def test_data_formats(self):
-    #     """
-    #     Test the data format options.
-    #     """
-    #     for input_file in self.input_file_names:
-    #         input_data_obj = Data(input_file['path'])
-    #         self.assertIsInstance(input_data_obj.data, pd.DataFrame)
-    #
-    #         input_data_obj.data_format = "records"
-    #         self.assertIsInstance(input_data_obj.data, list)
-    #
-    #         with self.assertRaises(ValueError) as exc:
-    #             input_data_obj.data_format = "NON_EXISTENT"
-    #         self.assertEqual(
-    #             str(exc.exception),
-    #             "The data format must be one of the following: " +
-    #             "['dataframe', 'records']"
-    #         )
-    #
-    # def test_reload_data(self):
-    #     """
-    #     Determine if the csv file can be reloaded
-    #     """
-    #     for input_file in self.input_file_names:
-    #         input_data_obj = Data(input_file['path'])
-    #         input_data_obj.reload(input_file['path'])
-    #         self.assertEqual(input_data_obj.data_type, 'csv')
-    #         self.assertEqual(input_data_obj.delimiter, input_file['delimiter'])
-    #
-    # def test_data_formats(self):
-    #     """
-    #     Determine if the csv file data_formats can be used
-    #     """
-    #     for input_file in self.input_file_names:
-    #         input_data_obj = Data(input_file['path'])
-    #         for data_format in list(input_data_obj._data_formats.keys()):
-    #             input_data_obj.data_format = data_format
-    #             self.assertEqual(input_data_obj.data_format, data_format)
-    #             data = input_data_obj.data
-    #             if data_format == "dataframe":
-    #                 import pandas as pd
-    #                 self.assertIsInstance(data, pd.DataFrame)
-    #             elif data_format in ["records", "json"]:
-    #                 self.assertIsInstance(data, list)
-    #                 self.assertIsInstance(data[0], str)
+    def test_auto_file_identification(self):
+        """
+        Determine if the csv file can be automatically identified
+        """
+        for input_file in self.input_file_names:
+            input_data_obj = Data(input_file['path'])
+            self.assertEqual(input_data_obj.data_type, 'csv')
+            self.assertEqual(input_data_obj.delimiter, input_file['delimiter'])
+            self.assertEqual(len(input_data_obj.data.columns),
+                             input_file['num_columns'])
+
+    def test_specifying_data_type(self):
+        """
+        Determine if the csv file can be loaded with manual data_type setting
+        """
+        for input_file in self.input_file_names:
+            input_data_obj = Data(input_file["path"], data_type='csv')
+            self.assertEqual(input_data_obj.data_type, 'csv')
+            self.assertEqual(input_data_obj.delimiter, input_file['delimiter'])
+
+    def test_data_formats(self):
+        """
+        Test the data format options.
+        """
+        for input_file in self.input_file_names:
+            input_data_obj = Data(input_file['path'])
+            self.assertIsInstance(input_data_obj.data, pd.DataFrame)
+
+            input_data_obj.data_format = "records"
+            self.assertIsInstance(input_data_obj.data, list)
+
+            with self.assertRaises(ValueError) as exc:
+                input_data_obj.data_format = "NON_EXISTENT"
+            self.assertEqual(
+                str(exc.exception),
+                "The data format must be one of the following: " +
+                "['dataframe', 'records']"
+            )
+
+    def test_reload_data(self):
+        """
+        Determine if the csv file can be reloaded
+        """
+        for input_file in self.input_file_names:
+            input_data_obj = Data(input_file['path'])
+            input_data_obj.reload(input_file['path'])
+            self.assertEqual(input_data_obj.data_type, 'csv')
+            self.assertEqual(input_data_obj.delimiter, input_file['delimiter'])
+
+    def test_data_formats(self):
+        """
+        Determine if the csv file data_formats can be used
+        """
+        for input_file in self.input_file_names:
+            input_data_obj = Data(input_file['path'])
+            for data_format in list(input_data_obj._data_formats.keys()):
+                input_data_obj.data_format = data_format
+                self.assertEqual(input_data_obj.data_format, data_format)
+                data = input_data_obj.data
+                if data_format == "dataframe":
+                    import pandas as pd
+                    self.assertIsInstance(data, pd.DataFrame)
+                elif data_format in ["records", "json"]:
+                    self.assertIsInstance(data, list)
+                    self.assertIsInstance(data[0], str)
 
     def test_header_check_files(self):
         """
@@ -177,34 +177,23 @@
         # these files have some first lines which are not the header
         test_dir = os.path.join(test_root_path, 'data')
         file_with_header_and_authors = [
-            dict(path=os.path.join(test_dir, 'csv/header-and-author.txt'),
+            dict(path=os.path.join(test_dir, 'csv/sparse-first-and-last-column-header-and-author.txt'),
                  count=6, delimiter=',', has_header=[1],
                  num_columns=3, encoding='utf-8'),
-            dict(path=os.path.join(test_dir, 'csv/header-and-author-description.txt'),
+            dict(path=os.path.join(test_dir, 'csv/sparse-first-and-last-column-header-and-author-description.txt'),
                  count=6, delimiter=',', has_header=[3],
                  num_columns=3, encoding='utf-8'),
-<<<<<<< HEAD
-            dict(path=os.path.join(test_dir, 'csv/winequality-red.csv'),
-                 count=6, delimiter=';', has_header=[0],
-                 num_columns=12, encoding='utf-8'),
             dict(path=os.path.join(test_dir, 'csv/patents.csv'),
                  count=6, delimiter=';', has_header=[0],
                  num_columns=12, encoding='utf-8'),
-            ]
-=======
             dict(path=os.path.join(test_dir, 'csv/sparse-first-and-last-column-empty-first-row.txt'),
                  count=11, delimiter=',', has_header=[1],
                  num_columns=3, encoding='utf-8'),
-            dict(path=os.path.join(test_dir, 'csv/sparse-first-and-last-column-skip-header.txt'),
-                 count=11, delimiter=',', has_header=[1],
-                 num_columns=3, encoding='utf-8'),            
         ]
->>>>>>> 0b147635
 
         input_file_names = self.input_file_names[:]
         input_file_names += file_with_header_and_authors
         for input_file in input_file_names:
-            print(input_file['path'])
             options = dict()
             CSVData.is_match(input_file['path'], options)
             self.assertIn(options.get("header"), input_file['has_header'])
