import os
import unittest

import numpy as np
import pandas as pd

import dataprofiler as dp


class TestStructuredDataLabeler(unittest.TestCase):

    @classmethod
    def setUpClass(cls) -> None:
        num_repeat_data = 50
        cls.data = np.array(
            [['123 Fake St.', '1/2/2020', 'nice.'],
             ['4/3/22', 'abc', '333-44-2341']] * num_repeat_data
        ).reshape((-1,))
        cls.labels = np.array(
            [['ADDRESS', 'DATETIME', 'BACKGROUND'],
             ['DATETIME', 'BACKGROUND', 'SSN']] * num_repeat_data
        ).reshape((-1,))
        cls.df = pd.DataFrame([cls.data, cls.labels]).T

    # simple test for new default TF model + predict()
    def test_fit_with_default_model(self):
        """test fitting with data labeler"""
        # constructing default StructuredDataLabeler()
        dirpath = os.path.join(
            dp.labelers.base_data_labeler.default_labeler_dir,
            dp.labelers.StructuredDataLabeler._default_model_loc)
        default = dp.labelers.TrainableDataLabeler(dirpath=dirpath)

        # validate epoch id
        self.assertEqual(0, default.model._epoch_id)

        # with labels process

        # get char-level predictions on default model
        model_predictions = default.fit(x=self.df[0], y=self.df[1])
        self.assertEqual(1, len(model_predictions))  # 1 epoch only, so 1 result
        self.assertEqual(3, len(model_predictions[0]))  # history, f1, f1_report
        self.assertIsInstance(model_predictions[0][0], dict)  # history
        self.assertIsInstance(model_predictions[0][1], float)  # float
        self.assertIsInstance(model_predictions[0][2], dict)  # f1_report

        # validate epoch id
        self.assertEqual(1, default.model._epoch_id)

        # no bg, pad, but includes micro, macro, weighted
        # default labels + micro, macro, weighted - bg, pad
        self.assertEqual(len(default.labels)+1, len(model_predictions[0][2].keys()))

        # test default no validation
        model_predictions = default.fit(
            x=self.df[0], y=self.df[1], validation_split=0)
        self.assertEqual(1, len(model_predictions))  # 1 epoch only, so 1 result
        self.assertEqual(3, len(model_predictions[0]))  # history, f1, f1_report
        self.assertIsInstance(model_predictions[0][0], dict)  # history
        self.assertIsNone(model_predictions[0][1])  # no f1 since no validation
        self.assertListEqual(model_predictions[0][2], [])  # empty f1_report

        # validate epoch id
        self.assertEqual(2, default.model._epoch_id)

    def test_data_labeler_change_labels(self):
        """test changing labels of data labeler with fitting data"""
        # constructing default StructuredDataLabeler()
        dirpath = os.path.join(
            dp.labelers.base_data_labeler.default_labeler_dir,
            dp.labelers.StructuredDataLabeler._default_model_loc)
        default = dp.labelers.TrainableDataLabeler(dirpath=dirpath)

        # get char-level predictions on default model
        expected_label_mapping = dict(list(zip(
            ['PAD', 'BACKGROUND', 'ADDRESS', 'DATETIME', 'SSN'],
            [0, 1, 2, 3, 4]
        )))
        model_predictions = default.fit(
            x=self.df[0], y=self.df[1],
            labels=['BACKGROUND', 'ADDRESS', 'DATETIME', 'SSN'])
        self.assertEqual(1, len(model_predictions))
        self.assertEqual(3, len(model_predictions[0]))  # history, f1, f1_report
        self.assertIsInstance(model_predictions[0][0], dict)  # history
        self.assertIsInstance(model_predictions[0][1], float)  # f1
        self.assertIsInstance(model_predictions[0][2], dict)  # f1_report
        self.assertDictEqual(expected_label_mapping, default.label_mapping)

        # no bg, pad, but includes micro, macro, weighted
        self.assertEqual(6, len(model_predictions[0][2].keys()))

        # ensure as long as label in label_mapping, will work.
        # get char-level predictions on default model
        try:
            model_predictions = default.fit(
                x=self.df[0], y=self.df[1],
                labels=['BACKGROUND', 'ADDRESS', 'DATETIME', 'SSN',
                        'CREDIT_CARD'])
        except Exception as e:
            self.fail(str(e))

        # failure occurs if label in data frame ont in labels
        with self.assertRaises(KeyError):
            model_predictions = default.fit(
                x=self.df[0], y=self.df[1],
                labels=['BACKGROUND', 'ADDRESS', 'DATETIME'])

    def test_data_labeler_extend_labels(self):
        """test extending labels of data labeler with fitting data"""
        # constructing default StructuredDataLabeler()
        dirpath = os.path.join(
            dp.labelers.base_data_labeler.default_labeler_dir,
            dp.labelers.StructuredDataLabeler._default_model_loc)
        data_labeler = dp.labelers.TrainableDataLabeler(dirpath=dirpath)

        original_label_mapping = data_labeler.label_mapping.copy()
        original_max_label = data_labeler.label_mapping[
            max(data_labeler.label_mapping, key=data_labeler.label_mapping.get)]

        new_label = 'NEW_LABEL'
        data_labeler.add_label(new_label)

        new_max_label = data_labeler.label_mapping[
            max(data_labeler.label_mapping, key=data_labeler.label_mapping.get)]

        expected_label_mapping = original_label_mapping
        expected_label_mapping[new_label] = new_max_label

        new_label_count = len(data_labeler.label_mapping)

        # validate raises error if not trained before fit
        with self.assertRaisesRegex(RuntimeError,
                                    "The model label mapping definitions have "
                                    "been altered without additional training. "
                                    "Please train the model or reset the "
                                    "label mapping to predict."):
            model_predictions = data_labeler.predict(data=self.df[0])

        model_predictions = data_labeler.fit(x=self.df[0], y=self.df[1])

        self.assertEqual(1, len(model_predictions))
        self.assertEqual(3, len(model_predictions[0]))  # history, f1, f1_report
        self.assertIsInstance(model_predictions[0][0], dict)  # history
        self.assertIsInstance(model_predictions[0][1], float)  # f1
        self.assertIsInstance(model_predictions[0][2], dict)  # f1_report
        self.assertIn(new_label, data_labeler.label_mapping) # Ensure new label added
        self.assertEqual(original_max_label+1, new_max_label) # Ensure new label iterated
        self.assertDictEqual(expected_label_mapping, data_labeler.label_mapping)

        # no bg, pad, but includes micro, macro, weighted
        self.assertEqual(new_label_count+1, len(model_predictions[0][2].keys()))

    def test_default_tf_model(self):
        """simple test for new default TF model + predict()"""

        # constructing default StructuredDataLabeler()
        default = dp.labelers.StructuredDataLabeler()

        # get char-level predictions on default model
        model_predictions = default.predict(self.data)
        final_results = model_predictions["pred"]

        # for now just checking that it's not empty
        self.assertIsNotNone(final_results)
        self.assertEqual(len(self.data), len(final_results))

    def test_default_confidences(self):
        """tests confidence scores output"""

        # constructing default StructuredDataLabeler()
        default = dp.labelers.StructuredDataLabeler()

        # get char-level predictions/confidence scores on default model
        results = default.predict(self.data,
                                  predict_options=dict(show_confidences=True))
        model_predictions_char_level, model_confidences_char_level = \
            results["pred"], results["conf"]

        # for now just checking that it's not empty
        self.assertIsNotNone(model_confidences_char_level)

    def test_default_edge_cases(self):
        """more complicated test for edge cases for the default model"""
        sample = ["1234567890", "!@#$%&^*$)*#%)#*%-=+~.,/?{}[]|`",
                  "\n \n \n \t \t"]

        # constructing default StructuredDataLabeler()
        default = dp.labelers.StructuredDataLabeler()

        # get char-level predictions on default model
        model_predictions = default.predict(sample)
        final_results = model_predictions["pred"]

        # for now just checking that it's not empty
        self.assertIsNotNone(final_results)

    def test_default_special_cases(self):
        """
        tests for empty string (returns none) and mixed samples cases
        (throws error) w/ default labeler
        """
        # first test multiple empty strings in sample:
        sample1 = ["", "", ""]

        # constructing default StructuredDataLabeler()
        default = dp.labelers.StructuredDataLabeler()

        # get char-level predictions on default model
        results = default.predict(
            sample1, predict_options=dict(show_confidences=True))
        model_predictions_char_level = results["pred"]
        model_confidences_char_level = results["conf"]

        # test that we get empty list for predictions/confidences:
        self.assertEqual(model_predictions_char_level.tolist(),
                         [None, None, None])
        self.assertTrue((model_confidences_char_level == 0.0).all())

        # Now we test mixed samples case:
        sample2 = ["", "abc", "\t", ""]

        # this can change if model changes
        expected_output = {'pred': [None, 'BACKGROUND', 'BACKGROUND', None]}
        output = default.predict(sample2)
        output['pred'] = output['pred'].tolist()
        self.assertDictEqual(expected_output, output)

    # simple test for new default TF model + predict()
    def test_fit_with_reset_weights(self):
        """test fitting with data labeler while resetting the weights"""
        # constructing default StructuredDataLabeler()
        dirpath = os.path.join(
            dp.labelers.base_data_labeler.default_labeler_dir,
            dp.labelers.StructuredDataLabeler._default_model_loc)
        default = dp.labelers.TrainableDataLabeler(dirpath=dirpath)

        # fit on default model with reset weights
        model_predictions = default.fit(
            x=self.df[0], y=self.df[1], reset_weights=True)

        # assert appropriate results
        self.assertEqual(1, len(model_predictions))  # 1 epoch only, so 1 result
        self.assertEqual(3, len(model_predictions[0]))  # history, f1, f1_report
        self.assertIsInstance(model_predictions[0][0], dict)  # history
        self.assertIsInstance(model_predictions[0][1], float)  # float
        self.assertIsInstance(model_predictions[0][2], dict)  # f1_report

        # validate epoch id
        self.assertEqual(1, default.model._epoch_id)

        # test subsequent weight reset
        model_predictions = default.fit(
            x=self.df[0], y=self.df[1], reset_weights=True)

        # validate epoch id
        self.assertEqual(1, default.model._epoch_id)

<<<<<<< HEAD
    def test_warning_tf(self):
        test_root_path = os.path.dirname(os.path.dirname(os.path.realpath(__file__)))
        test_dir = os.path.join(test_root_path, 'data')
        path = os.path.join(test_dir, 'csv/diamonds.csv')
        data = dp.Data(path)

        profile_options = dp.ProfilerOptions()
        profile_options.set({"text.is_enabled": False,
                             "int.is_enabled": False,
                             "float.is_enabled": False,
                             "order.is_enabled": False,
                             "category.is_enabled": False,
                             "datetime.is_enabled": False, })

        profile = dp.Profiler(data, profiler_options=profile_options)

        results = profile.report()

        # print(json.dumps(human_readable_report, indent=4))
        columns = []
        predictions = []
        for col in results['data_stats']:
            columns.append(col)
            predictions.append(results['data_stats'][col]['data_label'])
        print(columns)
        print(predictions)


    def test_warning_tf_run_dp_multiple_times(self):
        test_root_path = os.path.dirname(os.path.dirname(os.path.realpath(__file__)))
        test_dir = os.path.join(test_root_path, 'data')
        path = os.path.join(test_dir, 'csv/diamonds.csv')

        for i in range(3):
            print('running dp =============================', i)
            data = dp.Data(path)
            profile_options = dp.ProfilerOptions()
            profile_options.set({"text.is_enabled": False,
                                 "int.is_enabled": False,
                                 "float.is_enabled": False,
                                 "order.is_enabled": False,
                                 "category.is_enabled": False,
                                 "datetime.is_enabled": False, })

            profile = dp.Profiler(data, profiler_options=profile_options)

            results = profile.report()

            # print(json.dumps(human_readable_report, indent=4))
            columns = []
            predictions = []
            for col in results['data_stats']:
                columns.append(col)
                predictions.append(results['data_stats'][col]['data_label'])
            print(columns)
            print(predictions)

    def test_warning_tf_run_dp_merge(self):
        test_root_path = os.path.dirname(os.path.dirname(os.path.realpath(__file__)))
        test_dir = os.path.join(test_root_path, 'data')
        path = os.path.join(test_dir, 'csv/diamonds.csv')

        data = dp.Data(path)
        profile_options = dp.ProfilerOptions()
        profile_options.set({"text.is_enabled": False,
                             "int.is_enabled": False,
                             "float.is_enabled": False,
                             "order.is_enabled": False,
                             "category.is_enabled": False,
                             "datetime.is_enabled": False, })
        print('running dp1')
        profile1 = dp.Profiler(data, profiler_options=profile_options)

        data = dp.Data(path)
        profile_options = dp.ProfilerOptions()
        profile_options.set({"text.is_enabled": False,
                             "int.is_enabled": False,
                             "float.is_enabled": False,
                             "order.is_enabled": False,
                             "category.is_enabled": False,
                             "datetime.is_enabled": False, })
        print('running dp2')
        profile2 = dp.Profiler(data, profiler_options=profile_options)

        #profile = profile1 + profile2
=======
    def test_structured_data_labeler_fit_predict_take_data_obj(self):
        data = pd.DataFrame(["123 Fake st", "1/1/2021", "blah", "333-44-2341",
                             "foobar@gmail.com", "John Doe", "123-4567"])
        labels = pd.DataFrame(["ADDRESS", "DATETIME", "BACKGROUND", "SSN",
                               "EMAIL_ADDRESS", "PERSON", "PHONE_NUMBER"])
        for dt in ["csv", "json", "parquet"]:
            data_obj = dp.Data(data=data, data_type=dt)
            label_obj = dp.Data(data=labels, data_type=dt)
            labeler = dp.DataLabeler(labeler_type="structured", trainable=True)
            self.assertIsNotNone(labeler.fit(x=data_obj, y=label_obj))
            self.assertIsNotNone(labeler.predict(data=data_obj))
>>>>>>> 9190c62a


if __name__ == '__main__':
    unittest.main()<|MERGE_RESOLUTION|>--- conflicted
+++ resolved
@@ -255,93 +255,6 @@
         # validate epoch id
         self.assertEqual(1, default.model._epoch_id)
 
-<<<<<<< HEAD
-    def test_warning_tf(self):
-        test_root_path = os.path.dirname(os.path.dirname(os.path.realpath(__file__)))
-        test_dir = os.path.join(test_root_path, 'data')
-        path = os.path.join(test_dir, 'csv/diamonds.csv')
-        data = dp.Data(path)
-
-        profile_options = dp.ProfilerOptions()
-        profile_options.set({"text.is_enabled": False,
-                             "int.is_enabled": False,
-                             "float.is_enabled": False,
-                             "order.is_enabled": False,
-                             "category.is_enabled": False,
-                             "datetime.is_enabled": False, })
-
-        profile = dp.Profiler(data, profiler_options=profile_options)
-
-        results = profile.report()
-
-        # print(json.dumps(human_readable_report, indent=4))
-        columns = []
-        predictions = []
-        for col in results['data_stats']:
-            columns.append(col)
-            predictions.append(results['data_stats'][col]['data_label'])
-        print(columns)
-        print(predictions)
-
-
-    def test_warning_tf_run_dp_multiple_times(self):
-        test_root_path = os.path.dirname(os.path.dirname(os.path.realpath(__file__)))
-        test_dir = os.path.join(test_root_path, 'data')
-        path = os.path.join(test_dir, 'csv/diamonds.csv')
-
-        for i in range(3):
-            print('running dp =============================', i)
-            data = dp.Data(path)
-            profile_options = dp.ProfilerOptions()
-            profile_options.set({"text.is_enabled": False,
-                                 "int.is_enabled": False,
-                                 "float.is_enabled": False,
-                                 "order.is_enabled": False,
-                                 "category.is_enabled": False,
-                                 "datetime.is_enabled": False, })
-
-            profile = dp.Profiler(data, profiler_options=profile_options)
-
-            results = profile.report()
-
-            # print(json.dumps(human_readable_report, indent=4))
-            columns = []
-            predictions = []
-            for col in results['data_stats']:
-                columns.append(col)
-                predictions.append(results['data_stats'][col]['data_label'])
-            print(columns)
-            print(predictions)
-
-    def test_warning_tf_run_dp_merge(self):
-        test_root_path = os.path.dirname(os.path.dirname(os.path.realpath(__file__)))
-        test_dir = os.path.join(test_root_path, 'data')
-        path = os.path.join(test_dir, 'csv/diamonds.csv')
-
-        data = dp.Data(path)
-        profile_options = dp.ProfilerOptions()
-        profile_options.set({"text.is_enabled": False,
-                             "int.is_enabled": False,
-                             "float.is_enabled": False,
-                             "order.is_enabled": False,
-                             "category.is_enabled": False,
-                             "datetime.is_enabled": False, })
-        print('running dp1')
-        profile1 = dp.Profiler(data, profiler_options=profile_options)
-
-        data = dp.Data(path)
-        profile_options = dp.ProfilerOptions()
-        profile_options.set({"text.is_enabled": False,
-                             "int.is_enabled": False,
-                             "float.is_enabled": False,
-                             "order.is_enabled": False,
-                             "category.is_enabled": False,
-                             "datetime.is_enabled": False, })
-        print('running dp2')
-        profile2 = dp.Profiler(data, profiler_options=profile_options)
-
-        #profile = profile1 + profile2
-=======
     def test_structured_data_labeler_fit_predict_take_data_obj(self):
         data = pd.DataFrame(["123 Fake st", "1/1/2021", "blah", "333-44-2341",
                              "foobar@gmail.com", "John Doe", "123-4567"])
@@ -353,7 +266,92 @@
             labeler = dp.DataLabeler(labeler_type="structured", trainable=True)
             self.assertIsNotNone(labeler.fit(x=data_obj, y=label_obj))
             self.assertIsNotNone(labeler.predict(data=data_obj))
->>>>>>> 9190c62a
+
+    def test_warning_tf(self):
+        test_root_path = os.path.dirname(os.path.dirname(os.path.realpath(__file__)))
+        test_dir = os.path.join(test_root_path, 'data')
+        path = os.path.join(test_dir, 'csv/diamonds.csv')
+        data = dp.Data(path)
+
+        profile_options = dp.ProfilerOptions()
+        profile_options.set({"text.is_enabled": False,
+                             "int.is_enabled": False,
+                             "float.is_enabled": False,
+                             "order.is_enabled": False,
+                             "category.is_enabled": False,
+                             "datetime.is_enabled": False, })
+
+        profile = dp.Profiler(data, profiler_options=profile_options)
+
+        results = profile.report()
+
+        # print(json.dumps(human_readable_report, indent=4))
+        columns = []
+        predictions = []
+        for col in results['data_stats']:
+            columns.append(col)
+            predictions.append(results['data_stats'][col]['data_label'])
+        print(columns)
+        print(predictions)
+
+
+    def test_warning_tf_run_dp_multiple_times(self):
+        test_root_path = os.path.dirname(os.path.dirname(os.path.realpath(__file__)))
+        test_dir = os.path.join(test_root_path, 'data')
+        path = os.path.join(test_dir, 'csv/diamonds.csv')
+
+        for i in range(3):
+            print('running dp =============================', i)
+            data = dp.Data(path)
+            profile_options = dp.ProfilerOptions()
+            profile_options.set({"text.is_enabled": False,
+                                 "int.is_enabled": False,
+                                 "float.is_enabled": False,
+                                 "order.is_enabled": False,
+                                 "category.is_enabled": False,
+                                 "datetime.is_enabled": False, })
+
+            profile = dp.Profiler(data, profiler_options=profile_options)
+
+            results = profile.report()
+
+            # print(json.dumps(human_readable_report, indent=4))
+            columns = []
+            predictions = []
+            for col in results['data_stats']:
+                columns.append(col)
+                predictions.append(results['data_stats'][col]['data_label'])
+            print(columns)
+            print(predictions)
+
+    def test_warning_tf_run_dp_merge(self):
+        test_root_path = os.path.dirname(os.path.dirname(os.path.realpath(__file__)))
+        test_dir = os.path.join(test_root_path, 'data')
+        path = os.path.join(test_dir, 'csv/diamonds.csv')
+
+        data = dp.Data(path)
+        profile_options = dp.ProfilerOptions()
+        profile_options.set({"text.is_enabled": False,
+                             "int.is_enabled": False,
+                             "float.is_enabled": False,
+                             "order.is_enabled": False,
+                             "category.is_enabled": False,
+                             "datetime.is_enabled": False, })
+        print('running dp1')
+        profile1 = dp.Profiler(data, profiler_options=profile_options)
+
+        data = dp.Data(path)
+        profile_options = dp.ProfilerOptions()
+        profile_options.set({"text.is_enabled": False,
+                             "int.is_enabled": False,
+                             "float.is_enabled": False,
+                             "order.is_enabled": False,
+                             "category.is_enabled": False,
+                             "datetime.is_enabled": False, })
+        print('running dp2')
+        profile2 = dp.Profiler(data, profiler_options=profile_options)
+
+        #profile = profile1 + profile2
 
 
 if __name__ == '__main__':
