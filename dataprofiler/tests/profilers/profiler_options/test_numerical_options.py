from dataprofiler.profilers.profiler_options import NumericalOptions
from dataprofiler.tests.profilers.profiler_options.test_base_inspector_options \
     import TestBaseInspectorOptions


class TestNumericalOptions(TestBaseInspectorOptions):
    
    option_class = NumericalOptions
<<<<<<< HEAD
    keys = ["min", "max", "sum", "variance", "skewness", "kurtosis", 
            "histogram_and_quantiles", "num_zeros", "num_negatives"]
=======
    keys = ["min", "max", "sum", "variance", "skewness",
            "kurtosis", "bias_correction",
            "num_zeros", "num_negatives",
            "histogram_and_quantiles"]
>>>>>>> 096c0520

    def test_init(self):
        options = self.get_options()
        for key in self.keys + ['is_numeric_stats_enabled', 'is_enabled']:
            self.assertIn(key, options.properties)
    
    def test_set_helper(self):
        super().test_set_helper()
        options = self.get_options()

        # Enable and Disable Options
        for key in self.keys:
            skey = '{}.is_enabled'.format(key)
            for enabled in [True, False]:
                options._set_helper({skey:enabled}, '') 
                self.assertEqual(enabled, options.properties[key].is_enabled) 

    def test_set(self):
        super().test_set()
        options = self.get_options()
        
        # Enable and Disable Options
        for key in self.keys:
            skey = '{}.is_enabled'.format(key)
            for enabled in [True, False]:
                options.set({skey:enabled}) 
                self.assertEqual(enabled, options.properties[key].is_enabled)
    
    def test_validate_helper(self):
        super().test_validate_helper()
        options = self.get_options()
        optpth = self.get_options_path()
    
        # Set BooleanOptions' is_enabled to a non-boolean value
        for key in self.keys:
            skey = '{}.is_enabled'.format(key)
            expected_error = "{}.{}.is_enabled must be a Boolean." \
                             .format(optpth, key)
            
            options.set({skey: "Hello World"})
            self.assertEqual([expected_error], options._validate_helper())
            options.set({skey: True})

        # Disable Sum and Enable Variance
        options.set({"sum.is_enabled": False,
                     "variance.is_enabled": True,
                     "skewness.is_enabled": False,
                     "kurtosis.is_enabled": False})
        var_error = "{}: The numeric stats must toggle on the sum if " \
                         "the variance is toggled on.".format(optpth)
        self.assertEqual([var_error], options._validate_helper())

        # Disable Sum and Variance, Enable Skewness
        options.set({"sum.is_enabled": False,
                     "variance.is_enabled": False,
                     "skewness.is_enabled": True,
                     "kurtosis.is_enabled": False})
        skew_error = "{}: The numeric stats must toggle on the " \
                         "sum and variance if skewness is toggled on." \
            .format(optpth)
        self.assertEqual([skew_error], options._validate_helper())

        # Disable Sum, Variance, and Skewness, Enable Kurtosis
        options.set({"sum.is_enabled": False,
                     "variance.is_enabled": False,
                     "skewness.is_enabled": False,
                     "kurtosis.is_enabled": True})
        kurt_error = "{}: The numeric stats must toggle on sum," \
                         " variance, and skewness if kurtosis is " \
                         "toggled on.".format(optpth)
        self.assertEqual([kurt_error], options._validate_helper())

        # Test multiple errors
        options.set({"sum.is_enabled": False,
                     "variance.is_enabled": True,
                     "skewness.is_enabled": True,
                     "kurtosis.is_enabled": True})
        self.assertEqual([var_error, skew_error, kurt_error], options._validate_helper())

<<<<<<< HEAD
        #self.assertEqual([expected_error], options._validate_helper())

=======
>>>>>>> 096c0520
    def test_validate(self):
        super().test_validate()
        options = self.get_options()
        optpth = self.get_options_path()
        
        # Set BooleanOptions' is_enabled to a non-boolean value
        for key in self.keys:
            skey = '{}.is_enabled'.format(key)
            expected_error = "{}.{}.is_enabled must be a Boolean."\
                .format(optpth, key)
            
            options.set({skey: "Hello World"})
            with self.assertRaisesRegex(ValueError, expected_error):
                options.validate(raise_error=True)    
            self.assertEqual([expected_error], 
                             options.validate(raise_error=False))
            options.set({skey: True})

        # Disable Sum and Enable Variance
        options.set({"sum.is_enabled": False,
                     "variance.is_enabled": True,
                     "skewness.is_enabled": False,
                     "kurtosis.is_enabled": False})
        var_error = "{}: The numeric stats must toggle on the sum if " \
                         "the variance is toggled on.".format(optpth)
        with self.assertRaisesRegex(ValueError, var_error):
            options.validate(raise_error=True)
        self.assertEqual([var_error], options.validate(raise_error=False))
<<<<<<< HEAD
        
        """
        with self.assertRaisesRegex(ValueError, expected_error):
            options.validate(raise_error=True)    
        self.assertEqual([expected_error]
        """
=======
>>>>>>> 096c0520

        # Disable Sum and Variance, Enable Skewness
        options.set({"sum.is_enabled": False,
                     "variance.is_enabled": False,
                     "skewness.is_enabled": True,
                     "kurtosis.is_enabled": False})
        skew_error = "{}: The numeric stats must toggle on the " \
                         "sum and variance if skewness is toggled on." \
            .format(optpth)
        with self.assertRaisesRegex(ValueError, skew_error):
            options.validate(raise_error=True)
        self.assertEqual([skew_error], options.validate(raise_error=False))

        # Disable Sum, Variance, and Skewness, Enable Kurtosis
        options.set({"sum.is_enabled": False,
                     "variance.is_enabled": False,
                     "skewness.is_enabled": False,
                     "kurtosis.is_enabled": True})
        kurt_error = "{}: The numeric stats must toggle on sum," \
                         " variance, and skewness if kurtosis is " \
                         "toggled on.".format(optpth)
        with self.assertRaisesRegex(ValueError, kurt_error):
            options.validate(raise_error=True)
        self.assertEqual([kurt_error], options.validate(raise_error=False))

        # Test multiple errors
        options.set({"sum.is_enabled": False,
                     "variance.is_enabled": True,
                     "skewness.is_enabled": True,
                     "kurtosis.is_enabled": True})
        with self.assertRaisesRegex(ValueError, kurt_error):
            options.validate(raise_error=True)
        self.assertEqual([var_error, skew_error, kurt_error], options.validate(raise_error=False))
<<<<<<< HEAD
        """
        with self.assertRaisesRegex(ValueError, expected_error):
            options.validate(raise_error=True)    
        self.assertEqual([expected_error], options.validate(raise_error=False))
        """

    def test_is_numeric_stats_enabled(self):
        options = self.get_options()
        numeric_keys = ["min", "max", "sum", "variance", "skewness", 
                        "kurtosis", "histogram_and_quantiles",
                        "num_zeros", "num_negatives"]
 
=======

    def test_is_numeric_stats_enabled(self):
        options = self.get_options()
        numeric_keys = ["min", "max", "sum", "variance",
                        "skewness", "kurtosis",
                        "bias_correction",
                        "histogram_and_quantiles",
                        "num_zeros", "num_negatives"]
>>>>>>> 096c0520

        # Disable All Numeric Stats
        options.set({'{}.is_enabled'.format(key):False 
                     for key in numeric_keys})
        self.assertFalse(options.is_numeric_stats_enabled)
        
        # Enable Only One Numeric Stat
        for key in numeric_keys:
            skey = '{}.is_enabled'.format(key)
            options.set({skey: True})
            self.assertTrue(options.is_numeric_stats_enabled)
            options.set({skey: False})

        # Enable All Numeric Stats
        options.is_numeric_stats_enabled = True
        for key in numeric_keys:            
            self.assertTrue(options.is_numeric_stats_enabled)

        # Disable All Numeric Stats
        options.is_numeric_stats_enabled = False
        for key in numeric_keys:            
            self.assertFalse(options.is_numeric_stats_enabled)

    def test_eq(self):
        super().test_eq()

        options = self.get_options()
        options2 = self.get_options()
        options.min.is_enabled = False
        self.assertNotEqual(options, options2)
        options2.min.is_enabled = False
        self.assertEqual(options, options2)<|MERGE_RESOLUTION|>--- conflicted
+++ resolved
@@ -6,15 +6,10 @@
 class TestNumericalOptions(TestBaseInspectorOptions):
     
     option_class = NumericalOptions
-<<<<<<< HEAD
-    keys = ["min", "max", "sum", "variance", "skewness", "kurtosis", 
-            "histogram_and_quantiles", "num_zeros", "num_negatives"]
-=======
     keys = ["min", "max", "sum", "variance", "skewness",
             "kurtosis", "bias_correction",
             "num_zeros", "num_negatives",
             "histogram_and_quantiles"]
->>>>>>> 096c0520
 
     def test_init(self):
         options = self.get_options()
@@ -94,11 +89,6 @@
                      "kurtosis.is_enabled": True})
         self.assertEqual([var_error, skew_error, kurt_error], options._validate_helper())
 
-<<<<<<< HEAD
-        #self.assertEqual([expected_error], options._validate_helper())
-
-=======
->>>>>>> 096c0520
     def test_validate(self):
         super().test_validate()
         options = self.get_options()
@@ -127,15 +117,6 @@
         with self.assertRaisesRegex(ValueError, var_error):
             options.validate(raise_error=True)
         self.assertEqual([var_error], options.validate(raise_error=False))
-<<<<<<< HEAD
-        
-        """
-        with self.assertRaisesRegex(ValueError, expected_error):
-            options.validate(raise_error=True)    
-        self.assertEqual([expected_error]
-        """
-=======
->>>>>>> 096c0520
 
         # Disable Sum and Variance, Enable Skewness
         options.set({"sum.is_enabled": False,
@@ -169,20 +150,6 @@
         with self.assertRaisesRegex(ValueError, kurt_error):
             options.validate(raise_error=True)
         self.assertEqual([var_error, skew_error, kurt_error], options.validate(raise_error=False))
-<<<<<<< HEAD
-        """
-        with self.assertRaisesRegex(ValueError, expected_error):
-            options.validate(raise_error=True)    
-        self.assertEqual([expected_error], options.validate(raise_error=False))
-        """
-
-    def test_is_numeric_stats_enabled(self):
-        options = self.get_options()
-        numeric_keys = ["min", "max", "sum", "variance", "skewness", 
-                        "kurtosis", "histogram_and_quantiles",
-                        "num_zeros", "num_negatives"]
- 
-=======
 
     def test_is_numeric_stats_enabled(self):
         options = self.get_options()
@@ -191,7 +158,6 @@
                         "bias_correction",
                         "histogram_and_quantiles",
                         "num_zeros", "num_negatives"]
->>>>>>> 096c0520
 
         # Disable All Numeric Stats
         options.set({'{}.is_enabled'.format(key):False 
