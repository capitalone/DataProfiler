import os
import unittest
from unittest import mock

import numpy as np
import pandas as pd

from dataprofiler import Data, ProfilerOptions, Profiler
from dataprofiler.profilers.profiler_options import IntOptions, \
    FloatOptions
from dataprofiler.labelers.base_data_labeler import BaseDataLabeler


@mock.patch('dataprofiler.profilers.data_labeler_column_profile.'
            'DataLabelerColumn.update', return_value=None)
@mock.patch('dataprofiler.profilers.profile_builder.DataLabeler', spec=BaseDataLabeler)
class TestProfilerOptions(unittest.TestCase):

    @classmethod
    def setUpClass(cls):
        cls.data = Data(data=pd.DataFrame([1, 2]), data_type='csv')

    def test_default_profiler_options(self, *mocks):
        # Allowing Profiler to create default options
        profile = Profiler(self.data)
        self.assertIsNotNone(profile.options)
        self.assertTrue(profile.options.data_labeler.is_enabled)
        for column in profile.options.properties:
            self.assertTrue(profile.options.properties[column].is_enabled)

        for column_type in ["int", "float", "text"]:
            column = profile.options.properties[column_type]
            self.assertTrue(column.properties["histogram_and_quantiles"])
            self.assertTrue(column.properties["min"])
            self.assertTrue(column.properties["max"])
            self.assertTrue(column.properties["sum"])
            self.assertTrue(column.properties["variance"])
            self.assertTrue(column.properties["is_numeric_stats_enabled"])
<<<<<<< HEAD
            self.assertFalse(column.properties["num_zeros"].is_enabled)
            self.assertFalse(column.properties["num_negatives"].is_enabled)

=======
            if column_type != "text":
                self.assertTrue(column.properties["num_zeros"].is_enabled)
                self.assertTrue(column.properties["num_negatives"].is_enabled)
            else:
                self.assertFalse(column.properties["num_zeros"].is_enabled)
                self.assertFalse(column.properties["num_negatives"].is_enabled)
>>>>>>> 096c0520
        # Using ProfilerOptions with the default options
        options = ProfilerOptions()
        profile2 = Profiler(self.data, options=options)
        # Stored in Profiler as StructuredOptions
        self.assertEqual(profile2.options, options.structured_options)

    def test_set_failures(self, *mocks):

        options = ProfilerOptions()

        # check if no '*.' it raises an error bc attribute not found
        expected_error = ("type object 'ProfilerOptions' has no attribute "
                          "'is_enabled'")
        with self.assertRaisesRegex(AttributeError, expected_error):
            options.set({"is_enabled": False})

        # check if attribute doesn't exist, it raises an error
        expected_error = ("type object 'structured_options' has no attribute "
                          "'test'")
        with self.assertRaisesRegex(AttributeError, expected_error):
            options.set({"structured_options.test": False})

    def test_numerical_stats_option(self, *mocks):
        # Assert that the stats are disabled
        options = ProfilerOptions()
        options.set({"*.is_numeric_stats_enabled": False})
        profile = Profiler(self.data, options=options)

        for column_name in profile.profile.keys():
            profile_column = profile.profile[column_name].profile
            if profile_column["statistics"] \
                    and "histogram" in profile_column["statistics"].keys() \
                    and profile_column["statistics"]["histogram"]:
                self.assertIsNone(
                    profile_column["statistics"]["histogram"]["bin_counts"])
                self.assertIsNone(
                    profile_column["statistics"]["histogram"]["bin_edges"])
                self.assertIsNone(profile_column["statistics"]["min"])
                self.assertIsNone(profile_column["statistics"]["max"])
                self.assertEqual(0, profile_column["statistics"]["variance"])
                self.assertIsNone(profile_column["statistics"]["quantiles"][0])
                self.assertEqual(0, profile_column["statistics"]["skewness"])
                self.assertEqual(0, profile_column["statistics"]["kurtosis"])

        # Assert that the stats are enabled
        options.set({"*.is_numeric_stats_enabled": True})
        profile = Profiler(self.data, options=options)

        for column_name in profile.profile.keys():
            profile_column = profile.profile[column_name].profile
            if profile_column["statistics"] \
                    and "histogram" in profile_column["statistics"].keys() \
                    and profile_column["statistics"]["histogram"]:
                self.assertIsNotNone(
                    profile_column["statistics"]["histogram"]["bin_counts"])
                self.assertIsNotNone(
                    profile_column["statistics"]["histogram"]["bin_edges"])
                self.assertIsNotNone(profile_column["statistics"]["min"])
                self.assertIsNotNone(profile_column["statistics"]["max"])
                self.assertNotEqual(0, profile_column["statistics"]["variance"])
                self.assertIsNotNone(
                    profile_column["statistics"]["quantiles"][0])
                self.assertTrue(profile_column["statistics"]["skewness"] is np.nan)
                self.assertTrue(profile_column["statistics"]["kurtosis"] is np.nan)

    def test_disable_labeler_in_profiler_options(self, *mocks):
        options = ProfilerOptions()
        options.structured_options.data_labeler.enable = False
        profile = Profiler(self.data, options=options)
        for column_name in profile.profile.keys():
            profile_column = profile.profile[column_name].profile
            if profile_column["statistics"] \
                    and "data_label_probability" in \
                    profile_column["statistics"].keys():
                self.assertIsNone(profile_column["statistics"]
                                  ["data_label_probability"])

    def test_disabling_all_columns(self, *mocks):
        options = ProfilerOptions()
        options.structured_options.text.is_enabled = False
        options.structured_options.float.is_enabled = False
        options.structured_options.int.is_enabled = False
        options.structured_options.datetime.is_enabled = False
        options.structured_options.order.is_enabled = False
        options.structured_options.category.is_enabled = False
        options.structured_options.data_labeler.is_enabled = False
        profile = Profiler(self.data, options=options)
        for column_name in profile.profile.keys():
            profile_column = profile.profile[column_name].profile
            self.assertIsNone(profile_column["data_type"])
            self.assertTrue("data_label" not in profile_column.keys())
            self.assertIsNone(profile_column["categorical"])
            self.assertIsNone(profile_column["order"])
            self.assertDictEqual({
                'sample_size': 2,
                'null_count': 0,
                'null_types': [],
                'null_types_index': {}
            }, profile_column["statistics"])

    @mock.patch('dataprofiler.profilers.text_column_profile.TextColumn'
                '._update_vocab')
    def test_disabling_vocab(self, vocab_mock, *mocks):
        # Check to see disabling vocab prevents vocab from updating
        options = ProfilerOptions()
        options.structured_options.text.vocab.is_enabled = False
        profile = Profiler(self.data, options=options)
        vocab_mock.assert_not_called()

        # Check to see default options enable vocab
        multi_options = ProfilerOptions()
        multi_options.structured_options.multiprocess.is_enabled = False
        profile = Profiler(self.data, options=multi_options)
        vocab_mock.assert_called()

    def test_disabling_all_stats(self, *mocks):
        options = ProfilerOptions()
        statistical_options = {
            "histogram_and_quantiles.is_enabled": False,
            "min.is_enabled": False,
            "max.is_enabled": False,
            "sum.is_enabled": False,
            "variance.is_enabled": False,
            "skewness.is_enabled": False,
<<<<<<< HEAD
            "kurtosis.is_enabled": False
            "num_zeros.is_enabled": False,
            "num_negatives.is_enabled": False,
            "variance.is_enabled": False
=======
            "kurtosis.is_enabled": False,
            "num_zeros.is_enabled": False,
            "num_negatives.is_enabled": False,
>>>>>>> 096c0520
        }
        options.set(statistical_options)

        # Assert the numerics are properly set
        text_options = options.structured_options.text.properties
        float_options = options.structured_options.float.properties
        int_options = options.structured_options.int.properties
        for option in ["histogram_and_quantiles", "min", "max", "sum",
<<<<<<< HEAD
                          "variance", "num_zeros", "num_negatives"]:
=======
                       "variance", "skewness", "kurtosis",
                       "num_zeros", "num_negatives"]:
>>>>>>> 096c0520
            self.assertFalse(text_options[option].is_enabled)
            self.assertFalse(float_options[option].is_enabled)
            self.assertFalse(int_options[option].is_enabled)

        # Run the profiler
        profile = Profiler(self.data, options=options)

        # Assert that the stats are non-existent
        for column_name in profile.profile.keys():
            profile_column = profile.profile[column_name].profile
            if profile_column["statistics"] \
                    and "histogram" in profile_column["statistics"].keys() \
                    and profile_column["statistics"]["histogram"]:
                self.assertIsNone(
                    profile_column["statistics"]["histogram"]["bin_counts"])
                self.assertIsNone(
                    profile_column["statistics"]["histogram"]["bin_edges"])
                self.assertIsNone(profile_column["statistics"]["min"])
                self.assertIsNone(profile_column["statistics"]["max"])
                self.assertEqual(0, profile_column["statistics"]["variance"])
                self.assertIsNone(profile_column["statistics"]["quantiles"][0])
                self.assertTrue(profile_column["statistics"]["skewness"] is np.nan)
                self.assertTrue(profile_column["statistics"]["kurtosis"] is np.nan)

    def test_validate(self, *mocks):
        options = ProfilerOptions()

        options.structured_options.data_labeler.is_enabled = "Invalid"
        options.structured_options.data_labeler.data_labeler_dirpath = 5
        options.structured_options.int.max = "Invalid"

        expected_error = (
            "ProfilerOptions.structured_options.int.max must be a "
            "BooleanOption.\n"
            "ProfilerOptions.structured_options.data_labeler.is_enabled must be"
            " a Boolean.\n"
            "ProfilerOptions.structured_options.data_labeler."
            "data_labeler_dirpath must be a string.")
        with self.assertRaisesRegex(ValueError, expected_error):
            options.validate()

    def test_validate_numeric_stats(self, *mocks):
        options = ProfilerOptions()
        numerical_options = {
            "histogram_and_quantiles.is_enabled": False,
            "min.is_enabled": False,
            "max.is_enabled": False,
            "sum.is_enabled": False,
            "variance.is_enabled": True,
            "skewness.is_enabled": False,
            "kurtosis.is_enabled": False
        }
        # Asserts error since sum must be toggled on if variance is
        expected_error = (
            "ProfilerOptions.structured_options.int: The numeric stats must "
            "toggle on the sum if the variance is toggled on.\n"
            "ProfilerOptions.structured_options.float: The numeric stats must "
            "toggle on the sum if the variance is toggled on.\n"
            "ProfilerOptions.structured_options.text: The numeric stats must "
            "toggle on the sum if the variance is toggled on."
        )
        options.set(numerical_options)

        with self.assertRaisesRegex(ValueError, expected_error):
            options.validate()

        # test warns if is_numeric_stats_enabled = False
        numerical_options = {
            "*.is_numeric_stats_enabled": False,
        }
        options.set(numerical_options)
        with self.assertWarnsRegex(UserWarning,
                                   'ProfilerOptions.structured_options.int.'
                                   'numeric_stats: The numeric stats are '
                                   'completely disabled.'):
            options.validate()

    def test_setting_options(self, *mocks):
        options = ProfilerOptions()

        # Ensure set works appropriately
        options.set({
            "data_labeler.is_enabled": False,
            "min.is_enabled": False,
            "structured_options.data_labeler.data_labeler_dirpath": "test",
            "data_labeler.max_sample_size": 15})

        text_options = options.structured_options.text.properties
        float_options = options.structured_options.float.properties
        int_options = options.structured_options.int.properties
        data_labeler_options = options.structured_options.data_labeler \
            .properties

        self.assertFalse(options.structured_options.data_labeler.is_enabled)
        self.assertFalse(text_options["min"].is_enabled)
        self.assertFalse(float_options["min"].is_enabled)
        self.assertFalse(int_options["min"].is_enabled)
        self.assertEqual(data_labeler_options["data_labeler_dirpath"], "test")
        self.assertEqual(data_labeler_options["max_sample_size"], 15)

        # Ensure direct attribute setting works appropriately
        options.structured_options.data_labeler.max_sample_size = 12
        options.structured_options.text.histogram_and_quantiles\
            .is_enabled = True
        options.structured_options.text.is_enabled = False

        text_options = options.structured_options.text.properties
        data_labeler_options = options.structured_options.data_labeler \
            .properties
        self.assertEqual(data_labeler_options["max_sample_size"], 12)
        self.assertTrue(text_options["histogram_and_quantiles"].is_enabled)
        self.assertFalse(text_options["is_enabled"])

        # check direct attribute access after set
        float_options = FloatOptions()
        float_options.set({"precision.is_enabled": False,
                           "min.is_enabled": False,
                           "*.is_enabled": False})

        self.assertFalse(float_options.precision.is_enabled)
        self.assertFalse(float_options.min.is_enabled)
        self.assertFalse(float_options.is_enabled)

    def test_improper_profile_options(self, *mocks):
        with self.assertRaisesRegex(
                ValueError, "The profile options must be passed as a "
                             "ProfileOptions object."):
            profile = Profiler(self.data, options="Strings are not accepted")

        with self.assertRaisesRegex(
                ValueError, "ProfilerOptions.structured_options.text.max."
                            "is_enabled must be a Boolean."):
            profile_options = ProfilerOptions()
            profile_options.structured_options.text.max.is_enabled = "String"
            profile_options.validate()

    def test_invalid_options_type(self, *mocks):
        # Test incorrect data labeler options
        options = ProfilerOptions()
        options.structured_options.data_labeler = IntOptions()
        with self.assertRaisesRegex(
                ValueError, "data_labeler must be a\(n\) DataLabelerOptions."):
            profile = Profiler(self.data, options=options)
        # Test incorrect float options
        options = ProfilerOptions()
        options.structured_options.float = IntOptions()
        with self.assertRaisesRegex(
                ValueError, "float must be a\(n\) FloatOptions."):
            profile = Profiler(self.data, options=options)

    @mock.patch('dataprofiler.profilers.float_column_profile.FloatColumn.'
                '_update_precision')
    def test_float_precision(self, update_precision, *mocks):
        options = ProfilerOptions()
        options.structured_options.float.precision.is_enabled = False
        options.structured_options.multiprocess.is_enabled = False

        profile = Profiler(self.data, options=options)
        update_precision.assert_not_called()

        multi_options = ProfilerOptions()
        multi_options.structured_options.multiprocess.is_enabled = False
        profile = Profiler(self.data, options=multi_options)
        update_precision.assert_called()

    def test_set_attribute_error(self, *mocks):
        options = ProfilerOptions()

        with self.assertRaisesRegex(AttributeError,
                                    "type object \'structured_options."
                                    "data_labeler.is_enabled\' has no attribute"
                                    " \'is_here\'"):
            options.set({"data_labeler.is_enabled.is_here": False})

    def test_is_prop_enabled(self, *mocks):
        options = ProfilerOptions()
        with self.assertRaisesRegex(AttributeError,
                                    "Property \"Invalid\" does not exist in "
                                    "TextOptions."):
            options.structured_options.text.is_prop_enabled("Invalid")

        # This test is to ensure is_prop_enabled works for BooleanOption objects
        options.structured_options.int.min.is_enabled = True
        self.assertTrue(options.structured_options.int.is_prop_enabled("min"))

        # This test is to ensure is_prop_enabled works for bools
        options.structured_options.int.max.is_enabled = True
        options.structured_options.int.variance.is_enabled = True
        options.structured_options.int.histogram_and_quantiles.is_enabled = True
        options.structured_options.int.sum.is_enabled = True
        self.assertTrue(options.structured_options.int.
                        is_prop_enabled("is_numeric_stats_enabled"))

    def test_setting_overlapping_option(self, *mocks):
        options = ProfilerOptions()

        # Raises error if overlap option set
        sets = [
            {"data_labeler.data_labeler_object": 3},
            {"data_labeler.data_labeler_dirpath": 3},
            {"text.is_enabled": False},
            {"text.vocab.is_enabled": False}
        ]

        for set_dict in sets:
            msg = f"Attempted to set options {set_dict} in ProfilerOptions " \
                  f"without specifying whether to set them for " \
                  f"StructuredOptions or UnstructuredOptions."
            with self.assertRaisesRegex(ValueError, msg):
                options.set(set_dict)

        # Works still for disabling both labelers
        options.set({"data_labeler.is_enabled": False})
        self.assertFalse(options.structured_options.data_labeler.is_enabled)
        self.assertFalse(options.unstructured_options.data_labeler.is_enabled)

        # Works for specifying which to set for
        options = ProfilerOptions()
        options.set(
            {"unstructured_options.data_labeler.data_labeler_object": 23})
        self.assertIsNone(options.structured_options.data_labeler.
                          data_labeler_object)
        self.assertEqual(23, options.unstructured_options.data_labeler.
                          data_labeler_object)

        options = ProfilerOptions()
        options.set({"structured_options.data_labeler.data_labeler_dirpath":
                     "Hello There"})
        self.assertEqual("Hello There", options.structured_options.
                         data_labeler.data_labeler_dirpath)
        self.assertIsNone(options.unstructured_options.data_labeler.
                          data_labeler_dirpath)

        options = ProfilerOptions()
        options.set({"unstructured_options.text.is_enabled": False})
        self.assertTrue(options.structured_options.text.is_enabled)
        self.assertFalse(options.unstructured_options.text.is_enabled)

        options = ProfilerOptions()
        options.set({"structured_options.text.vocab.is_enabled": False})
        self.assertFalse(options.structured_options.text.vocab.is_enabled)
        self.assertTrue(options.unstructured_options.text.vocab.is_enabled)

    def test_eq(self, *mocks):
        options = ProfilerOptions()
        options2 = ProfilerOptions()
        options.unstructured_options.data_labeler.is_enabled = False
        self.assertNotEqual(options, options2)
        options2.unstructured_options.data_labeler.is_enabled = False
        self.assertEqual(options, options2)

        options.structured_options.float.precision.sample_ratio = 0.1
        self.assertNotEqual(options, options2)
        options2.structured_options.float.precision.sample_ratio = 0.15
        self.assertNotEqual(options, options2)
        options.structured_options.float.precision.sample_ratio = 0.1
        self.assertNotEqual(options, options2)


@mock.patch('dataprofiler.profilers.data_labeler_column_profile.'
            'DataLabelerColumn.update', return_value=None)
@mock.patch('dataprofiler.profilers.profile_builder.DataLabeler')
class TestDataLabelerCallWithOptions(unittest.TestCase):

    @classmethod
    def setUpClass(cls):
        cls.data = Data(data=pd.DataFrame([1, 2]), data_type='csv')

    def test_data_labeler(self, *mocks):
        options = ProfilerOptions()
        options.structured_options.data_labeler.data_labeler_dirpath \
            = "Test_Dirpath"
        options.structured_options.data_labeler.max_sample_size = 50
        options.structured_options.multiprocess.is_enabled = False

        profile = Profiler(self.data, options=options)

        # Mock[0] is the Datalabeler Object mock
        mocks[0].assert_called_with(dirpath='Test_Dirpath',
                                    labeler_type='structured',
                                    load_options=None)
        actual_sample_size = profile._profile[0].profiles['data_label_profile'] \
            ._profiles["data_labeler"]._max_sample_size
        self.assertEqual(actual_sample_size, 50)

        data_labeler = mock.Mock(spec=BaseDataLabeler)
        data_labeler.reverse_label_mapping = dict()
        data_labeler.model.num_labels = 0
        data_labeler.model.requires_zero_mapping = False
        options.structured_options.set(
            {'data_labeler.data_labeler_object': data_labeler})
        with self.assertWarnsRegex(UserWarning,
                                   "The data labeler passed in will be used,"
                                   " not through the directory of the default"
                                   " model"):
            options.validate()

        profile = Profiler(self.data, options=options)
        self.assertEqual(data_labeler,
                         # profile, col prof, compiler
                         (profile._profile[0].profiles['data_label_profile'].
                          # column profiler
                          _profiles["data_labeler"].data_labeler))<|MERGE_RESOLUTION|>--- conflicted
+++ resolved
@@ -36,18 +36,12 @@
             self.assertTrue(column.properties["sum"])
             self.assertTrue(column.properties["variance"])
             self.assertTrue(column.properties["is_numeric_stats_enabled"])
-<<<<<<< HEAD
-            self.assertFalse(column.properties["num_zeros"].is_enabled)
-            self.assertFalse(column.properties["num_negatives"].is_enabled)
-
-=======
             if column_type != "text":
                 self.assertTrue(column.properties["num_zeros"].is_enabled)
                 self.assertTrue(column.properties["num_negatives"].is_enabled)
             else:
                 self.assertFalse(column.properties["num_zeros"].is_enabled)
                 self.assertFalse(column.properties["num_negatives"].is_enabled)
->>>>>>> 096c0520
         # Using ProfilerOptions with the default options
         options = ProfilerOptions()
         profile2 = Profiler(self.data, options=options)
@@ -172,16 +166,9 @@
             "sum.is_enabled": False,
             "variance.is_enabled": False,
             "skewness.is_enabled": False,
-<<<<<<< HEAD
-            "kurtosis.is_enabled": False
-            "num_zeros.is_enabled": False,
-            "num_negatives.is_enabled": False,
-            "variance.is_enabled": False
-=======
             "kurtosis.is_enabled": False,
             "num_zeros.is_enabled": False,
             "num_negatives.is_enabled": False,
->>>>>>> 096c0520
         }
         options.set(statistical_options)
 
@@ -190,12 +177,8 @@
         float_options = options.structured_options.float.properties
         int_options = options.structured_options.int.properties
         for option in ["histogram_and_quantiles", "min", "max", "sum",
-<<<<<<< HEAD
-                          "variance", "num_zeros", "num_negatives"]:
-=======
                        "variance", "skewness", "kurtosis",
                        "num_zeros", "num_negatives"]:
->>>>>>> 096c0520
             self.assertFalse(text_options[option].is_enabled)
             self.assertFalse(float_options[option].is_enabled)
             self.assertFalse(int_options[option].is_enabled)
