--- conflicted
+++ resolved
@@ -92,11 +92,7 @@
             option.set({"column_null_values": test_dict})
             self.assertEqual(test_dict, option.column_null_values)
 
-<<<<<<< HEAD
         for test_val in [0.2, 1]:
-=======
-        for test_val in [0.2, 1, None]:
->>>>>>> 49c551f8
             option.set({"sampling_ratio": test_val})
             self.assertEqual(test_val, option.sampling_ratio)
 
@@ -295,14 +291,7 @@
         option.set({"column_null_values": None})
         self.assertEqual([], option._validate_helper())
 
-<<<<<<< HEAD
         expected_error_type = [f"{optpth}.sampling_ratio must be a float or an integer"]
-=======
-        expected_error_type = [
-            f"{optpth}.sampling_ratio must be a float, an integer, or None"
-        ]
->>>>>>> 49c551f8
-
         expected_error_value = [
             "{}.sampling_ratio must be greater than 0.0 and less than or equal to 1.0".format(
                 optpth
