import json
import unittest
from unittest import mock

import numpy as np
import pandas as pd

from dataprofiler.profilers import column_profile_compilers as col_pro_compilers
from dataprofiler.profilers.base_column_profilers import BaseColumnProfiler
<<<<<<< HEAD
from dataprofiler.profilers.json_decoder import load_compiler
=======
>>>>>>> 82852931
from dataprofiler.profilers.json_encoder import ProfileEncoder
from dataprofiler.profilers.profiler_options import (
    BaseOption,
    StructuredOptions,
    UnstructuredOptions,
)

from . import utils as test_utils


class TestBaseProfileCompilerClass(unittest.TestCase):
    def test_cannot_instantiate(self):
        """showing we normally can't instantiate an abstract class"""
        with self.assertRaises(TypeError) as e:
            col_pro_compilers.BaseCompiler()
        self.assertRegex(
            str(e.exception),
            "Can't instantiate abstract class BaseCompiler with "
            "abstract methods? report",
        )

    @mock.patch.multiple(
        col_pro_compilers.BaseCompiler,
        __abstractmethods__=set(),
        _profilers=[mock.Mock()],
        _option_class=mock.Mock(spec=BaseOption),
    )
    @mock.patch.multiple(
        col_pro_compilers.ColumnStatsProfileCompiler, _profilers=[mock.Mock()]
    )
    def test_add_profilers(self):
        compiler1 = col_pro_compilers.BaseCompiler(mock.Mock())
        compiler2 = col_pro_compilers.BaseCompiler(mock.Mock())

        # test incorrect type
        with self.assertRaisesRegex(
            TypeError,
            "`BaseCompiler` and `int` are " "not of the same profile compiler type.",
        ):
            compiler1 + 3

        compiler3 = col_pro_compilers.ColumnStatsProfileCompiler(mock.Mock())
        compiler3._profiles = [mock.Mock()]
        with self.assertRaisesRegex(
            TypeError,
            "`BaseCompiler` and "
            "`ColumnStatsProfileCompiler` are "
            "not of the same profile compiler type.",
        ):
            compiler1 + compiler3

        # test mismatched names
        compiler1.name = "compiler1"
        compiler2.name = "compiler2"
        with self.assertRaisesRegex(
            ValueError, "Column profile names are unmatched: " "compiler1 != compiler2"
        ):
            compiler1 + compiler2

        # test mismatched profiles due to options
        compiler2.name = "compiler1"
        compiler1._profiles = dict(test1=mock.Mock())
        compiler2._profiles = dict(test2=mock.Mock())
        with self.assertRaisesRegex(
            ValueError,
            "Column profilers were not setup with the "
            "same options, hence they do not calculate "
            "the same profiles and cannot be added "
            "together.",
        ):
            compiler1 + compiler2

        # test success
        compiler1._profiles = dict(test=1)
        compiler2._profiles = dict(test=2)
        merged_compiler = compiler1 + compiler2
        self.assertEqual(3, merged_compiler._profiles["test"])
        self.assertEqual("compiler1", merged_compiler.name)

    def test_compiler_stats_diff(self):
        data1 = pd.Series(["1", "9", "9"])
        data2 = pd.Series(["10", "9", "9", "9"])
        options = StructuredOptions()

        # Test normal diff
        compiler1 = col_pro_compilers.ColumnStatsProfileCompiler(data1)
        compiler2 = col_pro_compilers.ColumnStatsProfileCompiler(data2)
        expected_diff = {
            "order": ["ascending", "descending"],
            "categorical": "unchanged",
            "statistics": {
                "unique_count": "unchanged",
                "unique_ratio": 0.16666666666666663,
                "categories": [["1"], ["9"], ["10"]],
                "gini_impurity": 0.06944444444444448,
                "unalikeability": 0.16666666666666663,
                "categorical_count": {"9": -1, "1": [1, None], "10": [None, 1]},
                "chi2-test": {
                    "chi2-statistic": 2.1,
                    "df": 2,
                    "p-value": 0.3499377491111554,
                },
            },
        }
        self.assertDictEqual(expected_diff, compiler1.diff(compiler2))

        # Test disabled categorical column in one compiler
        options.category.is_enabled = False
        compiler1 = col_pro_compilers.ColumnStatsProfileCompiler(data1, options)
        compiler2 = col_pro_compilers.ColumnStatsProfileCompiler(data2)
        expected_diff = {"order": ["ascending", "descending"]}
        self.assertDictEqual(expected_diff, compiler1.diff(compiler2))

        # Test disabling categorical profile in both compilers
        compiler1 = col_pro_compilers.ColumnStatsProfileCompiler(data1, options)
        compiler2 = col_pro_compilers.ColumnStatsProfileCompiler(data2, options)
        expected_diff = {"order": ["ascending", "descending"]}
        self.assertDictEqual(expected_diff, compiler1.diff(compiler2))

        # Test disabling everything
        options.order.is_enabled = False
        compiler1 = col_pro_compilers.ColumnStatsProfileCompiler(data1, options)
        compiler2 = col_pro_compilers.ColumnStatsProfileCompiler(data2, options)
        expected_diff = {}
        self.assertDictEqual(expected_diff, compiler1.diff(compiler2))

    @mock.patch("dataprofiler.profilers.data_labeler_column_profile.DataLabeler")
    @mock.patch(
        "dataprofiler.profilers.data_labeler_column_profile." "DataLabelerColumn.update"
    )
    def test_compiler_data_labeler_diff(self, *mocked_datalabeler):
        # Initialize dummy data
        data = pd.Series([])

        # Test normal diff
        compiler1 = col_pro_compilers.ColumnDataLabelerCompiler(data)
        compiler2 = col_pro_compilers.ColumnDataLabelerCompiler(data)

        # Mock out the data_label, avg_predictions, and label_representation
        # properties
        with mock.patch(
            "dataprofiler.profilers.data_labeler_column_profile"
            ".DataLabelerColumn.data_label"
        ), mock.patch(
            "dataprofiler.profilers.data_labeler_column_profile."
            "DataLabelerColumn.avg_predictions"
        ), mock.patch(
            "dataprofiler.profilers.data_labeler_column_profile."
            "DataLabelerColumn.label_representation"
        ):
            compiler1._profiles["data_labeler"].sample_size = 20
            compiler1._profiles["data_labeler"].data_label = "a"
            compiler1._profiles["data_labeler"].avg_predictions = {
                "a": 0.25,
                "b": 0.0,
                "c": 0.75,
            }
            compiler1._profiles["data_labeler"].label_representation = {
                "a": 0.15,
                "b": 0.01,
                "c": 0.84,
            }

            compiler2._profiles["data_labeler"].sample_size = 20
            compiler2._profiles["data_labeler"].data_label = "b"
            compiler2._profiles["data_labeler"].avg_predictions = {
                "a": 0.25,
                "b": 0.70,
                "c": 0.05,
            }
            compiler2._profiles["data_labeler"].label_representation = {
                "a": 0.99,
                "b": 0.01,
                "c": 0.0,
            }

            expected_diff = {
                "statistics": {
                    "avg_predictions": {"a": "unchanged", "b": -0.7, "c": 0.7},
                    "label_representation": {"a": -0.84, "b": "unchanged", "c": 0.84},
                },
                "data_label": [["a"], [], ["b"]],
            }
            self.assertDictEqual(expected_diff, compiler1.diff(compiler2))

        # Test disabling one datalabeler profile for compiler diff
        options = StructuredOptions()
        options.data_labeler.is_enabled = False
        compiler1 = col_pro_compilers.ColumnDataLabelerCompiler(data, options)
        expected_diff = {}
        self.assertDictEqual(expected_diff, compiler1.diff(compiler2))

        # Test disabling both datalabeler profiles for compiler diff
        compiler2 = col_pro_compilers.ColumnDataLabelerCompiler(data, options)
        expected_diff = {}
        self.assertDictEqual(expected_diff, compiler1.diff(compiler2))

    @mock.patch.multiple(col_pro_compilers.BaseCompiler, __abstractmethods__=set())
    def test_no_profilers_error(self):
        with self.assertRaises(NotImplementedError) as e:
            col_pro_compilers.BaseCompiler()
        self.assertEqual("Must add profilers.", str(e.exception))

    @mock.patch.multiple(
        col_pro_compilers.BaseCompiler, __abstractmethods__=set(), _profilers="mock"
    )
    def test_no_options_error(self):
        with self.assertRaisesRegex(
            NotImplementedError, "Must set the expected OptionClass."
        ):
            col_pro_compilers.BaseCompiler()

    def test_update_match_are_abstract(self):
        self.assertCountEqual(
            {"report"}, col_pro_compilers.BaseCompiler.__abstractmethods__
        )

    @mock.patch.multiple(BaseColumnProfiler, __abstractmethods__=set())
    def test_json_encode(self):
        with mock.patch.multiple(
            col_pro_compilers.BaseCompiler,
            __abstractmethods__=set(),
            _profilers=[BaseColumnProfiler],
            _option_class=BaseOption,
        ):
            profile = col_pro_compilers.BaseCompiler()

        base_column_profiler = BaseColumnProfiler(name="test")
        with mock.patch.object(
            profile, "_profiles", {"BaseColumn": base_column_profiler}
        ):
            serialized = json.dumps(profile, cls=ProfileEncoder)

        dict_of_base_column_profiler = json.loads(
            json.dumps(base_column_profiler, cls=ProfileEncoder)
        )
        expected = json.dumps(
            {
                "class": "BaseCompiler",
                "data": {
                    "name": None,
                    "_profiles": {
                        "BaseColumn": dict_of_base_column_profiler,
                    },
                },
            }
        )

        self.assertEqual(expected, serialized)


class TestColumnPrimitiveTypeProfileCompiler(unittest.TestCase):
    def test_primitive_compiler_report(self):
        structured_options = StructuredOptions()
        data1 = pd.Series(["2.6", "-1.8"])
        compiler1 = col_pro_compilers.ColumnPrimitiveTypeProfileCompiler(data1)
        structured_options.float.precision.is_enabled = False
        compiler1._create_profile(data1, structured_options)

        report = compiler1.report(remove_disabled_flag=True)
        self.assertNotIn("precision", report["statistics"])

        report = compiler1.report(remove_disabled_flag=False)
        self.assertIn("precision", report["statistics"])

        structured_options2 = StructuredOptions()
        data2 = pd.Series(["abcd", "aa", "abcd", "aa", "b", "dfd"])
        compiler2 = col_pro_compilers.ColumnPrimitiveTypeProfileCompiler(data2)
        structured_options2.text.vocab.is_enabled = False
        compiler2._create_profile(data2, structured_options2)

        report = compiler2.report(remove_disabled_flag=True)
        self.assertNotIn("vocab", report["statistics"])

        report = compiler2.report(remove_disabled_flag=False)
        self.assertIn("vocab", report["statistics"])

    def test_diff_primitive_compilers(self):
        # Test different data types
        data1 = pd.Series(["-2", "-1", "1", "2"])
        data2 = pd.Series(["YO YO YO", "HELLO"])
        compiler1 = col_pro_compilers.ColumnPrimitiveTypeProfileCompiler(data1)
        compiler2 = col_pro_compilers.ColumnPrimitiveTypeProfileCompiler(data2)

        expected_diff = {
            "data_type_representation": {
                "datetime": "unchanged",
                "int": 1.0,
                "float": 1.0,
                "text": "unchanged",
            },
            "data_type": ["int", "text"],
        }
        self.assertDictEqual(expected_diff, compiler1.diff(compiler2))

        # Test different data types with datetime specifically
        data1 = pd.Series(["-2", "-1", "1", "2"])
        data2 = pd.Series(["01/12/1967", "11/9/2024"])
        compiler1 = col_pro_compilers.ColumnPrimitiveTypeProfileCompiler(data1)
        compiler2 = col_pro_compilers.ColumnPrimitiveTypeProfileCompiler(data2)

        expected_diff = {
            "data_type_representation": {
                "datetime": -1.0,
                "int": 1.0,
                "float": 1.0,
                "text": "unchanged",
            },
            "data_type": ["int", "datetime"],
        }
        self.assertDictEqual(expected_diff, compiler1.diff(compiler2))

        # Test same data types
        data1 = pd.Series(["-2", "15", "1", "2"])
        data2 = pd.Series(["5", "-1"])

        compiler1 = col_pro_compilers.ColumnPrimitiveTypeProfileCompiler(data1)
        compiler2 = col_pro_compilers.ColumnPrimitiveTypeProfileCompiler(data2)

        expected_diff = {
            "data_type_representation": {
                "datetime": "unchanged",
                "int": "unchanged",
                "float": "unchanged",
                "text": "unchanged",
            },
            "data_type": "unchanged",
            "statistics": {
                "min": -1.0,
                "max": 10.0,
                "sum": 12.0,
                "mean": 2.0,
                "median": -0.5,
                "mode": [[-2, 15, 1, 2], [], [5, -1]],
                "median_absolute_deviation": -1,
                "variance": 38.666666666666664,
                "stddev": 3.285085839971525,
                "t-test": {
                    "t-statistic": 0.4155260166386663,
                    "conservative": {"df": 1.0, "p-value": 0.749287157907667},
                    "welch": {"df": 3.6288111187629117, "p-value": 0.7011367179395704},
                },
                "psi": 0.17328679513998632,
            },
        }
        profile_diff = compiler1.diff(compiler2)
        self.assertAlmostEqual(
            expected_diff["statistics"].pop("median"),
            profile_diff["statistics"].pop("median"),
            places=2,
        )
        expected_diff_mode = expected_diff["statistics"].pop("mode")
        diff_mode = profile_diff["statistics"].pop("mode")
        for i in range(len(expected_diff_mode)):
            np.testing.assert_almost_equal(
                sorted(expected_diff_mode[i]), sorted(diff_mode[i]), 2
            )
        self.assertAlmostEqual(
            expected_diff["statistics"].pop("median_absolute_deviation"),
            profile_diff["statistics"].pop("median_absolute_deviation"),
            places=2,
        )
        self.assertDictEqual(expected_diff, profile_diff)

        # Test different compilers
        data1 = pd.Series(["-2", "-1", "1", "2"])
        data2 = pd.Series(["5", "15"])

        compiler1 = col_pro_compilers.ColumnPrimitiveTypeProfileCompiler(data1)
        compiler2 = col_pro_compilers.ColumnStatsProfileCompiler(data2)
        # Assert type error is properly called
        with self.assertRaises(TypeError) as exc:
            compiler1.diff(compiler2)
        self.assertEqual(
            str(exc.exception),
            "`ColumnPrimitiveTypeProfileCompiler` and "
            "`ColumnStatsProfileCompiler` are not of the same "
            "profile compiler type.",
        )

    def test_disabling_columns_during_primitive_diff(self):

        data1 = pd.Series(["-2", "-1", "1", "2"])
        data2 = pd.Series(["5", "15"])
        options = StructuredOptions()

        # Test disabled column in one compiler
        options.int.is_enabled = False
        compiler1 = col_pro_compilers.ColumnPrimitiveTypeProfileCompiler(data1, options)
        compiler2 = col_pro_compilers.ColumnPrimitiveTypeProfileCompiler(data2)
        expected_diff = {
            "data_type_representation": {
                "datetime": "unchanged",
                "float": "unchanged",
                "text": "unchanged",
                "int": [None, 1.0],
            },
            "data_type": ["float", "int"],
        }
        self.assertDictEqual(expected_diff, compiler1.diff(compiler2))

        # Test disabled column in both compilers
        compiler2 = col_pro_compilers.ColumnPrimitiveTypeProfileCompiler(data2, options)
        expected_diff = {
            "data_type_representation": {
                "datetime": "unchanged",
                "float": "unchanged",
                "text": "unchanged",
            },
            "data_type": "unchanged",
            "statistics": {
                "min": -7.0,
                "max": -13.0,
                "sum": -20.0,
                "mean": -10.0,
                "median": -10,
                "mode": [[-2.0, -1.0, 1.0, 2.0], [], [5, 15]],
                "median_absolute_deviation": -3.5,
                "variance": -46.666666666666664,
                "stddev": data1.astype(int).std() - data2.astype(int).std(),
                "precision": {
                    "min": "unchanged",
                    "max": -1,
                    "mean": -0.5,
                    "var": -0.5,
                    "std": -0.71,
                    "sample_size": 2,
                    "margin_of_error": -1.6,
                },
                "t-test": {
                    "t-statistic": -1.9674775073518591,
                    "conservative": {"df": 1.0, "p-value": 0.29936264581081673},
                    "welch": {"df": 1.0673824509440946, "p-value": 0.28696889329266506},
                },
                "psi": 0,
            },
        }
        profile_diff = compiler1.diff(compiler2)
        self.assertAlmostEqual(
            expected_diff["statistics"].pop("median"),
            profile_diff["statistics"].pop("median"),
            places=2,
        )
        expected_diff_mode = expected_diff["statistics"].pop("mode")
        diff_mode = profile_diff["statistics"].pop("mode")
        for i in range(len(expected_diff_mode)):
            np.testing.assert_almost_equal(
                sorted(expected_diff_mode[i]), sorted(diff_mode[i]), 2
            )
        self.assertAlmostEqual(
            expected_diff["statistics"].pop("median_absolute_deviation"),
            profile_diff["statistics"].pop("median_absolute_deviation"),
            places=2,
        )
        self.assertDictEqual(expected_diff, profile_diff)

        # Test disabling all columns in one compiler
        options.float.is_enabled = False
        options.text.is_enabled = False
        options.datetime.is_enabled = False
        compiler1 = col_pro_compilers.ColumnPrimitiveTypeProfileCompiler(data1, options)
        compiler2 = col_pro_compilers.ColumnPrimitiveTypeProfileCompiler(data2)
        expected_diff = {
            "data_type_representation": {
                "datetime": [None, 0.0],
                "int": [None, 1.0],
                "float": [None, 1.0],
                "text": [None, 1.0],
            },
            "data_type": [None, "int"],
        }
        self.assertDictEqual(expected_diff, compiler1.diff(compiler2))

        # Test disabling all columns in all compilers
        compiler2 = col_pro_compilers.ColumnPrimitiveTypeProfileCompiler(data2, options)
        expected_diff = {}
<<<<<<< HEAD
        # self.assertDictEqual(expected_diff, compiler1.diff(compiler2))/
=======
        self.assertDictEqual(expected_diff, compiler1.diff(compiler2))
>>>>>>> 82852931

    def test_json_encode(self):

        compiler = col_pro_compilers.ColumnPrimitiveTypeProfileCompiler()

        serialized = json.dumps(compiler, cls=ProfileEncoder)
        expected = json.dumps(
            {
                "class": "ColumnPrimitiveTypeProfileCompiler",
                "data": {
                    "name": None,
                    "_profiles": {},
                },
            }
        )
        self.assertEqual(expected, serialized)

    def test_json_encode_after_update(self):

        data = pd.Series(["-2", "-1", "1", "2"], name="test")
        with test_utils.mock_timeit():
            compiler = col_pro_compilers.ColumnPrimitiveTypeProfileCompiler(data)

        with mock.patch.object(compiler._profiles["datetime"], "__dict__", {}):
            with mock.patch.object(compiler._profiles["int"], "__dict__", {}):
                with mock.patch.object(compiler._profiles["float"], "__dict__", {}):
                    with mock.patch.object(compiler._profiles["text"], "__dict__", {}):
                        serialized = json.dumps(compiler, cls=ProfileEncoder)

        # pop the data inside primitive column profiler as we just want to make
        # sure generally it is serializing, decode will validate true replication

        expected = json.dumps(
            {
                "class": "ColumnPrimitiveTypeProfileCompiler",
                "data": {
                    "name": "test",
                    "_profiles": {
                        "datetime": {"class": "DateTimeColumn", "data": {}},
                        "int": {"class": "IntColumn", "data": {}},
                        "float": {"class": "FloatColumn", "data": {}},
                        "text": {"class": "TextColumn", "data": {}},
                    },
                },
            }
        )
<<<<<<< HEAD

        self.assertEqual(expected, serialized)

    def test_json_decode(self):
        expected_compiler = col_pro_compilers.ColumnPrimitiveTypeProfileCompiler()
        serialized = json.dumps(expected_compiler, cls=ProfileEncoder)

        deserialized = load_compiler(json.loads(serialized))

        test_utils.assert_profiles_equal(expected_compiler, deserialized)

    def test_json_decode_after_update(self):

        data = pd.Series(["-2", "-1", "1", "2"], name="test")
        with test_utils.mock_timeit():
            expected_compiler = col_pro_compilers.ColumnPrimitiveTypeProfileCompiler(
                data
            )

        serialized = json.dumps(expected_compiler, cls=ProfileEncoder)
        deserialized = load_compiler(json.loads(serialized))

        test_utils.assert_profiles_equal(deserialized, expected_compiler)
        # assert before update
        assert (
            deserialized.report().get("statistics", {}).get("mean")
            == sum([-2, -1, 1, 2]) / 4
        )

        df_float = pd.Series(
            [
                4.0,  # add existing
                15.0,  # add new
            ]
        ).apply(str)

        # validating update after deserialization with a few small tests
        deserialized.update_profile(df_float)

        for profile in deserialized._profiles.values():
            assert profile.sample_size == 6
        assert (
            deserialized.report().get("statistics", {}).get("mean")
            == sum([-2, -1, 1, 2, 4, 15]) / 6
=======

        self.assertEqual(expected, serialized)

    @mock.patch.multiple(BaseColumnProfiler, __abstractmethods__=set())
    def test_json_encode(self):
        with mock.patch.multiple(
            col_pro_compilers.BaseCompiler,
            __abstractmethods__=set(),
            _profilers=[BaseColumnProfiler],
            _option_class=BaseOption,
        ):
            profile = col_pro_compilers.BaseCompiler()

        base_column_profiler = BaseColumnProfiler(name="test")
        with mock.patch.object(
            profile, "_profiles", {"BaseColumn": base_column_profiler}
        ):
            serialized = json.dumps(profile, cls=ProfileEncoder)

        dict_of_base_column_profiler = json.loads(
            json.dumps(base_column_profiler, cls=ProfileEncoder)
        )
        expected = json.dumps(
            {
                "class": "BaseCompiler",
                "data": {
                    "name": None,
                    "_profiles": {
                        "BaseColumn": dict_of_base_column_profiler,
                    },
                },
            }
>>>>>>> 82852931
        )

        self.assertEqual(expected, serialized)


class TestUnstructuredCompiler(unittest.TestCase):
    @mock.patch("dataprofiler.profilers.unstructured_labeler_profile." "DataLabeler")
    @mock.patch(
        "dataprofiler.profilers.unstructured_labeler_profile." "CharPostprocessor"
    )
    def test_base(self, *mocks):
        from collections import defaultdict

        import pandas as pd

        df_series = pd.Series(["test", "hi my name is John Doe. 123-432-1234"])

        time_array = [float(i) for i in range(100, 0, -1)]
        with mock.patch("time.time", side_effect=lambda: time_array.pop()):
            compiler = col_pro_compilers.UnstructuredCompiler(df_series)

        expected_dict = {
            "data_label": {
                "entity_counts": {
                    "postprocess_char_level": defaultdict(int),
                    "true_char_level": defaultdict(int),
                    "word_level": defaultdict(int),
                },
                "entity_percentages": {
                    "postprocess_char_level": defaultdict(int),
                    "true_char_level": defaultdict(int),
                    "word_level": defaultdict(int),
                },
                "times": {"data_labeler_predict": 1.0},
            },
            "statistics": {
                "times": {"vocab": 1.0, "words": 1.0},
                "vocab_count": {
                    " ": 6,
                    "-": 2,
                    ".": 1,
                    "1": 2,
                    "2": 3,
                    "3": 3,
                    "4": 2,
                    "D": 1,
                    "J": 1,
                    "a": 1,
                    "e": 3,
                    "h": 2,
                    "i": 2,
                    "m": 2,
                    "n": 2,
                    "o": 2,
                    "s": 2,
                    "t": 2,
                    "y": 1,
                },
                "vocab": [
                    " ",
                    "-",
                    ".",
                    "1",
                    "2",
                    "3",
                    "4",
                    "D",
                    "J",
                    "a",
                    "e",
                    "h",
                    "i",
                    "m",
                    "n",
                    "o",
                    "s",
                    "t",
                    "y",
                ],
                "word_count": {
                    "123-432-1234": 1,
                    "Doe": 1,
                    "John": 1,
                    "hi": 1,
                    "name": 1,
                    "test": 1,
                },
                "words": ["test", "hi", "name", "John", "Doe", "123-432-1234"],
            },
        }

        output_profile = compiler.profile

        # because vocab uses a set, it will be random order every time, hence
        # we need to sort to check exact match between profiles
        if "statistics" in output_profile and "vocab" in output_profile["statistics"]:
            output_profile["statistics"]["vocab"] = sorted(
                output_profile["statistics"]["vocab"]
            )

        self.assertDictEqual(expected_dict, output_profile)

    @mock.patch("dataprofiler.profilers.unstructured_labeler_profile." "DataLabeler")
    @mock.patch(
        "dataprofiler.profilers.unstructured_labeler_profile." "CharPostprocessor"
    )
    def test_compiler_unstructured_reports(self, *mocks):
        data = pd.Series(["Hello Hello", "This is a test grant"])
        compiler = col_pro_compilers.UnstructuredCompiler(data)
        unstructured_options = UnstructuredOptions()
        unstructured_options.text.vocab.is_enabled = False
        compiler._create_profile(data, unstructured_options)

        report = compiler.report(remove_disabled_flag=True)
        self.assertNotIn("vocab", report["statistics"])
        self.assertIn("words", report["statistics"])

        report = compiler.report(remove_disabled_flag=False)
        self.assertIn("vocab", report["statistics"])
        self.assertIn("words", report["statistics"])

        unstructured_options.text.vocab.is_enabled = True
        compiler._create_profile(data, unstructured_options)
        report = compiler.report(remove_disabled_flag=True)
        self.assertIn("vocab", report["statistics"])
        self.assertIn("words", report["statistics"])

        unstructured_options.text.words.is_enabled = False
        compiler._create_profile(data, unstructured_options)
        report = compiler.report(remove_disabled_flag=True)
        self.assertIn("vocab", report["statistics"])
        self.assertNotIn("words", report["statistics"])

    @mock.patch("dataprofiler.profilers.unstructured_labeler_profile." "DataLabeler")
    @mock.patch(
        "dataprofiler.profilers.unstructured_labeler_profile." "CharPostprocessor"
    )
    def test_compiler_stats_diff(self, *mocks):
        data1 = pd.Series(["Hello Hello", "This is a test grant"])
        data2 = pd.Series(["This is unknown", "my name grant", "9", "9"])

        # Test normal diff
        compiler1 = col_pro_compilers.UnstructuredCompiler(data1)
        compiler2 = col_pro_compilers.UnstructuredCompiler(data2)
        labeler_1 = compiler1._profiles["data_labeler"]
        labeler_2 = compiler2._profiles["data_labeler"]

        labeler_1.char_sample_size = 20
        labeler_1.word_sample_size = 15
        entity_counts = {
            "word_level": {"UNKNOWN": 5, "TEST": 5, "UNIQUE1": 5},
            "true_char_level": {"UNKNOWN": 4, "TEST": 8, "UNIQUE1": 8},
            "postprocess_char_level": {"UNKNOWN": 5, "TEST": 10, "UNIQUE1": 5},
        }
        labeler_1.entity_counts = entity_counts
        labeler_1.update(pd.Series(["a"]))

        labeler_2.char_sample_size = 20
        labeler_2.word_sample_size = 10
        entity_counts = {
            "word_level": {"UNKNOWN": 2, "TEST": 4, "UNIQUE2": 4},
            "true_char_level": {"UNKNOWN": 8, "TEST": 8, "UNIQUE2": 4},
            "postprocess_char_level": {"UNKNOWN": 5, "TEST": 10, "UNIQUE2": 5},
        }
        labeler_2.entity_counts = entity_counts
        labeler_2.update(pd.Series(["a"]))

        expected_diff = {
            "statistics": {
                "vocab": [
                    ["H", "l"],
                    ["e", "o", " ", "T", "h", "i", "s", "a", "t", "g", "r", "n"],
                    ["u", "k", "w", "m", "y", "9"],
                ],
                "vocab_count": [
                    {"l": 4, "H": 2},
                    {
                        " ": 1,
                        "e": 2,
                        "s": 1,
                        "t": 2,
                        "o": 1,
                        "i": "unchanged",
                        "a": "unchanged",
                        "T": "unchanged",
                        "h": "unchanged",
                        "g": "unchanged",
                        "r": "unchanged",
                        "n": -4,
                    },
                    {"m": 2, "9": 2, "u": 1, "k": 1, "w": 1, "y": 1},
                ],
                "words": [["Hello", "test"], ["grant"], ["unknown", "name", "9"]],
                "word_count": [
                    {"Hello": 2, "test": 1},
                    {"grant": "unchanged"},
                    {"9": 2, "unknown": 1, "name": 1},
                ],
            },
            "data_label": {
                "entity_counts": {
                    "word_level": {
                        "UNKNOWN": 3,
                        "TEST": 1,
                        "UNIQUE1": [5, None],
                        "UNIQUE2": [None, 4],
                    },
                    "true_char_level": {
                        "UNKNOWN": -4,
                        "TEST": "unchanged",
                        "UNIQUE1": [8, None],
                        "UNIQUE2": [None, 4],
                    },
                    "postprocess_char_level": {
                        "UNKNOWN": "unchanged",
                        "TEST": "unchanged",
                        "UNIQUE1": [5, None],
                        "UNIQUE2": [None, 5],
                    },
                },
                "entity_percentages": {
                    "word_level": {
                        "UNKNOWN": 0.1333333333333333,
                        "TEST": -0.06666666666666671,
                        "UNIQUE1": [0.3333333333333333, None],
                        "UNIQUE2": [None, 0.4],
                    },
                    "true_char_level": {
                        "UNKNOWN": -0.2,
                        "TEST": "unchanged",
                        "UNIQUE1": [0.4, None],
                        "UNIQUE2": [None, 0.2],
                    },
                    "postprocess_char_level": {
                        "UNKNOWN": "unchanged",
                        "TEST": "unchanged",
                        "UNIQUE1": [0.25, None],
                        "UNIQUE2": [None, 0.25],
                    },
                },
            },
        }
        self.assertDictEqual(expected_diff, compiler1.diff(compiler2))

        # Test while disabling a column
        options = UnstructuredOptions()
        options.data_labeler.is_enabled = False
        compiler2 = col_pro_compilers.UnstructuredCompiler(data2, options)
        expected_diff = {
            "statistics": {
                "vocab": [
                    ["H", "l"],
                    ["e", "o", " ", "T", "h", "i", "s", "a", "t", "g", "r", "n"],
                    ["u", "k", "w", "m", "y", "9"],
                ],
                "vocab_count": [
                    {"l": 4, "H": 2},
                    {
                        " ": 1,
                        "e": 2,
                        "s": 1,
                        "t": 2,
                        "o": 1,
                        "i": "unchanged",
                        "a": "unchanged",
                        "T": "unchanged",
                        "h": "unchanged",
                        "g": "unchanged",
                        "r": "unchanged",
                        "n": -4,
                    },
                    {"m": 2, "9": 2, "u": 1, "k": 1, "w": 1, "y": 1},
                ],
                "words": [["Hello", "test"], ["grant"], ["unknown", "name", "9"]],
                "word_count": [
                    {"Hello": 2, "test": 1},
                    {"grant": "unchanged"},
                    {"9": 2, "unknown": 1, "name": 1},
                ],
            }
        }
        self.assertDictEqual(expected_diff, compiler1.diff(compiler2))

        # Test while disabling 2 columns
        options.text.is_enabled = False
        compiler2 = col_pro_compilers.UnstructuredCompiler(data2, options)
        expected_diff = {}
        self.assertDictEqual(expected_diff, compiler1.diff(compiler2))

        # Test while disabling all columns
        compiler1 = col_pro_compilers.UnstructuredCompiler(data1, options)
        self.assertDictEqual(expected_diff, compiler1.diff(compiler2))


if __name__ == "__main__":
    unittest.main()<|MERGE_RESOLUTION|>--- conflicted
+++ resolved
@@ -7,10 +7,7 @@
 
 from dataprofiler.profilers import column_profile_compilers as col_pro_compilers
 from dataprofiler.profilers.base_column_profilers import BaseColumnProfiler
-<<<<<<< HEAD
 from dataprofiler.profilers.json_decoder import load_compiler
-=======
->>>>>>> 82852931
 from dataprofiler.profilers.json_encoder import ProfileEncoder
 from dataprofiler.profilers.profiler_options import (
     BaseOption,
@@ -487,11 +484,7 @@
         # Test disabling all columns in all compilers
         compiler2 = col_pro_compilers.ColumnPrimitiveTypeProfileCompiler(data2, options)
         expected_diff = {}
-<<<<<<< HEAD
-        # self.assertDictEqual(expected_diff, compiler1.diff(compiler2))/
-=======
-        self.assertDictEqual(expected_diff, compiler1.diff(compiler2))
->>>>>>> 82852931
+        self.assertDictEqual(expected_diff, compiler1.diff(compiler2))
 
     def test_json_encode(self):
 
@@ -538,7 +531,6 @@
                 },
             }
         )
-<<<<<<< HEAD
 
         self.assertEqual(expected, serialized)
 
@@ -583,43 +575,6 @@
         assert (
             deserialized.report().get("statistics", {}).get("mean")
             == sum([-2, -1, 1, 2, 4, 15]) / 6
-=======
-
-        self.assertEqual(expected, serialized)
-
-    @mock.patch.multiple(BaseColumnProfiler, __abstractmethods__=set())
-    def test_json_encode(self):
-        with mock.patch.multiple(
-            col_pro_compilers.BaseCompiler,
-            __abstractmethods__=set(),
-            _profilers=[BaseColumnProfiler],
-            _option_class=BaseOption,
-        ):
-            profile = col_pro_compilers.BaseCompiler()
-
-        base_column_profiler = BaseColumnProfiler(name="test")
-        with mock.patch.object(
-            profile, "_profiles", {"BaseColumn": base_column_profiler}
-        ):
-            serialized = json.dumps(profile, cls=ProfileEncoder)
-
-        dict_of_base_column_profiler = json.loads(
-            json.dumps(base_column_profiler, cls=ProfileEncoder)
-        )
-        expected = json.dumps(
-            {
-                "class": "BaseCompiler",
-                "data": {
-                    "name": None,
-                    "_profiles": {
-                        "BaseColumn": dict_of_base_column_profiler,
-                    },
-                },
-            }
->>>>>>> 82852931
-        )
-
-        self.assertEqual(expected, serialized)
 
 
 class TestUnstructuredCompiler(unittest.TestCase):
