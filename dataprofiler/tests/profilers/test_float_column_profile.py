import unittest
import os
from collections import defaultdict
from unittest import mock
import warnings

import pandas as pd
import numpy as np

from dataprofiler.profilers import FloatColumn
from dataprofiler.profilers.profiler_options import FloatOptions


test_root_path = os.path.dirname(os.path.dirname(os.path.realpath(__file__)))


class TestFloatColumn(unittest.TestCase):

    def test_base_case(self):
        data = pd.Series([], dtype=object)
        profiler = FloatColumn(data.name)
        profiler.update(data)

        self.assertEqual(profiler.match_count, 0)
        self.assertEqual(profiler.min, None)
        self.assertEqual(profiler.max, None)
        self.assertEqual(profiler.sum, 0)
        self.assertEqual(profiler.mean, 0)
<<<<<<< HEAD
        self.assertTrue(profiler.mode is np.nan)
        self.assertTrue(profiler.median is np.nan)
=======
        self.assertEqual([np.nan], profiler.mode)
>>>>>>> 239dbba2
        self.assertTrue(profiler.variance is np.nan)
        self.assertTrue(profiler.skewness is np.nan)
        self.assertTrue(profiler.kurtosis is np.nan)
        self.assertTrue(profiler.stddev is np.nan)
        self.assertIsNone(profiler.histogram_selection)
        self.assertEqual(len(profiler.quantiles), 999)
        self.assertIsNone(profiler.data_type_ratio)

    def test_single_data_variance_case(self):
        data = pd.Series([1.5]).apply(str)
        profiler = FloatColumn(data.name)
        profiler.update(data)
        self.assertEqual(profiler.match_count, 1.0)
        self.assertEqual(profiler.mean, 1.5)
        self.assertTrue(profiler.variance is np.nan)

        data = pd.Series([2.5]).apply(str)
        profiler.update(data)
        self.assertEqual(profiler.match_count, 2)
        self.assertEqual(profiler.mean, 2.0)
        self.assertEqual(profiler.variance, 0.5)

    def test_profiled_precision(self):
        """
        Checks whether the precision for the profiler is correct.
        :return:
        """
        df_1 = pd.Series([0.4, 0.3, 0.1, 0.1, 0.1]).apply(str)
        df_2 = pd.Series([0.11, 0.11, 0.12, 2.11]).apply(str)
        df_3 = pd.Series([4.114, 3.161, 2.512, 2.131]).apply(str)
        df_mix = pd.Series([4.1, '3.', 2.52, 2.13143]).apply(str)

        float_profiler = FloatColumn("Name")
        float_profiler.update(df_3)
        self.assertEqual(4, float_profiler.precision['min'])
        self.assertEqual(4, float_profiler.precision['max'])

        float_profiler.update(df_2)
        self.assertEqual(2, float_profiler.precision['min'])
        self.assertEqual(4, float_profiler.precision['max'])

        float_profiler.update(df_1)
        self.assertEqual(1, float_profiler.precision['min'])
        self.assertEqual(4, float_profiler.precision['max'])

        float_profiler = FloatColumn("Name")
        float_profiler.update(df_mix)
        self.assertEqual(1, float_profiler.precision['min'])
        self.assertEqual(6, float_profiler.precision['max'])

        # edge cases #
        # integer with 0s on right and left side
        df_ints = pd.Series(['0013245678', '123456700', '0012345600'])
        float_profiler = FloatColumn("Name")
        float_profiler.update(df_ints)
        self.assertEqual(6, float_profiler.precision['min'])
        self.assertEqual(8, float_profiler.precision['max'])

        # scientific
        df_scientific = pd.Series(['1.23e-3', '2.2344', '1.244e4'])
        float_profiler = FloatColumn("Name")
        float_profiler.update(df_scientific)
        self.assertEqual(3, float_profiler.precision['min'])
        self.assertEqual(5, float_profiler.precision['max'])

        # plus
        df_plus = pd.Series(['+1.3e-3', '+2.244', '+1.3324e4'])
        float_profiler = FloatColumn("Name")
        float_profiler.update(df_plus)
        self.assertEqual(2, float_profiler.precision['min'])
        self.assertEqual(5, float_profiler.precision['max'])

        # minus
        df_minus = pd.Series(['-1.3234e-3', '-0.244', '-1.3324e4'])
        float_profiler = FloatColumn("Name")
        float_profiler.update(df_minus)
        self.assertEqual(3, float_profiler.precision['min'])
        self.assertEqual(5, float_profiler.precision['max'])

        # spaces around values
        df_spaces = pd.Series(['  -1.3234e-3  ', '  -0.244  '])
        float_profiler = FloatColumn("Name")
        float_profiler.update(df_spaces)
        self.assertEqual(3, float_profiler.precision['min'])
        self.assertEqual(5, float_profiler.precision['max'])

        # constant precision
        df_constant = pd.Series(['1.34', '+1.23e-4', '00101',
                                 '+100.', '0.234', '-432', '.954',
                                 '+.342', '-123e1', '23.1'])
        float_profiler = FloatColumn("Name")
        float_profiler.update(df_constant)
        self.assertEqual(3, float_profiler.precision['min'])
        self.assertEqual(3, float_profiler.precision['max'])
        self.assertEqual(3, float_profiler.precision['mean'])
        self.assertEqual(10, float_profiler.precision['sample_size'])
        self.assertEqual(0, float_profiler.precision['var'])
        self.assertEqual(0, float_profiler.precision['std'])

        # random precision
        df_random = pd.Series(['+ 9', '-.3', '-1e-3', '3.2343', '0',
                               '1230', '0.33', '4.3', '302.1', '-4.322'])
        float_profiler = FloatColumn("Name")
        float_profiler.update(df_random)
        self.assertEqual(0, float_profiler.precision['min'])
        self.assertEqual(5, float_profiler.precision['max'])
        self.assertEqual(2.4444, float_profiler.precision['mean'])
        self.assertEqual(9, float_profiler.precision['sample_size'])
        self.assertEqual(2.7778, float_profiler.precision['var'])
        self.assertEqual(1.6667, float_profiler.precision['std'])

        # Ensure order doesn't change anything
        df_random_order = pd.Series(['1230', '0.33', '4.3', '302.1', '-4.322',
                                     '+ 9', '-.3', '-1e-3', '3.2343', '0'])
        float_profiler_order = FloatColumn("Name")
        float_profiler_order.update(df_random)

        self.assertDictEqual(
            float_profiler.precision, float_profiler_order.precision
        )

        # check to make sure all formats of precision are correctly predicted
        samples = [
            # value, min expected precision
            ['10.01', 4],
            ['.01', 1],
            ['0.01', 1],
            ['-0.01', 1],
            ['+0.01', 1],
            [' +0.013', 2],
            ['  -1.3234e-3  ', 5],
            ['  0012345600  ', 6],
            ['  0012345600.  ', 8],
            ['  -0012345600.  ', 8],
        ]

        for sample in samples:
            df_series = pd.Series([sample[0]])
            min_expected_precision = sample[1]
            precision = FloatColumn._get_float_precision(df_series)
            self.assertEqual(min_expected_precision, precision['min'],
                             msg='Errored for: {}'.format(sample[0]))

    def test_profiled_min(self):
        # test with multiple values
        data = np.linspace(-5, 5, 11)
        df = pd.Series(data).apply(str)

        profiler = FloatColumn(df.name)
        profiler.update(df[1:])
        self.assertEqual(profiler.min, -4)

        profiler.update(df)
        self.assertEqual(profiler.min, -5)

        profiler.update(pd.Series(['-4']))
        self.assertEqual(profiler.min, -5)

        # empty data
        data = pd.Series([], dtype=object)
        profiler = FloatColumn(data.name)
        profiler.update(data)
        self.assertEqual(profiler.min, None)

        # data with None value
        df = pd.Series([2.0, 3.0, None, np.nan]).apply(str)
        profiler = FloatColumn(df.name)
        profiler.update(df)
        self.assertEqual(profiler.min, 2.0)

        # data with one value
        df = pd.Series([2.0]).apply(str)
        profiler = FloatColumn(df.name)
        profiler.update(df)
        self.assertEqual(profiler.min, 2.0)

        # data with unique value
        df = pd.Series([2.0, 2.0, 2.0, 2.0, 2.0]).apply(str)
        profiler = FloatColumn(df.name)
        profiler.update(df)
        self.assertEqual(profiler.min, 2.0)

        # data with unique value as zero
        df = pd.Series([0.0, 0.0, 0.0, 0.0, 0.0]).apply(str)
        profiler = FloatColumn(df.name)
        profiler.update(df)
        self.assertEqual(profiler.min, 0.0)

    def test_profiled_max(self):
        data = np.linspace(-5, 5, 11)
        df = pd.Series(data).apply(str)

        profiler = FloatColumn(df.name)
        profiler.update(df[:-1])
        self.assertEqual(profiler.max, 4)

        profiler.update(df)
        self.assertEqual(profiler.max, 5)

        profiler.update(pd.Series(['4']))
        self.assertEqual(profiler.max, 5)

        # empty data
        data = pd.Series([], dtype=object)
        profiler = FloatColumn(data.name)
        profiler.update(data)
        self.assertEqual(profiler.max, None)

        # data with None value
        df = pd.Series([2.0, 3.0, None, np.nan]).apply(str)
        profiler = FloatColumn(df.name)
        profiler.update(df)
        self.assertEqual(profiler.max, 3.0)

        # data with one value
        df = pd.Series([2.0]).apply(str)
        profiler = FloatColumn(df.name)
        profiler.update(df)
        self.assertEqual(profiler.max, 2.0)

        # data with unique value
        df = pd.Series([2.0, 2.0, 2.0, 2.0, 2.0]).apply(str)
        profiler = FloatColumn(df.name)
        profiler.update(df)
        self.assertEqual(profiler.max, 2.0)

        # data with unique value as zero
        df = pd.Series([0.0, 0.0, 0.0, 0.0, 0.0]).apply(str)
        profiler = FloatColumn(df.name)
        profiler.update(df)
        self.assertEqual(profiler.max, 0.0)

    def test_profiled_mode(self):
        # disabled mode
        df = pd.Series([1, 1, 1, 1, 1, 1, 1]).apply(str)
        options = FloatOptions()
        options.mode.is_enabled = False
        profiler = FloatColumn(df.name, options)
        profiler.update(df)
        self.assertListEqual([np.nan], profiler.mode)

        # same values
        df = pd.Series([1, 1, 1, 1, 1, 1, 1]).apply(str)
        profiler = FloatColumn(df.name)
        profiler.update(df)
        self.assertListEqual([1], profiler.mode)

        # multiple modes
        df = pd.Series([1.5, 1.5, 2.5, 2.5, 3.5, 3.5, 4.1, 4.1]).apply(str)
        profiler = FloatColumn(df.name)
        profiler.update(df)
        np.testing.assert_array_almost_equal([1.5, 2.5, 3.5, 4.1], profiler.mode,
                                             decimal=2)

        # with different values
        df = pd.Series([1.25, 1.25, 1.25, 1.25, 2.9]).apply(str)
        profiler = FloatColumn(df.name)
        profiler.update(df)
        np.testing.assert_array_almost_equal([1.25], profiler.mode, decimal=2)

        # with negative values
        df = pd.Series([-1.1, 1.9, 1.9, 1.9, 2.1, 2.01, 2.01, 2.01]).apply(str)
        profiler = FloatColumn(df.name)
        profiler.update(df)
        np.testing.assert_array_almost_equal([1.9, 2.01], profiler.mode,
                                             decimal=2)
        
        # all unique values
        df = pd.Series([1, 2, 3, 4, 5, 6, 7, 8, 9, 10]).apply(str)
        profiler = FloatColumn(df.name)
        profiler.update(df)
        # By default, returns 5 of the possible modes
        np.testing.assert_array_almost_equal([1, 2, 3, 4, 5],
                                             profiler.mode, decimal=2)

        # Edge case where mode appears later in the dataset
        df = pd.Series([1, 2, 3, 4, 5, 6.2, 6.2]).apply(str)
        profiler = FloatColumn(df.name)
        profiler.update(df)
        np.testing.assert_array_almost_equal([6.2], profiler.mode, decimal=2)

        df = pd.Series([2, 2, 3, 3, 4, 4, 5, 5, 6, 6, 7.1, 7.1, 7.1]).apply(str)
        profiler = FloatColumn(df.name)
        profiler.update(df)
        np.testing.assert_array_almost_equal([7.1], profiler.mode, decimal=2)

    def test_top_k_modes(self):
        # Default options
        options = FloatOptions()
        df = pd.Series([1, 1, 2, 2, 3, 3, 4, 4, 5, 5]).apply(str)
        profiler = FloatColumn(df.name, options)
        profiler.update(df)
        self.assertEqual(5, len(profiler.mode))

        # Test if top_k_modes is less than the number of modes
        options = FloatOptions()
        options.mode.top_k_modes = 2
        df = pd.Series([1, 1, 2, 2, 3, 3, 4, 4, 5, 5]).apply(str)
        profiler = FloatColumn(df.name, options)
        profiler.update(df)
        self.assertEqual(2, len(profiler.mode))

        # Test if top_k_mode is greater than the number of modes
        options = FloatOptions()
        options.mode.top_k_modes = 8
        df = pd.Series([1, 1, 2, 2, 3, 3, 4, 4, 5, 5]).apply(str)
        profiler = FloatColumn(df.name, options)
        profiler.update(df)
        # Only 5 possible modes so return 5
        self.assertEqual(5, len(profiler.mode))

    def test_profiled_median(self):
        # disabled median
        df = pd.Series([1, 1, 1, 1, 1, 1, 1]).apply(str)
        options = FloatOptions()
        options.median.is_enabled = False
        profiler = FloatColumn(df.name, options)
        profiler.update(df)
        self.assertTrue(profiler.median is np.nan)

        # same values
        df = pd.Series([1, 1, 1, 1, 1, 1, 1]).apply(str)
        profiler = FloatColumn(df.name)
        profiler.update(df)
        self.assertEqual(1, profiler.median)

        # median lies between two values (2.5 and 3.5)
        df = pd.Series([1.5, 1.5, 2.5, 2.5, 3.5, 3.5, 4.1, 4.1]).apply(str)
        profiler = FloatColumn(df.name)
        profiler.update(df)
        self.assertAlmostEqual(3, profiler.median, places=2)

        # with different values
        df = pd.Series([1.25, 1.25, 1.25, 1.25, 2.9]).apply(str)
        profiler = FloatColumn(df.name)
        profiler.update(df)
        self.assertAlmostEqual(1.25, profiler.median, places=2)

        # with negative values, median lies in between values
        df = pd.Series([-1.1, 1.9, 1.9, 1.9, 2.1, 2.1, 2.1, 2.1]).apply(str)
        profiler = FloatColumn(df.name)
        profiler.update(df)
        self.assertAlmostEqual(2, profiler.median, places=2)

        # all unique values
        df = pd.Series([1, 2, 3, 4, 5, 6, 7, 8, 9]).apply(str)
        profiler = FloatColumn(df.name)
        profiler.update(df)
        self.assertAlmostEqual(5, profiler.median, places=2)

    def test_profiled_mean_and_variance(self):
        """
        Checks the mean and variance of profiled numerical columns.
        :return:
        """

        def mean(df):
            total = 0
            for item in df:
                total += item
            return total / len(df)

        def var(df):
            var = 0
            mean_df = mean(df)
            for item in df:
                var += (item - mean_df) ** 2
            return var / (len(df) - 1)

        def batch_variance(mean_a, var_a, count_a, mean_b, var_b, count_b):
            delta = mean_b - mean_a
            m_a = var_a * (count_a - 1)
            m_b = var_b * (count_b - 1)
            M2 = m_a + m_b + delta ** 2 * count_a * count_b / (
                    count_a + count_b)
            return M2 / (count_a + count_b - 1)

        data = np.linspace(-5, 5, 11).tolist()
        df1 = pd.Series(data)

        data = np.linspace(-3, 2, 11).tolist()
        df2 = pd.Series(data)

        data = np.full((10,), 1)
        df3 = pd.Series(data)

        num_profiler = FloatColumn(df1.name)
        num_profiler.update(df1.apply(str))

        self.assertEqual(mean(df1), num_profiler.mean)
        self.assertEqual(var(df1), num_profiler.variance)
        self.assertEqual(np.sqrt(var(df1)), num_profiler.stddev)

        variance = batch_variance(
            mean_a=num_profiler.mean, var_a=num_profiler.variance,
            count_a=num_profiler.match_count,
            mean_b=mean(df2), var_b=var(df2), count_b=df2.count()
        )
        num_profiler.update(df2.apply(str))
        df = pd.concat([df1, df2])
        self.assertEqual(mean(df), num_profiler.mean)
        self.assertEqual(variance, num_profiler.variance)
        self.assertEqual(np.sqrt(variance), num_profiler.stddev)

        variance = batch_variance(
            mean_a=num_profiler.mean, var_a=num_profiler.variance,
            count_a=num_profiler.match_count,
            mean_b=mean(df3), var_b=var(df3), count_b=df3.count()
        )
        num_profiler.update(df3.apply(str))

        df = pd.concat([df1, df2, df3])
        self.assertEqual(mean(df), num_profiler.mean)
        self.assertEqual(variance, num_profiler.variance)
        self.assertEqual(np.sqrt(variance), num_profiler.stddev)

    def test_profiled_skewness(self):
        data = np.linspace(-5, 5, 11).tolist()
        df1 = pd.Series(data)

        data = np.linspace(-3, 2, 11).tolist()
        df2 = pd.Series(data)

        data = np.full((10,), 1)
        df3 = pd.Series(data)

        num_profiler = FloatColumn(df1.name)
        num_profiler.update(df1.apply(str))

        self.assertEqual(0, num_profiler.skewness)

        num_profiler.update(df2.apply(str))
        self.assertAlmostEqual(np.sqrt(22 * 21) / 20 * 133 / 750, num_profiler.skewness)

        num_profiler.update(df3.apply(str))
        self.assertAlmostEqual(-0.3109967, num_profiler.skewness)

    def test_profiled_kurtosis(self):
        data = np.linspace(-5, 5, 11).tolist()
        df1 = pd.Series(data)

        data = np.linspace(-3, 2, 11).tolist()
        df2 = pd.Series(data)

        data = np.full((10,), 1)
        df3 = pd.Series(data)

        num_profiler = FloatColumn(df1.name)
        num_profiler.update(df1.apply(str))

        self.assertAlmostEqual(-6 / 5, num_profiler.kurtosis)

        num_profiler.update(df2.apply(str))
        self.assertAlmostEqual(-0.390358, num_profiler.kurtosis)

        num_profiler.update(df3.apply(str))
        self.assertAlmostEqual(0.3311739, num_profiler.kurtosis)

    def test_bias_correction_option(self):
        # df1 = [-5, -4, ..., 3, 4, 5]
        data = np.linspace(-5, 5, 11).tolist()
        df1 = pd.Series(data)

        # df2 = [-3, -2.5, -2, ..., 1.5, 2]
        data = np.linspace(-3, 2, 11).tolist()
        df2 = pd.Series(data)

        # df3 = [1, 1, ... , 1] (ten '1's)
        data = np.full((10,), 1)
        df3 = pd.Series(data)

        # Disable bias correction
        options = FloatOptions(); options.bias_correction.is_enabled = False
        num_profiler = FloatColumn(df1.name, options=options)
        num_profiler.update(df1.apply(str))
        # Test biased values of variance, skewness, kurtosis
        self.assertAlmostEqual(10, num_profiler.variance)
        self.assertAlmostEqual(0, num_profiler.skewness)
        self.assertAlmostEqual(89/50 - 3, num_profiler.kurtosis)

        df2_ints = df2[df2 == df2.round()]
        num_profiler.update(df2.apply(str))
        df = pd.concat([df1, df2_ints])
        self.assertAlmostEqual(6.3125, num_profiler.variance)
        self.assertAlmostEqual(0.17733336, num_profiler.skewness)
        self.assertAlmostEqual(-0.56798353, num_profiler.kurtosis)

        df3_ints = df3[df3 == df3.round()]
        num_profiler.update(df3.apply(str))
        df = pd.concat([df1, df2_ints, df3_ints])
        self.assertAlmostEqual(4.6755371, num_profiler.variance)
        self.assertAlmostEqual(-0.29622465, num_profiler.skewness)
        self.assertAlmostEqual(0.099825352, num_profiler.kurtosis)

    def test_bias_correction_merge(self):
        data = np.linspace(-5, 5, 11).tolist()
        df1 = pd.Series(data)

        data = np.linspace(-3, 2, 11).tolist()
        df2 = pd.Series(data)

        data = np.full((10,), 1)
        df3 = pd.Series(data)

        # Disable bias correction
        options = FloatOptions();
        options.bias_correction.is_enabled = False
        num_profiler1 = FloatColumn(df1.name, options=options)
        num_profiler1.update(df1.apply(str))
        self.assertAlmostEqual(10, num_profiler1.variance)
        self.assertAlmostEqual(0, num_profiler1.skewness)
        self.assertAlmostEqual(89 / 50 - 3, num_profiler1.kurtosis)

        num_profiler2 = FloatColumn(df2.name)
        num_profiler2.update(df2.apply(str))
        num_profiler = num_profiler1 + num_profiler2
        self.assertFalse(num_profiler.bias_correction)
        self.assertAlmostEqual(6.3125, num_profiler.variance)
        self.assertAlmostEqual(0.17733336, num_profiler.skewness)
        self.assertAlmostEqual(-0.56798353, num_profiler.kurtosis)

        num_profiler3 = FloatColumn(df3.name)
        num_profiler3.update(df3.apply(str))
        num_profiler = num_profiler1 + num_profiler2 + num_profiler3
        self.assertFalse(num_profiler.bias_correction)
        self.assertAlmostEqual(4.6755371, num_profiler.variance)
        self.assertAlmostEqual(-0.29622465, num_profiler.skewness)
        self.assertAlmostEqual(0.099825352, num_profiler.kurtosis)

    def test_null_values_for_histogram(self):
        data = pd.Series(['-inf', 'inf'])
        profiler = FloatColumn(data.name)
        profiler.update(data)

        profile = profiler.profile
        histogram = profile['histogram']

        self.assertEqual(histogram['bin_counts'], None)
        self.assertEqual(histogram['bin_edges'], None)

        data = pd.Series(['-2', '-1', '1', '2', '-inf', 'inf'])
        profiler = FloatColumn(data.name)
        profiler.update(data)

        profile = profiler.profile
        histogram = profile['histogram']

        expected_histogram = {
            'bin_counts': np.array([1, 1, 0, 2]),
            'bin_edges': np.array([-2., -1.,  0.,  1.,  2.]),
        }

        self.assertEqual(expected_histogram['bin_counts'].tolist(),
                         histogram['bin_counts'].tolist())
        self.assertCountEqual(expected_histogram['bin_edges'],
                              histogram['bin_edges'])

    def test_profiled_histogram(self):
        """
        Checks the histogram of profiled numerical columns.
        :return:
        """

        list_data_test = []
        # this data has 4 bins, range of 3
        # with equal bin size, each bin has the width of 0.75
        df1 = pd.Series(["1.0", "2.0", "3.0", "4.0"])
        expected_histogram1 = {
            'bin_counts': np.array([1, 1, 1, 1]),
            'bin_edges': np.array([1.0, 1.75, 2.5, 3.25, 4.0]),
        }
        list_data_test.append([df1, expected_histogram1])

        # this data has 4 bins, range of 12
        # with equal bin size, each bin has the width of 3.0
        df2 = pd.Series(["1.0", "5.0", "8.0", "13.0"])
        expected_histogram2 = {
            'bin_counts': np.array([1, 1, 1, 1]),
            'bin_edges': np.array([1.0, 4.0, 7.0, 10.0, 13.0]),
        }
        list_data_test.append([df2, expected_histogram2])

        # this data has 3 bins, range of 3
        # with equal bin size, each bin has the width of 1
        df3 = pd.Series(["1.0", "1.0", "3.0", "4.0"])
        expected_histogram3 = {
            'bin_counts': np.array([2, 0, 1, 1]),
            'bin_edges': np.array([1.0, 1.75, 2.5, 3.25, 4.0]),
        }
        list_data_test.append([df3, expected_histogram3])

        # this data has only one unique value, not overflow
        df4 = pd.Series([-10.0, -10.0, -10.0]).apply(str)
        expected_histogram4 = {
            'bin_counts': np.array([3]),
            'bin_edges': np.array([-10.0, -10.0]),
        }
        list_data_test.append([df4, expected_histogram4])

        # this data has only one unique value, overflow
        df5 = pd.Series([-10.0 ** 20]).apply(str)
        expected_histogram5 = {
            'bin_counts': np.array([1]),
            'bin_edges': np.array([-10.0 ** 20, -10.0 ** 20]),
        }
        list_data_test.append([df5, expected_histogram5])

        for i, (df, expected_histogram) in enumerate(list_data_test):
            profiler = FloatColumn(df.name)
            profiler.update(df)

            profile = profiler.profile
            histogram = profile['histogram']

            self.assertEqual(expected_histogram['bin_counts'].tolist(),
                                  histogram['bin_counts'].tolist())
            if i != 4:
                self.assertCountEqual(np.round(expected_histogram['bin_edges'], 12),
                                  np.round(histogram['bin_edges'], 12))
            else: # for overflow, dont use np.round
                self.assertCountEqual(expected_histogram['bin_edges'],
                                      histogram['bin_edges'])

    def test_profile_histogram_w_updates(self):
        """
        Checks if histogram properly resets the _profiled histogram after
        merge or update.
        :return:
        """
        list_data_test = []
        # this data has 4 bins, range of 3
        # with equal bin size, each bin has the width of 0.75
        df1 = pd.Series(["1.0", "2.0", "3.0", "4.0"])
        expected_histogram1 = {
            'bin_counts': np.array([1, 1, 1, 1]),
            'bin_edges': np.array([1.0, 1.75, 2.5, 3.25, 4.0]),
        }
        list_data_test.append([df1, expected_histogram1])

        # this data will be the second update of the profile.
        # this results in the combination of the previous data and this data.
        # the range should update to 12 from 3.
        df2 = pd.Series(["1.0", "5.0", "8.0", "13.0"])
        expected_histogram2 = {
            'bin_counts': np.array([4, 1, 1, 1, 0, 1]),
            'bin_edges': np.array([1.0, 3.0, 5.0, 7.0, 9.0, 11.0, 13.0]),
        }
        list_data_test.append([df2, expected_histogram2])

        profiler = FloatColumn("test")
        for i, (df, expected_histogram) in enumerate(list_data_test):
            profiler.update(df)
            self.assertIsNone(profiler.histogram_selection)

            profile = profiler.profile
            self.assertIsNotNone(profiler.histogram_selection)
            histogram = profile['histogram']

            self.assertEqual(expected_histogram['bin_counts'].tolist(),
                             histogram['bin_counts'].tolist())
            self.assertCountEqual(np.round(expected_histogram['bin_edges'], 12),
                                  np.round(histogram['bin_edges'], 12))

        # apply test to merging profiles
        expected_histogram = {
            'bin_edges': np.array([1., 19/7, 31/7, 43/7, 55/7, 67/7, 79/7,
                                   13.]),
            'bin_counts': np.array([6, 4, 2, 0, 2, 0, 2])
        }
        merged_profiler = profiler + profiler
        self.assertIsNone(merged_profiler.histogram_selection)

        profile = merged_profiler.profile
        self.assertIsNotNone(merged_profiler.histogram_selection)
        histogram = profile['histogram']
        self.assertEqual(expected_histogram['bin_counts'].tolist(),
                         histogram['bin_counts'].tolist())
        self.assertCountEqual(np.round(expected_histogram['bin_edges'], 12),
                              np.round(histogram['bin_edges'], 12))

    def test_histogram_with_varying_number_of_bin(self):
        """
        Checks the histogram with large number of bins
        """
        # this data use number of bins less than the max limit
        df1 = pd.Series([1, 2, 3, 4]).apply(str)
        profiler1 = FloatColumn(df1.name)
        profiler1.max_histogram_bin = 50
        profiler1.update(df1)
        num_bins = len(profiler1.profile['histogram']['bin_counts'])
        self.assertEqual(4, num_bins)

        # this data uses large number of bins, which will be set to
        # the max limit
        df2 = pd.Series([3.195103249264023e+18, 9999995.0, 9999999.0,
                         0.0, -10 ** 10]).apply(str)
        profiler2 = FloatColumn(df2.name)
        profiler2.max_histogram_bin = 50
        profiler2.update(df2)
        num_bins = len(profiler2.profile['histogram']['bin_counts'])
        self.assertEqual(50, num_bins)

        # max number of bin is increased to 10000
        profiler2 = FloatColumn(df2.name)
        profiler2.max_histogram_bin = 10000
        profiler2.update(df2)
        num_bins = len(profiler2.profile['histogram']['bin_counts'])
        self.assertEqual(10000, num_bins)

    def test_estimate_stats_from_histogram(self):
        data = pd.Series([], dtype=object)
        profiler = FloatColumn(data.name)
        profiler.update(data)
        profiler._stored_histogram['histogram']['bin_counts'] = \
            np.array([1, 2, 1])
        profiler._stored_histogram['histogram']['bin_edges'] = \
            np.array([1.0, 3.0, 5.0, 7.0])
        expected_mean = (2.0 * 1 + 4.0 * 2 + 6.0 * 1) / 4
        expected_var = (1 * (2.0 - expected_mean) ** 2
                        + 2 * (4.0 - expected_mean) ** 2
                        + 1 * (6.0 - expected_mean) ** 2) / 4
        expected_std = np.sqrt(expected_var)
        est_var = profiler._estimate_stats_from_histogram()
        self.assertEqual(expected_var, est_var)

    def test_total_histogram_bin_variance(self):
        data = pd.Series([], dtype=object)
        profiler = FloatColumn(data.name)
        profiler.update(data)
        profiler._stored_histogram['histogram']['bin_counts'] = \
            np.array([3, 2, 1])
        profiler._stored_histogram['histogram']['bin_edges'] = \
            np.array([1.0, 3.0, 5.0, 7.0])
        input_array = np.array([1.1, 1.5, 2.3, 3.5, 4.0, 6.5])
        expected_total_var = np.array([1.1, 1.5, 2.3]).var() \
                             + np.array([3.5, 4.0]).var() \
                             + np.array([6.5]).var()
        est_total_var = profiler._total_histogram_bin_variance(input_array)
        self.assertEqual(expected_total_var, est_total_var)

    def test_histogram_loss(self):
        # run time is small
        diff_var, avg_diffvar, total_var, avg_totalvar, run_time, avg_runtime =\
            0.3, 0.2, 0.1, 0.05, 0.0014, 0.0022
        expected_loss = 0.1 / 0.2 + 0.05 / 0.05
        est_loss = FloatColumn._histogram_loss(
            diff_var, avg_diffvar, total_var, avg_totalvar, run_time,
            avg_runtime)
        self.assertEqual(expected_loss, est_loss)

        # run time is big
        diff_var, avg_diffvar, total_var, avg_totalvar, run_time, avg_runtime =\
            0.3, 0.2, 0.1, 0.05, 22, 14
        expected_loss = 0.1 / 0.2 + 0.05 / 0.05 + 8 / 14
        est_loss = FloatColumn._histogram_loss(
            diff_var, avg_diffvar, total_var, avg_totalvar, run_time,
            avg_runtime)
        self.assertEqual(expected_loss, est_loss)

    def test_select_method_for_histogram(self):
        data = pd.Series([], dtype=object)
        profiler = FloatColumn(data.name)
        profiler.update(data)
        list_method = ['auto', 'fd', 'doane', 'scott', 'rice', 'sturges',
                       'sqrt']
        current_exact_var = 0
        # sqrt has the least current loss
        current_est_var = np.array([0.01, 0.01, 0.01, 0.01, 0.01, 0.01, 0.005])
        current_total_var = np.array([0.01, 0.01, 0.01, 0.01, 0.01, 0.01, 0.01])
        current_run_time = np.array([0.01, 0.01, 0.01, 0.01, 0.01, 0.01, 0.01])
        # all methods have the same total loss
        list_total_loss = np.array([0.1, 0.1, 0.1, 0.1, 0.1, 0.1, 0.1])
        for i, method in enumerate(list_method):
            profiler.histogram_methods[method]['total_loss'] = \
                list_total_loss[i]
        selected_method = profiler._select_method_for_histogram(
            current_exact_var, current_est_var,
            current_total_var, current_run_time)
        self.assertEqual(selected_method, 'sqrt')

        # another test
        current_exact_var = 0

        # sqrt has the least current loss
        current_est_var = np.array([0.03, 0.03, 0.03, 0.03, 0.03, 0.03, 0.029])
        current_total_var = np.array([0.01, 0.01, 0.01, 0.01, 0.01, 0.01, 0.01])
        current_run_time = np.array([0.01, 0.01, 0.01, 0.01, 0.01, 0.01, 0.01])

        # but sturges has the least total loss
        list_total_loss = np.array([0.1, 0.1, 0.1, 0.1, 0.1, 0.05, 0.1])
        for i, method in enumerate(list_method):
            profiler.histogram_methods[method]['total_loss'] = \
                list_total_loss[i]
        selected_method = profiler._select_method_for_histogram(
            current_exact_var, current_est_var,
            current_total_var, current_run_time)
        self.assertEqual(selected_method, 'sturges')

    def test_histogram_to_array(self):
        data = pd.Series([], dtype=object)
        profiler = FloatColumn(data.name)
        profiler.update(data)
        profiler._stored_histogram['histogram']['bin_counts'] = \
            np.array([3, 2, 1])
        profiler._stored_histogram['histogram']['bin_edges'] = \
            np.array([1.0, 3.0, 5.0, 7.0])
        array_from_histogram = profiler._histogram_to_array()
        expected_array = [1.0, 1.0, 1.0, 3.0, 3.0, 7.0]
        self.assertEqual(expected_array, array_from_histogram.tolist())

    def test_merge_histogram(self):
        data = pd.Series([], dtype=object)
        profiler = FloatColumn(data.name)
        profiler.update(data)
        profiler._stored_histogram['histogram']['bin_counts'] = np.array([3, 2])
        profiler._stored_histogram['histogram']['bin_edges'] = \
            np.array([1.0, 3.0, 5.0])
        input_array = [0.5, 1.0, 2.0, 5.0]

        profiler._merge_histogram(input_array)
        merged_hist = profiler._histogram_for_profile('sqrt')[0]

        expected_bin_counts, expected_bin_edges = \
            [5, 2, 2], [0.5, 2.0, 3.5, 5.0]
        self.assertEqual(expected_bin_counts,
                         merged_hist['bin_counts'].tolist())
        self.assertCountEqual(expected_bin_edges, merged_hist['bin_edges'])

    def test_profiled_quantiles(self):
        """
        Checks the quantiles of profiled numerical columns.
        :return:
        """

        # this data has 4 bins, range of 3
        # with equal bin size, each bin has the width of 0.75

        data = ["1.0", "2.0", "3.0", "4.0"]
        df = pd.Series(data)
        profiler = FloatColumn(df.name)
        profiler.update(df)
        profile = profiler.profile

        est_quantiles = profile['quantiles']
        est_Q1 = est_quantiles[249]
        est_Q2 = est_quantiles[499]
        est_Q3 = est_quantiles[749]

        self.assertEqual(999, len(est_quantiles))
        self.assertAlmostEqual(1.000012, est_quantiles[0])
        self.assertEqual(est_Q1, 1.003)
        self.assertEqual(est_Q2, 2.5)
        self.assertEqual(est_Q3, 3.001)
        self.assertAlmostEqual(3.999988, est_quantiles[-1])

    def test_data_type_ratio(self):
        data = np.linspace(-5, 5, 4)
        df = pd.Series(data).apply(str)

        profiler = FloatColumn(df.name)
        profiler.update(df)
        self.assertEqual(profiler.data_type_ratio, 1.0)

        df = pd.Series(['not a float'])
        profiler.update(df)
        self.assertEqual(profiler.data_type_ratio, 0.8)

    def test_profile(self):
        data = [2.5, 12.5, 'not a float', 5, 'not a float']
        df = pd.Series(data).apply(str)

        profiler = FloatColumn(df.name)

        expected_profile = dict(
            min=2.5,
            max=12.5,
            mode=[2.5, 5, 12.5],
            median=5,
            sum=20.0,
            mean=20/3.0,
            variance=27 + 1/12.0,
            skewness=35/13*np.sqrt(3/13),
            kurtosis=np.nan,
            num_negatives = 0,
            num_zeros = 0,
            stddev=np.sqrt(27+1/12.0),
            histogram={
                'bin_counts': np.array([1, 1, 0, 1]),
                'bin_edges': np.array([2.5, 5.0, 7.5, 10.0, 12.5]),
            },
            quantiles={
                0: 2.5075,
                1: 5.005 ,
                2: 12.4925,
            },
            times=defaultdict(float, {'histogram_and_quantiles': 1.0,
                                      'precision': 1.0, 'max': 1.0, 'min': 1.0,
                                      'skewness': 1.0,
                                      'kurtosis': 1.0, 'sum': 1.0, 'variance': 1.0,
                                      'num_zeros': 1.0, 'num_negatives': 1.0}),
            precision={
                'min': 1,
                'max': 3,
                'mean': 2.0,
                'var': 1.0,
                'std': 1.0,
                'sample_size': 3,
                'margin_of_error': 1.9,
                'confidence_level': 0.999
            }
        )

        time_array = [float(i) for i in range(100, 0, -1)]
        with mock.patch('time.time', side_effect=lambda: time_array.pop()):
            # Validate that the times dictionary is empty
            self.assertEqual(defaultdict(float), profiler.profile['times'])
            profiler.update(df)
            profile = profiler.profile
            # Validate mode
            mode = profile.pop('mode')
            expected_mode = expected_profile.pop('mode')
            np.testing.assert_array_almost_equal(expected_mode, mode, decimal=2)
            # pop out the histogram to test separately from the rest of the dict
            # as we need comparison with some precision
            histogram = profile.pop('histogram')
            expected_histogram = expected_profile.pop('histogram')
            quantiles = profile.pop('quantiles')
            expected_quantiles = expected_profile.pop('quantiles')
            median = profile.pop('median')
            expected_median = expected_profile.pop('median')
            skewness = profile.pop('skewness')
            expected_skewness = expected_profile.pop('skewness')
            variance = profile.pop('variance')
            expected_variance = expected_profile.pop('variance')

            self.assertDictEqual(expected_profile, profile)
            self.assertDictEqual(expected_profile['precision'], profile['precision'])
            self.assertEqual(expected_histogram['bin_counts'].tolist(),
                             histogram['bin_counts'].tolist())
            self.assertCountEqual(np.round(expected_histogram['bin_edges'], 12),
                                  np.round(histogram['bin_edges'], 12))

            self.assertAlmostEqual(expected_quantiles[0], quantiles[249])
            self.assertAlmostEqual(expected_quantiles[1], quantiles[499])
            self.assertAlmostEqual(expected_quantiles[2], quantiles[749])
            self.assertAlmostEqual(expected_skewness, skewness)
            self.assertAlmostEqual(expected_variance, variance)
            self.assertAlmostEqual(expected_median, median, places=2)

            # Validate time in datetime class has expected time after second update
            profiler.update(df)
            expected = defaultdict(float, {'min': 2.0, 'max': 2.0,
                                           'sum': 2.0, 'variance': 2.0,
                                           'precision': 2.0,
                                           'histogram_and_quantiles': 2.0,
                                           'skewness': 2.0, 'kurtosis': 2.0,
                                           'num_negatives': 2.0,
                                           'num_zeros': 2.0,})
            self.assertEqual(expected, profiler.profile['times'])

    def test_option_precision(self):
        data = [1.1, 2.2, 3.3, 4.4]
        df = pd.Series(data).apply(str)

        # Turn off precision
        options = FloatOptions()
        options.set({"precision.is_enabled": False})
        profiler = FloatColumn(df.name, options=options)
        profiler.update(df)
        self.assertEqual(None, profiler.precision['sample_size'])

        # Turn on precision, check sample_size
        options = FloatOptions()
        options.set({"precision.is_enabled": True})
        profiler = FloatColumn(df.name, options=options)
        profiler.update(df)
        self.assertEqual(4, profiler.precision['sample_size'])

        # Turn on precision, set 0.5 sample_size
        options = FloatOptions()
        options.set({"precision.sample_ratio": 0.5})
        profiler = FloatColumn(df.name, options=options)
        profiler.update(df)
        self.assertEqual(2, profiler.precision['sample_size'])

    def test_option_timing(self):
        data = [2.0, 12.5, 'not a float', 6.0, 'not a float']
        df = pd.Series(data).apply(str)

        options = FloatOptions()
        options.set({"min.is_enabled": False})

        profiler = FloatColumn(df.name, options=options)

        time_array = [float(i) for i in range(100, 0, -1)]
        with mock.patch('time.time', side_effect=lambda: time_array.pop()):
            # Validate that the times dictionary is empty
            self.assertEqual(defaultdict(float), profiler.profile['times'])
            profiler.update(df)

            # Validate the time in the datetime class has the expected time.
            profile = profiler.profile

            expected = defaultdict(float, {'max': 1.0, 'sum': 1.0,
                                           'variance': 1.0,
                                           'precision': 1.0, 'skewness': 1.0,
                                           'kurtosis': 1.0, 'num_negatives': 1.0,
                                           'num_zeros': 1.0,
                                           'histogram_and_quantiles': 15.0})
            self.assertCountEqual(expected, profile['times'])

            # Validate time in datetime class has expected time after second update
            profiler.update(df)
            expected = defaultdict(float, {'max': 2.0, 'sum': 2.0,
                                           'variance': 2.0,
                                           'precision': 2.0, 'skewness': 2.0,
                                           'kurtosis': 2.0, 'num_negatives': 2.0,
                                           'num_zeros': 2.0,
                                           'histogram_and_quantiles': 30.0})
            self.assertCountEqual(expected, profiler.profile['times'])

    def test_profile_merge(self):
        data = [2.0, 'not a float', 6.0, 'not a float']
        df = pd.Series(data).apply(str)
        profiler1 = FloatColumn("Float")
        profiler1.update(df)

        data2 = [10.0, 'not a float', 15.0, 'not a float']
        df2 = pd.Series(data2).apply(str)
        profiler2 = FloatColumn("Float")
        profiler2.update(df2)

        expected_profile = dict(
            min=2.0,
            max=15.0,
            mode=[2, 6, 10, 15],
            sum=33.0,
            mean=8.25,
            variance=30.916666666666668,
            stddev=np.sqrt(30.916),
            skewness=918 * np.sqrt(3 / 371) / 371,
            kurtosis=-16068/19663,
            histogram={
                'bin_counts': np.array([1, 1, 1, 1]),
                'bin_edges': np.array([2., 5.25, 8.5, 11.75, 15.])
            },
        )

        profiler3 = profiler1 + profiler2

        expected_histogram = expected_profile.pop('histogram')
        profile3 = profiler3.profile
        histogram = profile3.pop('histogram')

        expected_mode = expected_profile.pop('mode')
        mode = profile3.pop('mode')
        np.testing.assert_array_almost_equal(expected_mode, mode, decimal=2)

        self.assertTrue(profiler3.bias_correction)
        self.assertAlmostEqual(profiler3.stddev,
                               expected_profile.pop('stddev'), places=3)
        self.assertAlmostEqual(profiler3.variance,
                               expected_profile.pop('variance'), places=3)
        self.assertAlmostEqual(profiler3.skewness,
                               expected_profile.pop('skewness'),places=3)
        self.assertAlmostEqual(profiler3.kurtosis,
                               expected_profile.pop('kurtosis'), places=3)
        self.assertEqual(profiler3.mean, expected_profile.pop('mean'))
        self.assertEqual(profiler3.histogram_selection, 'doane')
        self.assertEqual(profiler3.min, expected_profile.pop('min'))
        self.assertEqual(profiler3.max, expected_profile.pop('max'))
        self.assertEqual(histogram['bin_counts'].tolist(),
                         expected_histogram['bin_counts'].tolist())
        self.assertCountEqual(histogram['bin_edges'],
                              expected_histogram['bin_edges'])

    def test_profile_merge_for_zeros_and_negatives(self):
        data = [2.0, 8.5, 'not an int', 6.0, -3, 0]
        df = pd.Series(data).apply(str)
        profiler1 = FloatColumn("Float")
        profiler1.update(df)

        data2 = [0.0, 3.5, 'not an int', 125.0, 0, -0.1, -88]
        df2 = pd.Series(data2).apply(str)
        profiler2 = FloatColumn("Float")
        profiler2.update(df2)

        expected_profile = dict(
            num_zeros=3,
            num_negatives=3
        )

        profiler3 = profiler1 + profiler2

        self.assertEqual(profiler3.num_zeros,
                         expected_profile.pop('num_zeros'))
        self.assertEqual(profiler3.num_negatives,
                         expected_profile.pop('num_negatives'))

    def test_profile_merge_edge_case(self):
        data = [2.0, 'not a float', 6.0, 'not a float']
        df = pd.Series(data).apply(str)
        profiler1 = FloatColumn("Float")
        profiler1.update(df)
        profiler1.match_count = 0

        data2 = [10.0, 'not a float', 15.0, 'not a float']
        df2 = pd.Series(data2).apply(str)
        profiler2 = FloatColumn("Float")
        profiler2.update(df2)

        profiler3 = profiler1 + profiler2
        self.assertEqual(profiler3.stddev, profiler2.stddev)

        # test merge with empty data
        df1 = pd.Series([], dtype=object)
        profiler1 = FloatColumn("Float")
        profiler1.update(df1)

        df2 = pd.Series([], dtype=object)
        profiler2 = FloatColumn("Float")
        profiler2.update(df2)

        profiler = profiler1 + profiler2
        self.assertTrue(np.isnan(profiler.skewness))
        self.assertTrue(np.isnan(profiler.kurtosis))
        self.assertEqual(profiler.min, None)
        self.assertEqual(profiler.max, None)

        df3 = pd.Series([2.0, 3.0]).apply(str)
        profiler3 = FloatColumn("Float")
        profiler3.update(df3)

        profiler = profiler1 + profiler3
        self.assertTrue(np.isnan(profiler.skewness))
        self.assertTrue(np.isnan(profiler.kurtosis))
        self.assertEqual(profiler.min, 2.0)
        self.assertEqual(profiler.max, 3.0)

        df4 = pd.Series([4.0, 5.0]).apply(str)
        profiler4 = FloatColumn("Float")
        profiler4.update(df4)

        profiler = profiler3 + profiler4
        self.assertEqual(profiler.skewness, 0)
        self.assertAlmostEqual(profiler.kurtosis, -1.2)
        self.assertEqual(profiler.min, 2.0)
        self.assertEqual(profiler.max, 5.0)
        self.assertEqual(profiler.num_zeros, 0)
        self.assertEqual(profiler.num_negatives, 0)

        df5 = pd.Series([0.0, 0.0, -1.1, -1.0]).apply(str)
        profiler5 = FloatColumn("Float")
        profiler5.update(df5)

        profiler = profiler4 + profiler5
        self.assertEqual(profiler.min, -1.1)
        self.assertEqual(profiler.max, 5)
        self.assertEqual(profiler.num_zeros, 2)
        self.assertEqual(profiler.num_negatives, 2)

    def test_custom_bin_count_merge(self):

        options = FloatOptions()
        options.histogram_and_quantiles.bin_count_or_method = 10

        data = [2.0, 'not a float', 6.0, 'not a float']
        df = pd.Series(data).apply(str)
        profiler1 = FloatColumn("Float", options)
        profiler1.update(df)

        data2 = [10.0, 'not a float', 15.0, 'not a float']
        df2 = pd.Series(data2).apply(str)
        profiler2 = FloatColumn("Float", options)
        profiler2.update(df2)

        # no warning should occur
        with warnings.catch_warnings(record=True) as w:
            merge_profile = profiler1 + profiler2
        self.assertListEqual([], w)
        self.assertEqual(10, merge_profile.user_set_histogram_bin)

        # make bin counts different and get warning
        profiler2.user_set_histogram_bin = 120
        with self.assertWarnsRegex(UserWarning,
                                   'User set histogram bin counts did not '
                                   'match. Choosing the larger bin count.'):
            merged_profile = profiler1 + profiler2
        self.assertEqual(120, merged_profile.user_set_histogram_bin)

    def test_profile_merge_no_bin_overlap(self):

        data = [2.0, 'not a float', 6.0, 'not a float']
        df = pd.Series(data).apply(str)
        profiler1 = FloatColumn("Float")
        profiler1.update(df)

        data2 = [10.0, 'not a float', 15.0, 'not a float']
        df2 = pd.Series(data2).apply(str)
        profiler2 = FloatColumn("Float")
        profiler2.update(df2)

        # set bin names so no overlap
        profiler1.histogram_bin_method_names = ['No overlap 1']
        profiler2.histogram_bin_method_names = ['No overlap 2']

        with self.assertRaisesRegex(ValueError,
                                    'Profiles have no overlapping bin methods '
                                    'and therefore cannot be added together.'):
            profiler1 + profiler2

    def test_profile_merge_with_different_options(self):
        # Creating first profiler with default options
        options = FloatOptions()
        options.max.is_enabled = False
        options.min.is_enabled = False
        options.histogram_and_quantiles.bin_count_or_method = None

        data = [2, 4, 6, 8]
        df = pd.Series(data).apply(str)
        profiler1 = FloatColumn("Float", options=options)
        profiler1.update(df)

        # Creating second profiler with separate options
        options = FloatOptions()
        options.min.is_enabled = False
        options.precision.is_enabled = False
        options.histogram_and_quantiles.bin_count_or_method = None

        data2 = [10, 15]
        df2 = pd.Series(data2).apply(str)
        profiler2 = FloatColumn("Float", options=options)
        profiler2.update(df2)

        # Asserting warning when adding 2 profilers with different options
        with warnings.catch_warnings(record=True) as w:
            profiler3 = profiler1 + profiler2
            list_of_warning_messages = []
            for warning in w:
                list_of_warning_messages.append(str(warning.message))

            warning1 = ("precision is disabled because it is not enabled in "
                        "both profiles.")
            warning2 = ("max is disabled because it is not enabled in both "
                        "profiles.")
            self.assertIn(warning1, list_of_warning_messages)
            self.assertIn(warning2, list_of_warning_messages)

        # Assert that these features are still merged
        profile = profiler3.profile
        self.assertEqual("doane", profiler3.histogram_selection)
        self.assertEqual(21.5, profile['variance'])
        self.assertEqual(45.0, profiler3.sum)

        # Assert that these features are not calculated
        self.assertIsNone(profiler3.max)
        self.assertIsNone(profiler3.min)
        self.assertEqual(None, profiler3.precision['min'])
        self.assertEqual(None, profiler3.precision['max'])

        # Creating profiler with precision to 0.1
        options = FloatOptions()
        options.max.is_enabled = False
        options.min.is_enabled = False
        options.histogram_and_quantiles.method = None

        data = [2, 4, 6, 8]
        df = pd.Series(data).apply(str)
        profiler1 = FloatColumn("Float", options=options)
        profiler1.update(df)

    def test_float_column_with_wrong_options(self):
        with self.assertRaisesRegex(ValueError,
                                   "FloatColumn parameter 'options' must be of"
                                   " type FloatOptions."):
            profiler = FloatColumn("Float", options="wrong_data_type")

    def test_histogram_option_integration(self):
        # test setting bin methods
        options = FloatOptions()
        options.histogram_and_quantiles.bin_count_or_method = "sturges"
        num_profiler = FloatColumn(name="test", options=options)
        self.assertIsNone(num_profiler.histogram_selection)
        self.assertEqual(["sturges"], num_profiler.histogram_bin_method_names)

        options.histogram_and_quantiles.bin_count_or_method = ["sturges",
                                                               "doane"]
        num_profiler = FloatColumn(name="test2", options=options)
        self.assertIsNone(num_profiler.histogram_selection)
        self.assertEqual(["sturges", "doane"],
                         num_profiler.histogram_bin_method_names)

        # test histogram bin count set
        options.histogram_and_quantiles.bin_count_or_method = 100
        num_profiler = FloatColumn(name="test3", options=options)
        self.assertIsNone(num_profiler.histogram_selection)
        self.assertEqual(['custom'], num_profiler.histogram_bin_method_names)

        # case when just 1 unique value, should just set bin size to be 1
        num_profiler.update(pd.Series(['1', '1']))
        self.assertEqual(
            1,
            len(num_profiler.histogram_methods['custom']['histogram'][
                    'bin_counts'])
        )

        # case when more than 1 unique value, by virtue of a streaming update
        num_profiler.update(pd.Series(['2']))
        self.assertEqual(
            100, len(num_profiler._stored_histogram['histogram']['bin_counts']))

        histogram, _ = num_profiler._histogram_for_profile('custom')
        self.assertEqual(100, len(histogram['bin_counts']))

    def test_profile_merge_bin_edges_indices(self):
        vals = [4948484949555554544949495054485054.0, 4948484948485749515554495054485054.0,
                4948484948505251545552524952485054.0, 4948484952485048485551524952485054.0,
                4948484948515550575556535154485054.0, 4948484950545549485651495054485054.0,
                4948484954565649505449524950485054.0, 49484849535456545155495054485054.0,
                4948484954515651515451495054485054.0, 4948484957575651505156554954485054.0]

        data = pd.Series(vals).astype(str)
        data_1 = data[:5]
        data_2 = data[5:]

        options = FloatOptions()

        options.set({
            "histogram_and_quantiles.is_enabled": True
        })

        profile_1 = FloatColumn("Float", options=options)
        profile_2 = FloatColumn("Float", options=options)

        profile_1.update(data_1)
        profile_2.update(data_2)

        profile_1 + profile_2

    def test_invalid_values(self):
        data = pd.Series(['-inf', 'inf'])
        profiler = FloatColumn(data.name)

        with self.assertWarnsRegex(RuntimeWarning, "Infinite or invalid values found in data."):
            profiler.update(data)
            # Verify values
            self.assertTrue(np.isnan(profiler.sum))
            self.assertTrue(np.isnan(profiler._biased_variance))
            self.assertTrue(np.isnan(profiler._biased_skewness))
            self.assertTrue(np.isnan(profiler._biased_kurtosis))

        # Update the data
        data2 = pd.Series(['-2', '-1', '1', '2', '-inf', 'inf'])
        with warnings.catch_warnings(record=True) as w:
            warnings.simplefilter("always")

            profiler.update(data2)
            # Verify values are still NaN
            self.assertTrue(np.isnan(profiler.sum))
            self.assertTrue(np.isnan(profiler._biased_variance))
            self.assertTrue(np.isnan(profiler._biased_skewness))
            self.assertTrue(np.isnan(profiler._biased_kurtosis))
            # Verify warning-related things. In this case, we check
            # to make sure NO warnings were thrown since nothing should
            # even be updated
            self.assertEqual(0, len(w))

    def test_insufficient_counts(self):
        data = pd.Series(['0'])
        profiler = FloatColumn(data.name)

        with warnings.catch_warnings(record=True) as w:
            warnings.simplefilter("always")

            profiler.update(data)
            var = profiler.variance
            skew = profiler.skewness
            kurt = profiler.kurtosis
            # Verify values are NaN
            self.assertTrue(np.isnan(var))
            self.assertTrue(np.isnan(skew))
            self.assertTrue(np.isnan(kurt))
            # Verify warning was raised properly
            self.assertEqual(3, len(w))
            for i in range(0, len(w)):
                self.assertEqual(w[i].category, RuntimeWarning)
                self.assertTrue("Insufficient match count to correct bias in" \
                                in str(w[i].message))

        # Update the data so that the match count is good
        data2 = pd.Series(['-2', '-1', '1', '2'])
        with warnings.catch_warnings(record=True) as w:
            warnings.simplefilter("always")

            profiler.update(data2)
            var = profiler.variance
            skew = profiler.skewness
            kurt = profiler.kurtosis
            # Verify values are no longer NaN
            self.assertFalse(np.isnan(var))
            self.assertFalse(np.isnan(skew))
            self.assertFalse(np.isnan(kurt))
            # Verify warning-related things. In this case, we check
            # to make sure NO warnings were thrown since we have
            # a sufficient match count.
            self.assertEqual(0, len(w))

    def test_diff(self):
        data = [2.5, 12.5, 'not a float', 5, 'not a float']
        df = pd.Series(data).apply(str)
        profiler1 = FloatColumn(df.name)
        profiler1.update(df)
        profile1 = profiler1.profile

        data = [1, 15, 0.5, 0]
        df = pd.Series(data).apply(str)
        profiler2 = FloatColumn(df.name)
        profiler2.update(df)
        profile2 = profiler2.profile

        # Assert the difference report is correct
        diff = profiler1.diff(profiler2)
        expected_diff = {
            'max': -2.5,
            'mean': profile1['mean'] - profile2['mean'],
            'min': 2.5,
            'stddev': profile1['stddev'] - profile2['stddev'],
            'sum': 3.5,
            'variance': profile1['variance'] - profile2['variance'],
            'precision': {
                'min': 1,
                'max': 1,
                'mean': 1,
                'var': profile1['precision']['var'] - profile2['precision']['var'],
                'std': profile1['precision']['std'] - profile2['precision']['std'],
                'sample_size': -1,
                'margin_of_error':
                    profile1['precision']['margin_of_error'] - profiler2['precision']['margin_of_error']
            },
            't-test': {
                't-statistic': 0.5393164101529813,
                'conservative': {
                    'df': 2,
                    'p-value': 0.643676756587475
                },
                'welch': {
                    'df': 4.999127432888682,
                    'p-value': 0.6128117908944144
                }
            }
        }
        self.assertDictEqual(expected_diff, diff)

        # Assert type error is properly called
        with self.assertRaises(TypeError) as exc:
            profiler1.diff("Inproper input")
        self.assertEqual(str(exc.exception),
                         "Unsupported operand type(s) for diff: 'FloatColumn' and"
                         " 'str'")<|MERGE_RESOLUTION|>--- conflicted
+++ resolved
@@ -26,12 +26,8 @@
         self.assertEqual(profiler.max, None)
         self.assertEqual(profiler.sum, 0)
         self.assertEqual(profiler.mean, 0)
-<<<<<<< HEAD
-        self.assertTrue(profiler.mode is np.nan)
         self.assertTrue(profiler.median is np.nan)
-=======
         self.assertEqual([np.nan], profiler.mode)
->>>>>>> 239dbba2
         self.assertTrue(profiler.variance is np.nan)
         self.assertTrue(profiler.skewness is np.nan)
         self.assertTrue(profiler.kurtosis is np.nan)
