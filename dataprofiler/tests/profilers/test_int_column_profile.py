import os
import unittest
from unittest import mock
from collections import defaultdict

import pandas as pd
import numpy as np
import warnings

from dataprofiler.profilers import IntColumn
from dataprofiler.profilers.profiler_options import IntOptions


test_root_path = os.path.dirname(os.path.dirname(os.path.realpath(__file__)))


class TestIntColumn(unittest.TestCase):

    def test_base_case(self):
        data = pd.Series([], dtype=object)
        profiler = IntColumn(data.name)
        profiler.update(data)

        self.assertEqual(profiler.match_count, 0)
        self.assertEqual(profiler.min, None)
        self.assertEqual(profiler.max, None)
<<<<<<< HEAD
        self.assertTrue(profiler.mode is np.nan)
        self.assertTrue(profiler.median is np.nan)
=======
        self.assertEqual([np.nan], profiler.mode)
>>>>>>> 239dbba2
        self.assertEqual(profiler.sum, 0)
        self.assertEqual(profiler.mean, 0)
        self.assertTrue(profiler.variance is np.nan)
        self.assertTrue(profiler.skewness is np.nan)
        self.assertTrue(profiler.kurtosis is np.nan)
        self.assertTrue(profiler.stddev is np.nan)
        self.assertIsNone(profiler.histogram_selection)
        self.assertDictEqual({k: profiler.quantiles.get(k, 'fail')
                              for k in (0, 1, 2)}, {0: None, 1: None, 2: None})
        self.assertIsNone(profiler.data_type_ratio)

    def test_single_data_variance_case(self):
        data = pd.Series([1])
        profiler = IntColumn(data.name)
        profiler.update(data)
        self.assertEqual(profiler.match_count, 1)
        self.assertEqual(profiler.sum, 1)
        self.assertEqual(profiler.mean, 1)
        self.assertTrue(profiler.variance is np.nan)

        data = pd.Series([2])
        profiler.update(data)
        self.assertEqual(profiler.match_count, 2)
        self.assertEqual(profiler.sum, 3)
        self.assertEqual(profiler.mean, 1.5)
        self.assertEqual(profiler.variance, 0.5)

    def test_profiled_min(self):
        data = np.linspace(-5, 5, 11)
        df = pd.Series(data).apply(str)

        profiler = IntColumn(df.name)
        profiler.update(df[1:])
        self.assertEqual(profiler.min, -4)

        profiler.update(df)
        self.assertEqual(profiler.min, -5)

        profiler.update(pd.Series(['-4']))
        self.assertEqual(profiler.min, -5)

        # empty data
        data = pd.Series([], dtype=object)
        profiler = IntColumn(data.name)
        profiler.update(data)
        self.assertEqual(profiler.min, None)

        # data with None value
        df = pd.Series([2, 3, None, np.nan]).apply(str)
        profiler = IntColumn(df.name)
        profiler.update(df)
        self.assertEqual(profiler.min, 2)

        # data with one value
        df = pd.Series([2]).apply(str)
        profiler = IntColumn(df.name)
        profiler.update(df)
        self.assertEqual(profiler.min, 2)

        # data with unique value
        df = pd.Series([2, 2, 2, 2, 2]).apply(str)
        profiler = IntColumn(df.name)
        profiler.update(df)
        self.assertEqual(profiler.min, 2)

        # data with unique value as zero
        df = pd.Series([0, 0, 0, 0, 0]).apply(str)
        profiler = IntColumn(df.name)
        profiler.update(df)
        self.assertEqual(profiler.min, 0)

    def test_profiled_max(self):
        data = np.linspace(-5, 5, 11)
        df = pd.Series(data).apply(str)

        profiler = IntColumn(df.name)
        profiler.update(df[:-1])
        self.assertEqual(profiler.max, 4)

        profiler.update(df)
        self.assertEqual(profiler.max, 5)

        profiler.update(pd.Series(['4']))
        self.assertEqual(profiler.max, 5)

        # empty data
        data = pd.Series([], dtype=object)
        profiler = IntColumn(data.name)
        profiler.update(data)
        self.assertEqual(profiler.max, None)

        # data with None value
        df = pd.Series([2, 3, None, np.nan]).apply(str)
        profiler = IntColumn(df.name)
        profiler.update(df)
        self.assertEqual(profiler.max, 3)

        # data with one value
        df = pd.Series([2]).apply(str)
        profiler = IntColumn(df.name)
        profiler.update(df)
        self.assertEqual(profiler.max, 2)

        # data with unique value
        df = pd.Series([2, 2, 2, 2, 2]).apply(str)
        profiler = IntColumn(df.name)
        profiler.update(df)
        self.assertEqual(profiler.max, 2)

        # data with unique value as zero
        df = pd.Series([0, 0, 0, 0, 0]).apply(str)
        profiler = IntColumn(df.name)
        profiler.update(df)
        self.assertEqual(profiler.max, 0)

    def test_profiled_mode(self):
        # disabled mode
        df = pd.Series([1, 1, 1, 1, 1, 1, 1]).apply(str)
        options = IntOptions()
        options.mode.is_enabled = False
        profiler = IntColumn(df.name, options)
        profiler.update(df)
        self.assertListEqual([np.nan], profiler.mode)

        # same values
        df = pd.Series([1, 1, 1, 1, 1, 1, 1]).apply(str)
        profiler = IntColumn(df.name)
        profiler.update(df)
        self.assertListEqual([1], profiler.mode)

        # multiple modes
        df = pd.Series([1, 1, 2, 2, 3, 3, 4, 4, 5, 5, 6, 6]).apply(str)
        profiler = IntColumn(df.name)
        profiler.update(df)
        np.testing.assert_array_almost_equal([1, 2, 3, 4, 5], profiler.mode,
                                             decimal=2)

        # with different values
        df = pd.Series([1, 1, 1, 1, 2]).apply(str)
        profiler = IntColumn(df.name)
        profiler.update(df)
        np.testing.assert_array_almost_equal([1], profiler.mode, decimal=2)

        # with negative values
        df = pd.Series([-1, 1, 1, 1, 2, 2, 2])
        profiler = IntColumn(df.name)
        profiler.update(df)
        np.testing.assert_array_almost_equal([1, 2], profiler.mode,
                                             decimal=2)

        # all unique values
        df = pd.Series([1, 2, 3, 4, 5, 6, 7, 8, 9, 10]).apply(str)
        profiler = IntColumn(df.name)
        profiler.update(df)
        # By default, returns 5 of the possible modes
        np.testing.assert_array_almost_equal([1, 2, 3, 4, 5],
                                             profiler.mode, decimal=2)

        # Edge case where mode appears later in the dataset
        df = pd.Series([1, 2, 3, 4, 5, 6, 6]).apply(str)
        profiler = IntColumn(df.name)
        profiler.update(df)
        np.testing.assert_array_almost_equal([6], profiler.mode, decimal=2)

        df = pd.Series([1, 1, 2, 2, 3, 3, 4, 4, 5, 5, 6, 6, 7, 7, 7]).apply(str)
        profiler = IntColumn(df.name)
        profiler.update(df)
        np.testing.assert_array_almost_equal([7], profiler.mode, decimal=2)

    def test_top_k_modes(self):
        # Default options
        options = IntOptions()
        df = pd.Series([1, 1, 2, 2, 3, 3, 4, 4, 5, 5]).apply(str)
        profiler = IntColumn(df.name, options)
        profiler.update(df)
        self.assertEqual(5, len(profiler.mode))

        # Test if top_k_modes is less than the number of modes
        options = IntOptions()
        options.mode.top_k_modes = 2
        df = pd.Series([1, 1, 2, 2, 3, 3, 4, 4, 5, 5]).apply(str)
        profiler = IntColumn(df.name, options)
        profiler.update(df)
        self.assertEqual(2, len(profiler.mode))

        # Test if top_k_mode is greater than the number of modes
        options = IntOptions()
        options.mode.top_k_modes = 8
        df = pd.Series([1, 1, 2, 2, 3, 3, 4, 4, 5, 5]).apply(str)
        profiler = IntColumn(df.name, options)
        profiler.update(df)
        # Only 5 possible modes so return 5
        self.assertEqual(5, len(profiler.mode))

    def test_profiled_median(self):
        # disabled median
        df = pd.Series([1, 1, 1, 1, 1, 1, 1]).apply(str)
        options = IntOptions()
        options.median.is_enabled = False
        profiler = IntColumn(df.name, options)
        profiler.update(df)
        self.assertTrue(profiler.median is np.nan)

        # same values
        df = pd.Series([1, 1, 1, 1, 1, 1, 1]).apply(str)
        profiler = IntColumn(df.name)
        profiler.update(df)
        self.assertEqual(1, profiler.median)

        # median lies between two values s
        df = pd.Series([1, 1, 2, 2, 3, 3, 4, 4, 5, 5, 6, 6]).apply(str)
        profiler = IntColumn(df.name)
        profiler.update(df)
        self.assertAlmostEqual(3.5, profiler.median, places=2)

        # with different values
        df = pd.Series([1, 1, 1, 1, 2]).apply(str)
        profiler = IntColumn(df.name)
        profiler.update(df)
        self.assertAlmostEqual(1, profiler.median, places=2)

        # with negative values
        df = pd.Series([-1, 1, 1, 1, 2, 2, 2])
        profiler = IntColumn(df.name)
        profiler.update(df)
        self.assertAlmostEqual(1, profiler.median, places=2)

        # all unique values
        df = pd.Series([1, 2, 3, 4, 5, 6, 7, 8, 9, 10]).apply(str)
        profiler = IntColumn(df.name)
        profiler.update(df)
        self.assertAlmostEqual(5.5, profiler.median, places=2)

    def test_profiled_mean_and_variance(self):
        """
        Checks the mean and variance of profiled numerical columns.
        :return:
        """

        def mean(df):
            total = 0
            for item in df:
                total += item
            return total / len(df)

        def var(df):
            var = 0
            mean_df = mean(df)
            for item in df:
                var += (item - mean_df) ** 2
            return var / (len(df) - 1)

        def batch_variance(mean_a, var_a, count_a, mean_b, var_b, count_b):
            delta = mean_b - mean_a
            m_a = var_a * (count_a - 1)
            m_b = var_b * (count_b - 1)
            M2 = m_a + m_b + delta ** 2 * count_a * count_b / (
                count_a + count_b)
            return M2 / (count_a + count_b - 1)

        data = np.linspace(-5, 5, 11).tolist()
        df1 = pd.Series(data)

        data = np.linspace(-3, 2, 11).tolist()
        df2 = pd.Series(data)

        data = np.full((10,), 1)
        df3 = pd.Series(data)

        num_profiler = IntColumn(df1.name)
        num_profiler.update(df1.apply(str))

        self.assertEqual(mean(df1), num_profiler.mean)
        self.assertEqual(var(df1), num_profiler.variance)
        self.assertEqual(np.sqrt(var(df1)), num_profiler.stddev)

        df2_ints = df2[df2 == df2.round()]
        variance = batch_variance(
            mean_a=num_profiler.mean, var_a=num_profiler.variance,
            count_a=num_profiler.match_count,
            mean_b=mean(df2_ints), var_b=var(df2_ints), count_b=df2_ints.count()
        )
        num_profiler.update(df2.apply(str))
        df = pd.concat([df1, df2_ints])
        self.assertEqual(mean(df), num_profiler.mean)
        self.assertEqual(variance, num_profiler.variance)
        self.assertEqual(np.sqrt(variance), num_profiler.stddev)

        df3_ints = df3[df3 == df3.round()]
        variance = batch_variance(
            mean_a=num_profiler.mean, var_a=num_profiler.variance,
            count_a=num_profiler.match_count,
            mean_b=mean(df3_ints), var_b=var(df3_ints), count_b=df3_ints.count()
        )
        num_profiler.update(df3.apply(str))

        df = pd.concat([df1, df2_ints, df3_ints])
        self.assertEqual(mean(df), num_profiler.mean)
        self.assertAlmostEqual(variance, num_profiler.variance)
        self.assertAlmostEqual(np.sqrt(variance), num_profiler.stddev)

    def test_profiled_skewness(self):
        data = np.linspace(-5, 5, 11).tolist()
        df1 = pd.Series(data)

        data = np.linspace(-3, 2, 11).tolist()
        df2 = pd.Series(data)

        data = np.full((10,), 1)
        df3 = pd.Series(data)

        num_profiler = IntColumn(df1.name)
        num_profiler.update(df1.apply(str))

        self.assertEqual(0, num_profiler.skewness)

        df2_ints = df2[df2 == df2.round()]
        num_profiler.update(df2.apply(str))
        df = pd.concat([df1, df2_ints])
        self.assertAlmostEqual(11 * np.sqrt(102 / 91) / 91, num_profiler.skewness)

        df3_ints = df3[df3 == df3.round()]
        num_profiler.update(df3.apply(str))
        df = pd.concat([df1, df2_ints, df3_ints])
        self.assertAlmostEqual(-6789 * np.sqrt(39 / 463) / 4630, num_profiler.skewness)

    def test_profiled_kurtosis(self):
        data = np.linspace(-5, 5, 11).tolist()
        df1 = pd.Series(data)

        data = np.linspace(-3, 2, 11).tolist()
        df2 = pd.Series(data)

        data = np.full((10,), 1)
        df3 = pd.Series(data)

        num_profiler = IntColumn(df1.name)
        num_profiler.update(df1.apply(str))

        self.assertAlmostEqual(-6 / 5, num_profiler.kurtosis)

        df2_ints = df2[df2 == df2.round()]
        num_profiler.update(df2.apply(str))
        df = pd.concat([df1, df2_ints])
        self.assertAlmostEqual(-29886 / 41405, num_profiler.kurtosis)

        df3_ints = df3[df3 == df3.round()]
        num_profiler.update(df3.apply(str))
        df = pd.concat([df1, df2_ints, df3_ints])
        self.assertAlmostEqual(16015779 / 42873800, num_profiler.kurtosis)

    def test_bias_correction_option(self):
        data = np.linspace(-5, 5, 11).tolist()
        df1 = pd.Series(data)

        data = np.linspace(-3, 2, 11).tolist()
        df2 = pd.Series(data)

        data = np.full((10,), 1)
        df3 = pd.Series(data)

        # Disable bias correction
        options = IntOptions(); options.bias_correction.is_enabled = False
        num_profiler = IntColumn(df1.name, options=options)
        num_profiler.update(df1.apply(str))
        self.assertAlmostEqual(10, num_profiler.variance)
        self.assertAlmostEqual(0, num_profiler.skewness)
        self.assertAlmostEqual(89/50 - 3, num_profiler.kurtosis)

        df2_ints = df2[df2 == df2.round()]
        num_profiler.update(df2.apply(str))
        df = pd.concat([df1, df2_ints])
        self.assertAlmostEqual(2184 / 289, num_profiler.variance)
        self.assertAlmostEqual(165 * np.sqrt(3 / 182) / 182, num_profiler.skewness)
        self.assertAlmostEqual(60769 / 28392 - 3, num_profiler.kurtosis)

        df3_ints = df3[df3 == df3.round()]
        num_profiler.update(df3.apply(str))
        df = pd.concat([df1, df2_ints, df3_ints])
        self.assertAlmostEqual(3704 / 729, num_profiler.variance)
        self.assertAlmostEqual(-11315 / (926 * np.sqrt(926)), num_profiler.skewness)
        self.assertAlmostEqual(5305359 / 1714952 - 3, num_profiler.kurtosis)

    def test_bias_correction_merge(self):
        data = np.linspace(-5, 5, 11).tolist()
        df1 = pd.Series(data)

        data = np.linspace(-3, 2, 11).tolist()
        df2 = pd.Series(data)

        data = np.full((10,), 1)
        df3 = pd.Series(data)

        # Disable bias correction
        options = IntOptions(); options.bias_correction.is_enabled = False
        num_profiler1 = IntColumn(df1.name, options=options)
        num_profiler1.update(df1.apply(str))
        self.assertAlmostEqual(10, num_profiler1.variance)
        self.assertAlmostEqual(0, num_profiler1.skewness)
        self.assertAlmostEqual(89/50 - 3, num_profiler1.kurtosis)

        df2_ints = df2[df2 == df2.round()]
        num_profiler2 = IntColumn(df2.name)
        num_profiler2.update(df2.apply(str))
        num_profiler_merged = num_profiler1 + num_profiler2
        # Values should stay biased values
        self.assertFalse(num_profiler_merged.bias_correction)
        self.assertAlmostEqual(2184 / 289, num_profiler_merged.variance)
        self.assertAlmostEqual(165 * np.sqrt(3 / 182) / 182,
                               num_profiler_merged.skewness)
        self.assertAlmostEqual(60769 / 28392 - 3, num_profiler_merged.kurtosis)

        df3_ints = df3[df3 == df3.round()]
        num_profiler3 = IntColumn(df3.name)
        num_profiler3.update(df3.apply(str))
        num_profiler_merged = num_profiler1 + num_profiler2 + num_profiler3
        self.assertFalse(num_profiler_merged.bias_correction)
        self.assertAlmostEqual(3704 / 729, num_profiler_merged.variance)
        self.assertAlmostEqual(-11315 / (926 * np.sqrt(926)), num_profiler_merged.skewness)
        self.assertAlmostEqual(5305359 / 1714952 - 3, num_profiler_merged.kurtosis)

    def test_profiled_histogram(self):
        """
        Checks the histogram of profiled numerical columns.
        :return:
        """

        list_data_test = []
        # this data has 4 bins, range of 3
        # with equal bin size, each bin has the width of 0.75
        data1 = ["1", "2", "3", "4"]
        expected_histogram1 = {
            'bin_counts': np.array([1, 1, 1, 1]),
            'bin_edges': np.array([1.0, 1.75, 2.5, 3.25, 4.0]),
        }
        list_data_test.append([data1, expected_histogram1])

        # this data has 4 bins, range of 12
        # with equal bin size, each bin has the width of 3.0
        data2 = ["1", "5", "8", "13"]
        expected_histogram2 = {
            'bin_counts': np.array([1, 1, 1, 1]),
            'bin_edges': np.array([1.0, 4.0, 7.0, 10.0, 13.0]),
        }
        list_data_test.append([data2, expected_histogram2])

        # this data has 3 bins, range of 3
        # with equal bin size, each bin has the width of 1
        data3 = ["1", "1", "3", "4"]  # 3 bins, range of 3
        expected_histogram3 = {
            'bin_counts': np.array([2, 0, 1, 1]),
            'bin_edges': np.array([1.0, 1.75, 2.5, 3.25, 4.0]),
        }
        list_data_test.append([data3, expected_histogram3])

        for data, expected_histogram in list_data_test:
            df = pd.Series(data)
            profiler = IntColumn(df.name)
            profiler.update(df)

            profile = profiler.profile
            histogram = profile['histogram']

            self.assertEqual(expected_histogram['bin_counts'].tolist(),
                             histogram['bin_counts'].tolist())
            self.assertCountEqual(np.round(expected_histogram['bin_edges'], 12),
                                  np.round(histogram['bin_edges'], 12))

    def test_data_type_ratio(self):
        data = np.linspace(-5, 5, 11)
        df = pd.Series(data).apply(str)

        profiler = IntColumn(df.name)
        profiler.update(df)
        self.assertEqual(profiler.data_type_ratio, 1.0)

        df = pd.Series(['not a float', '0.1'])
        profiler.update(df)
        self.assertEqual(profiler.data_type_ratio, 11/13.0)

    def test_profile(self):
        data = [2.0, 12.5, 'not a float', 6.0, 'not a float']
        df = pd.Series(data).apply(str)

        profiler = IntColumn(df.name)

        expected_profile = dict(
            min=2.0,
            max=6.0,
            mode=[2, 6],
            median=4,
            sum=8.0,
            mean=4.0,
            variance=8.0,
            num_zeros = 0,
            num_negatives = 0,
            skewness=np.nan,
            kurtosis=np.nan,
            stddev=np.sqrt(8.0),
            histogram={
                'bin_counts': np.array([1, 0, 1]),
                'bin_edges': np.array([2.0, 10.0/3.0, 14.0/3.0, 6.0])
            },
            quantiles={
                0: 2.002,
                1: 4,
                2: 5.998,
            },
            times=defaultdict(
                float, {'histogram_and_quantiles': 1.0, 'max': 1.0, 'min': 1.0,
                        'sum': 1.0, 'variance': 1.0, 'skewness': 1.0,
                        'kurtosis': 1.0, 'num_negatives': 1.0,
                        'num_zeros': 1.0})
            
        )
        time_array = [float(i) for i in range(100, 0, -1)]
        with mock.patch('time.time', side_effect=lambda: time_array.pop()):
            # Validate that the times dictionary is empty
            self.assertEqual(defaultdict(float), profiler.profile['times'])
            profiler.update(df)

            # Validate the time in the datetime class has the expected time.
            profile = profiler.profile

            # Validate mode and median
            mode = profile.pop('mode')
            expected_mode = expected_profile.pop('mode')
            np.testing.assert_array_almost_equal(mode, expected_mode, decimal=2)

            median = profile.pop('median')
            expected_median = expected_profile.pop('median')
            self.assertAlmostEqual(expected_median, median, places=2)

            # pop out the histogram and quartiles to test separately from the
            # rest of the dict as we need comparison with some precision
            histogram = profile.pop('histogram')
            expected_histogram = expected_profile.pop('histogram')
            quartiles = profile.pop('quantiles')
            expected_quartiles = expected_profile.pop('quantiles')

            self.assertDictEqual(expected_profile, profile)
            self.assertEqual(expected_histogram['bin_counts'].tolist(),
                             histogram['bin_counts'].tolist())
            self.assertCountEqual(np.round(expected_histogram['bin_edges'], 12),
                                  np.round(histogram['bin_edges'], 12))

            self.assertAlmostEqual(expected_quartiles[0], quartiles[249])
            self.assertAlmostEqual(expected_quartiles[1], quartiles[499])
            self.assertAlmostEqual(expected_quartiles[2], quartiles[749])

            expected = defaultdict(
                float, {'min': 1.0, 'max': 1.0, 'sum': 1.0, 'variance': 1.0,
                        'skewness': 1.0, 'kurtosis': 1.0,
                        'histogram_and_quantiles': 1.0,
                        'num_negatives': 1.0, 'num_zeros': 1.0,
                        })
            self.assertEqual(expected, profile['times'])

            # Validate time in datetime class has expected time after second
            # update
            profiler.update(df)
            expected = defaultdict(
                float, {'min': 2.0, 'max': 2.0, 'sum': 2.0, 'variance': 2.0,
                        'skewness': 2.0, 'kurtosis': 2.0,
                        'histogram_and_quantiles': 2.0, 'num_negatives': 2.0,
                        'num_zeros': 2.0})
            self.assertEqual(expected, profiler.profile['times'])

    def test_option_timing(self):
        data = [2.0, 12.5, 'not a float', 6.0, 'not a float']
        df = pd.Series(data).apply(str)

        options = IntOptions()
        options.set({"min.is_enabled": False})

        profiler = IntColumn(df.name, options=options)

        time_array = [float(i) for i in range(100, 0, -1)]
        with mock.patch('time.time', side_effect=lambda: time_array.pop()):
            # Validate that the times dictionary is empty
            self.assertCountEqual(defaultdict(float), profiler.profile['times'])
            profiler.update(df)

            # Validate the time in the datetime class has the expected time.
            profile = profiler.profile

            expected = defaultdict(float, {'max': 1.0, 'sum': 1.0,
                                           'variance': 1.0, 'skewness': 1.0,
                                           'kurtosis': 1.0, 'num_zeros': 1.0,
                                           'num_negatives': 1.0,
                                           'histogram_and_quantiles': 1.0})
            self.assertCountEqual(expected, profile['times'])

            # Validate time in datetime class has expected time after second update
            profiler.update(df)
            expected = defaultdict(float, {'max': 2.0, 'sum': 2.0,
                                           'variance': 2.0, 'skewness': 2.0,
                                           'kurtosis': 2.0, 'num_zeros': 2.0,
                                           'num_negatives': 2.0,
                                           'histogram_and_quantiles': 2.0})
            self.assertCountEqual(expected, profiler.profile['times'])

    def test_profile_merge(self):
        data = [2.0, 12.5, 'not an int', 6.0, 'not an int']
        df = pd.Series(data).apply(str)
        profiler1 = IntColumn("Int")
        profiler1.update(df)

        data2 = [10.0, 3.5, 'not an int', 15.0, 'not an int']
        df2 = pd.Series(data2).apply(str)
        profiler2 = IntColumn("Int")
        profiler2.update(df2)

        expected_profile = dict(
            min=2.0,
            max=15.0,
            sum=33,
            mean=8.25,
            variance=30.916666666666668,
            skewness=918 * np.sqrt(3 / 371) / 371,
            kurtosis=-16068/19663,
            stddev=np.sqrt(30.916),
            histogram={
                'bin_counts': np.array([1, 1, 1, 1]),
                'bin_edges': np.array([2., 5.25, 8.5, 11.75, 15.])
            },
        )

        profiler3 = profiler1 + profiler2

        expected_histogram = expected_profile.pop('histogram')
        profile3 = profiler3.profile
        histogram = profile3.pop('histogram')

        self.assertTrue(profiler3.bias_correction)
        self.assertAlmostEqual(profiler3.stddev,
                               expected_profile.pop('stddev'),places=3)
        self.assertAlmostEqual(profiler3.variance,
                               expected_profile.pop('variance'), places=3)
        self.assertAlmostEqual(profiler3.skewness,
                               expected_profile.pop('skewness'),places=3)
        self.assertAlmostEqual(profiler3.kurtosis,
                               expected_profile.pop('kurtosis'), places=3)
        self.assertEqual(profiler3.mean,expected_profile.pop('mean'))
        self.assertEqual(profiler3.histogram_selection, 'doane')
        self.assertEqual(profiler3.min, expected_profile.pop('min'))
        self.assertEqual(profiler3.max, expected_profile.pop('max'))
        self.assertEqual(profiler3.sum, expected_profile.pop('sum'))
        self.assertEqual(histogram['bin_counts'].tolist(),
                         expected_histogram['bin_counts'].tolist())
        self.assertCountEqual(histogram['bin_edges'],
                              expected_histogram['bin_edges'])

    def test_profile_merge_for_zeros_and_negatives(self):
        data = [2.0, 8.5, 'not an int', 6.0, -3, 0]
        df = pd.Series(data).apply(str)
        profiler1 = IntColumn("Int")
        profiler1.update(df)

        data2 = [0.0, 3.5, 'not an int', 125.0, 0, -0.1, -88]
        df2 = pd.Series(data2).apply(str)
        profiler2 = IntColumn("Int")
        profiler2.update(df2)

        expected_profile = dict(
            num_zeros=3,
            num_negatives=2
        )

        profiler3 = profiler1 + profiler2

        self.assertEqual(profiler3.num_zeros, expected_profile.pop('num_zeros'))
        self.assertEqual(profiler3.num_negatives,
                         expected_profile.pop('num_negatives'))

    def test_profile_merge_edge_case(self):
        data = [2.0, 12.5, 'not a float', 6.0, 'not a float']
        df = pd.Series(data).apply(str)
        profiler1 = IntColumn(name="Int")
        profiler1.update(df)
        profiler1.match_count = 0

        data2 = [10.0, 3.5, 'not a float', 15.0, 'not a float']
        df2 = pd.Series(data2).apply(str)
        profiler2 = IntColumn(name="Int")
        profiler2.update(df2)

        profiler3 = profiler1 + profiler2
        self.assertEqual(profiler3.stddev, profiler2.stddev)

        # test merge with empty data
        df1 = pd.Series([], dtype=object)
        profiler1 = IntColumn("Int")
        profiler1.update(df1)

        df2 = pd.Series([], dtype=object)
        profiler2 = IntColumn("Int")
        profiler2.update(df2)

        profiler = profiler1 + profiler2
        self.assertEqual(profiler.min, None)
        self.assertEqual(profiler.max, None)
        self.assertTrue(np.isnan(profiler.skewness))
        self.assertTrue(np.isnan(profiler.kurtosis))
        self.assertIsNone(profiler.histogram_selection)

        df3 = pd.Series([2, 3]).apply(str)
        profiler3 = IntColumn("Int")
        profiler3.update(df3)

        profiler = profiler1 + profiler3
        self.assertEqual(profiler.min, 2)
        self.assertEqual(profiler.max, 3)
        self.assertTrue(np.isnan(profiler.skewness))
        self.assertTrue(np.isnan(profiler.kurtosis))
        self.assertEqual(profiler.num_zeros, 0)
        self.assertEqual(profiler.num_negatives, 0)

        df4 = pd.Series([4, 5]).apply(str)
        profiler4 = IntColumn("Int")
        profiler4.update(df4)

        profiler = profiler3 + profiler4
        self.assertEqual(profiler.min, 2)
        self.assertEqual(profiler.max, 5)
        self.assertEqual(profiler.skewness, 0)
        self.assertAlmostEqual(profiler.kurtosis, -1.2)
        self.assertEqual(profiler.num_zeros, 0)
        self.assertEqual(profiler.num_negatives,0)

        df5 = pd.Series([0, 0, -1]).apply(str)
        profiler5 = IntColumn("Int")
        profiler5.update(df5)

        profiler = profiler4 + profiler5
        self.assertEqual(profiler.min, -1)
        self.assertEqual(profiler.max, 5)
        self.assertEqual(profiler.num_zeros, 2)
        self.assertEqual(profiler.num_negatives, 1)


    def test_custom_bin_count_merge(self):

        options = IntOptions()
        options.histogram_and_quantiles.bin_count_or_method = 10

        data = [2, 'not an int', 6, 'not an int']
        df = pd.Series(data).apply(str)
        profiler1 = IntColumn("Int", options)
        profiler1.update(df)

        data2 = [10, 'not an int', 15, 'not an int']
        df2 = pd.Series(data2).apply(str)
        profiler2 = IntColumn("Int", options)
        profiler2.update(df2)

        # no warning should occur
        import warnings
        with warnings.catch_warnings(record=True) as w:
            merge_profile = profiler1 + profiler2
        self.assertListEqual([], w)
        self.assertEqual(10, merge_profile.user_set_histogram_bin)

        # make bin counts different and get warning
        profiler2.user_set_histogram_bin = 120
        with self.assertWarnsRegex(UserWarning,
                                   'User set histogram bin counts did not '
                                   'match. Choosing the larger bin count.'):
            merged_profile = profiler1 + profiler2
        self.assertEqual(120, merged_profile.user_set_histogram_bin)

    def test_profile_merge_no_bin_overlap(self):

        data = [2, 'not an int', 6, 'not an int']
        df = pd.Series(data).apply(str)
        profiler1 = IntColumn("Int")
        profiler1.update(df)
        profiler1.match_count = 0

        data2 = [10, 'not an int', 15, 'not an int']
        df2 = pd.Series(data2).apply(str)
        profiler2 = IntColumn("Int")
        profiler2.update(df2)

        # set bin names so no overlap
        profiler1.histogram_bin_method_names = ['No overlap 1']
        profiler2.histogram_bin_method_names = ['No overlap 2']

        with self.assertRaisesRegex(ValueError,
                                    'Profiles have no overlapping bin methods '
                                    'and therefore cannot be added together.'):
            profiler1 + profiler2
            
    def test_profile_merge_with_different_options(self):
        # Creating first profiler with default options
        options = IntOptions()
        options.max.is_enabled = False
        options.min.is_enabled = False

        data = [2, 4, 6, 8]
        df = pd.Series(data).apply(str)
        profiler1 = IntColumn("Int", options=options)
        profiler1.update(df)
        profiler1.match_count = 0

        # Creating second profiler with separate options
        options = IntOptions()
        options.min.is_enabled = False
        data2 = [10, 15]
        df2 = pd.Series(data2).apply(str)
        profiler2 = IntColumn("Int", options=options)
        profiler2.update(df2)

        # Asserting warning when adding 2 profilers with different options
        with self.assertWarnsRegex(RuntimeWarning,
                                   "max is disabled because it is not enabled in"
                                   " both profiles."):
            profiler3 = profiler1 + profiler2
        
        # Assert that these features are still merged
        profile = profiler3.profile
        self.assertIsNotNone(profiler3.histogram_selection)
        self.assertIsNotNone(profile['variance'])
        self.assertIsNotNone(profiler3.sum)
        
        # Assert that these features are not calculated
        self.assertIsNone(profiler3.max)
        self.assertIsNone(profiler3.min)

    def test_int_column_with_wrong_options(self):
        with self.assertRaisesRegex(ValueError,
                                   "IntColumn parameter 'options' must be of"
                                   " type IntOptions."):
            profiler = IntColumn("Int", options="wrong_data_type")

    def test_histogram_option_integration(self):
        # test setting bin methods
        options = IntOptions()
        options.histogram_and_quantiles.bin_count_or_method = "sturges"
        num_profiler = IntColumn(name="test", options=options)
        self.assertIsNone(num_profiler.histogram_selection)
        self.assertEqual(["sturges"], num_profiler.histogram_bin_method_names)

        options.histogram_and_quantiles.bin_count_or_method = ["sturges",
                                                               "doane"]
        num_profiler = IntColumn(name="test2", options=options)
        self.assertIsNone(num_profiler.histogram_selection)
        self.assertEqual(["sturges", "doane"],
                         num_profiler.histogram_bin_method_names)

        options.histogram_and_quantiles.bin_count_or_method = 100
        num_profiler = IntColumn(name="test3", options=options)
        self.assertIsNone(num_profiler.histogram_selection)
        self.assertEqual(['custom'], num_profiler.histogram_bin_method_names)

        # case when just 1 unique value, should just set bin size to be 1
        num_profiler.update(pd.Series(['1', '1']))
        self.assertEqual(
            1,
            len(num_profiler.histogram_methods['custom']['histogram'][
                    'bin_counts'])
        )

        # case when more than 1 unique value, by virtue of a streaming update
        num_profiler.update(pd.Series(['2']))
        self.assertEqual(
            100, len(num_profiler._stored_histogram['histogram']['bin_counts']))

        histogram, _ = num_profiler._histogram_for_profile('custom')
        self.assertEqual(100, len(histogram['bin_counts']))

    def test_profile_merge_bin_edges_indices(self):
        vals = [4948484949555554544949495054485054, 4948484948485749515554495054485054,
                4948484948505251545552524952485054, 4948484952485048485551524952485054,
                4948484948515550575556535154485054, 4948484950545549485651495054485054,
                4948484954565649505449524950485054, 49484849535456545155495054485054,
                4948484954515651515451495054485054, 4948484957575651505156554954485054]

        data = pd.Series(vals)
        data_1 = data[:5]
        data_2 = data[5:]

        options = IntOptions()

        options.set({
            "histogram_and_quantiles.is_enabled": True
        })

        profile_1 = IntColumn("Int", options=options)
        profile_2 = IntColumn("Int", options=options)

        profile_1.update(data_1)
        profile_2.update(data_2)

        profile_1 + profile_2

    def test_insufficient_counts(self):
        data = pd.Series(['1'])
        profiler = IntColumn(data.name)

        with warnings.catch_warnings(record=True) as w:
            warnings.simplefilter("always")

            profiler.update(data)
            var = profiler.variance
            skew = profiler.skewness
            kurt = profiler.kurtosis
            # Verify values are NaN
            self.assertTrue(np.isnan(var))
            self.assertTrue(np.isnan(skew))
            self.assertTrue(np.isnan(kurt))
            # Verify warning was raised properly
            self.assertEqual(3, len(w))
            for i in range(0, len(w)):
                self.assertEqual(w[i].category, RuntimeWarning)
                self.assertTrue("Insufficient match count to correct bias in" \
                                in str(w[i].message))

        # Update the data so that the match count is good
        data2 = pd.Series(['-2', '-1', '1', '2'])
        with warnings.catch_warnings(record=True) as w:
            warnings.simplefilter("always")

            profiler.update(data2)
            var = profiler.variance
            skew = profiler.skewness
            kurt = profiler.kurtosis
            # Verify values are no longer NaN
            self.assertFalse(np.isnan(var))
            self.assertFalse(np.isnan(skew))
            self.assertFalse(np.isnan(kurt))
            # Verify warning-related things. In this case, we check
            # to make sure NO warnings were thrown since we have
            # a sufficient match count.
            self.assertEqual(0, len(w))

    def test_diff(self):
        """
        Makes sure the IntColumn Diff() works appropriately.
        """
        data = [2, 'not an int', 6, 4]
        df = pd.Series(data).apply(str)
        profiler1 = IntColumn("Int")
        profiler1.update(df)

        data = [1, 15]
        df = pd.Series(data).apply(str)
        profiler2 = IntColumn("Int")
        profiler2.update(df)

        # Assert the difference report is correct
        expected_diff = {
            'max': -9.0,
            'mean': -4.0,
            'min': 1.0,
            'stddev': -7.899494936611665,
            'sum': -4.0,
            'variance': -94.0,
            't-test': {
                't-statistic': -0.5638091828819275,
                'conservative': {
                    'df': 1,
                    'p-value': 0.6731699660830497
                },
                'welch': {
                    'df': 1.0547717074524683,
                    'p-value': 0.6691886269547123
                }
            }
        }
        self.assertDictEqual(expected_diff, profiler1.diff(profiler2))
        
        # Assert type error is properly called
        with self.assertRaises(TypeError) as exc:
            profiler1.diff("Inproper input")
        self.assertEqual(str(exc.exception),
                         "Unsupported operand type(s) for diff: 'IntColumn' and"
                         " 'str'")<|MERGE_RESOLUTION|>--- conflicted
+++ resolved
@@ -24,12 +24,8 @@
         self.assertEqual(profiler.match_count, 0)
         self.assertEqual(profiler.min, None)
         self.assertEqual(profiler.max, None)
-<<<<<<< HEAD
-        self.assertTrue(profiler.mode is np.nan)
         self.assertTrue(profiler.median is np.nan)
-=======
         self.assertEqual([np.nan], profiler.mode)
->>>>>>> 239dbba2
         self.assertEqual(profiler.sum, 0)
         self.assertEqual(profiler.mean, 0)
         self.assertTrue(profiler.variance is np.nan)
