--- conflicted
+++ resolved
@@ -202,15 +202,10 @@
             'bin_edges': np.array([2., 5.25, 8.5, 11.75, 15.])
         }
 
-<<<<<<< HEAD
-        other1.min, other1.max, other1._biased_variance, other1.sum = 0, 0, 0, 0
-        other2.min, other2.max, other2._biased_variance, other2.sum = 1, 1, 1, 1
-=======
-        other1.min, other1.max, other1.variance, other1.sum, \
+        other1.min, other1.max, other1._biased_variance, other1.sum, \
         other1.num_zeros, other1.num_negatives = 0, 0, 0, 0, 0, 0
-        other2.min, other2.max, other2.variance, other2.sum, \
+        other2.min, other2.max, other2._biased_variance, other2.sum, \
         other2.num_zeros, other2.num_negatives = 1, 1, 1, 1, 1, 1
->>>>>>> b3bcc917
 
         # set auto as only histogram to merge
         other1.histogram_selection = "auto"
