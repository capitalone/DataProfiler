import os
import unittest
from unittest import mock
from collections import defaultdict
import sys

import pandas as pd
import numpy as np

from dataprofiler.profilers import NumericStatsMixin
from dataprofiler.profilers.profiler_options import NumericalOptions

test_root_path = os.path.dirname(os.path.dirname(os.path.realpath(__file__)))


class TestColumn(NumericStatsMixin):
    def __init__(self):
        NumericStatsMixin.__init__(self)
        self.match_count = 0
        self.times = defaultdict(float)

    def update(self, df_series):
        pass
    
    def _filter_properties_w_options(self, calculations, options):
        pass


class TestNumericStatsMixin(unittest.TestCase):

    @mock.patch.multiple(NumericStatsMixin, __abstractmethods__=set(),
                         _filter_properties_w_options=mock.MagicMock(
                             return_value=None),
                         create=True)
    def test_base(self):

        # validate requires NumericalOptions
        with self.assertRaisesRegex(ValueError,
                                    "NumericalStatsMixin parameter 'options' "
                                    "must be of type NumericalOptions."):
            profile = NumericStatsMixin(options='bad options')

        try:
            # validate doesn't fail
            profile = NumericStatsMixin()
            profile = NumericStatsMixin(NumericalOptions())
        except Exception as e:
            self.fail(e)

    def test_check_float(self):
        """
        Checks if number is float.
        :return:
        """
        true_asserts = [1.3, 1.345, -1.3, 0.03, 0.0, -0.0, 1,  # numeric values
                        float("nan"), np.nan,  # nan values
                        "1.3", "nan"  # strings
                        ]
        for assert_val in true_asserts:
            self.assertTrue(NumericStatsMixin.is_float(assert_val))

        false_asserts = ["1.3a", "abc", "", "1.23.45"]
        for assert_val in false_asserts:
            self.assertFalse(NumericStatsMixin.is_float(assert_val))

    def test_check_int(self):
        """
        Checks if number is integer.
        :return:
        """
        true_asserts = [1, 1345, -13, 0, -0,  # numeric values
                        "1"  # strings
                        ]
        for assert_val in true_asserts:
            self.assertTrue(NumericStatsMixin.is_int(assert_val))

        false_asserts = [1.3,  # float
                         float("nan"), np.nan,  # nan value
                         "nan", "1a", "abc", "", "1.3"  # strings
                         ]
        for assert_val in false_asserts:
            self.assertFalse(NumericStatsMixin.is_int(assert_val))

    def test_update_variance(self):
        """
        Checks update variance
        :return:
        """
        num_profiler = TestColumn()

        # test update variance
        data1 = [-3.0, 2.0, 11.0]
        mean1 = (-3.0 + 2.0 + 11.0) / 3
        var1 = ((-3.0 - mean1) ** 2 + (2.0 - mean1)
                ** 2 + (11.0 - mean1) ** 2) / 2
        count1 = len(data1)
        num_profiler._biased_variance = num_profiler._update_variance(
            mean1, var1 * 2 / 3, count1)
        num_profiler.match_count = count1
        num_profiler.sum = sum(data1)
        self.assertAlmostEqual(var1, num_profiler.variance)

        # test streaming update variance with new data
        data2 = [-5.0, 5.0, 11.0]
        mean2 = (-5.0 + 5.0 + 11.0) / 3
        var2 = ((-5.0 - mean2) ** 2 + (5.0 - mean2)
                ** 2 + (11.0 - mean2) ** 2) / 2
        count2 = len(data2)
        num_profiler._biased_variance = num_profiler._update_variance(
            mean2, var2 * 2 / 3, count2)
        num_profiler.match_count += count2
        num_profiler.sum += sum(data2)
        var_from_profile_updated = num_profiler.variance

        data_all = [-5.0, 5.0, 11.0, -3.0, 2.0, 11.0]
        mean_all = (-5.0 + 5.0 + 11.0 - 3.0 + 2.0 + 11.0) / 6
        var_all = ((-5.0 - mean_all) ** 2 + (5.0 - mean_all) ** 2 + \
                   (11.0 - mean_all) ** 2 + (-3.0 - mean_all) ** 2 + \
                   (2.0 - mean_all) ** 2 + (11.0 - mean_all) ** 2) / 5

        self.assertAlmostEqual(var_all, var_from_profile_updated)

    def test_update_variance_with_varying_data_length(self):
        """
        Checks update variance
        :return:
        """
        # empty data
        data1 = []
        mean1, var1, count1 = 0, np.nan, 0

        num_profiler = TestColumn()
        num_profiler._biased_variance = num_profiler._update_variance(
            mean1, var1, count1)
        num_profiler.match_count = count1
        num_profiler.sum = 0
        self.assertEqual(num_profiler.variance, 0)

        # data with 1 element
        data2 = [5.0]
        mean2, var2, count2 = 5.0, 0, 1

        num_profiler = TestColumn()
        num_profiler._biased_variance = num_profiler._update_variance(
            mean2, var2, count2)
        num_profiler.match_count += count2
        num_profiler.sum += 5.0
        self.assertEqual(num_profiler.variance, 0)

        # data with multiple elements
        data3 = [-5.0, 5.0, 11.0, -11.0]
        mean3, count3 = 0, 4
        var3 = ((-5.0 - mean3) ** 2 + (5.0 - mean3) ** 2 +
                (11.0 - mean3) ** 2 + (-11.0 - mean3) ** 2) / 3

        num_profiler = TestColumn()
        num_profiler._biased_variance = num_profiler._update_variance(
            mean3, var3 * 3 / 4, count3)
        num_profiler.match_count += count3
        num_profiler.sum += sum(data3)
        self.assertEqual(var3, num_profiler.variance)

    def test_update_variance_with_empty_data(self):
        """
        Checks update variance
        :return:
        """
        num_profiler = TestColumn()

        data1 = [-3.0, 2.0, 11.0]
        mean1 = (-3.0 + 2.0 + 11.0) / 3
        var1 = ((-3.0 - mean1) ** 2 + (2.0 - mean1)
                ** 2 + (11.0 - mean1) ** 2) / 2
        count1 = len(data1)
        num_profiler._biased_variance = num_profiler._update_variance(
            mean1, var1 * 2 / 3, count1)
        num_profiler.match_count = count1
        num_profiler.sum = sum(data1)
        self.assertEqual(var1, num_profiler.variance)

        # test adding data which would not have anything
        # data + empty
        mean2, var2, count2 = 0, 0, 0
        num_profiler._biased_variance = num_profiler._update_variance(
            mean2, var2, count2)
        num_profiler.match_count = count1
        num_profiler.sum = sum(data1)
        var_from_profile_updated = num_profiler.variance

        # simulate not having data
        mean_all, var_all = mean1, var1
        self.assertEqual(var_all, var_from_profile_updated)

    def test_timeit_merge(self):
        """
        Checks profiles have been merged and timed
        :return:
        """
        num_profiler, other1, other2 = TestColumn(), TestColumn(), TestColumn()
        mock_histogram = {
            'bin_counts': np.array([1, 1, 1, 1]),
            'bin_edges': np.array([2., 5.25, 8.5, 11.75, 15.])
        }

        other1.min, other1.max, other1._biased_variance, other1.sum, \
        other1.num_zeros, other1.num_negatives = 0, 0, 0, 0, 0, 0
        other2.min, other2.max, other2._biased_variance, other2.sum, \
        other2.num_zeros, other2.num_negatives = 1, 1, 1, 1, 1, 1

        # set auto as only histogram to merge
        other1.histogram_selection = "auto"
        other2.histogram_selection = "auto"
        other1.histogram_bin_method_names = ['auto']
        other2.histogram_bin_method_names = ['auto']
        other1._stored_histogram['histogram'] = mock_histogram
        other2._stored_histogram['histogram'] = mock_histogram
        other1.histogram_selection = 'auto'

        time_array = [float(i) for i in range(2, 0, -1)]
        with mock.patch('time.time', side_effect=lambda: time_array.pop()):
            # Validate that the times dictionary is empty
            self.assertEqual(defaultdict(float), num_profiler.times)

            # Validate profiles are merged and timed.
            expected = defaultdict(float, {'histogram_and_quantiles': 1.0})
            num_profiler._add_helper(other1, other2)
            self.assertEqual(expected, num_profiler.times)

    def test_timeit(self):
        """
        Checks stat properties have been timed
        :return:
        """
        num_profiler = TestColumn()

        # Dummy data to make min call
        prev_dependent_properties = {"mean": 0,
                                     "biased_variance": 0,
                                     "biased_skewness": 0}
        data = np.array([0, 0, 0, 0, 0])
        df_series = pd.Series(data)
        subset_properties = {"min": 0, "match_count": 0}

        time_array = [float(i) for i in range(24, 0, -1)]
        with mock.patch('time.time', side_effect=lambda: time_array.pop()):

            # Validate that the times dictionary is empty
            self.assertEqual(defaultdict(float), num_profiler.times)

            # Validate _get_min is timed.
            expected = defaultdict(float, {'min': 1.0})
            num_profiler._get_min(
                df_series,
                prev_dependent_properties,
                subset_properties)
            self.assertEqual(expected, num_profiler.times)

            # Validate _get_max is timed.
            expected['max'] = 1.0
            num_profiler._get_max(
                df_series,
                prev_dependent_properties,
                subset_properties)
            self.assertEqual(expected, num_profiler.times)

            # Validate _get_sum is timed.
            expected['sum'] = 1.0
            num_profiler._get_sum(
                df_series,
                prev_dependent_properties,
                subset_properties)
            self.assertEqual(expected, num_profiler.times)

            # Validate _get_variance is timed.
            expected['variance'] = 1.0
            num_profiler._get_variance(
                df_series,
                prev_dependent_properties,
                subset_properties)
            self.assertEqual(expected, num_profiler.times)

            # Validate _get_skewness is timed
            expected['skewness'] = 1.0
            num_profiler._get_skewness(
                df_series,
                prev_dependent_properties,
                subset_properties)
            self.assertEqual(expected, num_profiler.times)

            # Validate _get_kurtosis is timed
            expected['kurtosis'] = 1.0
            num_profiler._get_kurtosis(
                df_series,
                prev_dependent_properties,
                subset_properties)
            self.assertEqual(expected, num_profiler.times)

            # Validate _get_histogram_and_quantiles is timed.
            expected['histogram_and_quantiles'] = 1.0
            num_profiler._get_histogram_and_quantiles(
                df_series, prev_dependent_properties, subset_properties)
            self.assertEqual(expected, num_profiler.times)

    def test_histogram_bin_error(self):
        num_profiler = TestColumn()

        # Dummy data for calculating bin error
        num_profiler._stored_histogram = {
            "histogram": {
                "bin_edges": np.array([0.0, 4.0, 8.0, 12.0, 16.0])
            }
        }

        input_array = [0, 3, 5, 9, 11, 17]

        sum_error = num_profiler._histogram_bin_error(input_array)

        # Sum of errors should be difference of each input value to midpoint of bin squared
        # bin_midpoints = [2, 6, 10, 14]   ids = [1, 1, 2, 3, 3, 4]
<<<<<<< HEAD
        assert sum_error == (2 - 0) ** 2 + (2 - 3) ** 2 + \
               (6 - 5) ** 2 + (10 - 9) ** 2 + (10 - 11) ** 2 + (17 - 14) ** 2
=======
        assert sum_error == (2-0)**2 + (2-3)**2 + (6-5)**2 + \
               (10-9)**2 + (10-11)**2 + (17-14)**2
>>>>>>> 096c0520

        # Max value test
        input_array = [sys.float_info.max, 1.2e308, 1.3e308, 1.5e308]

        num_profiler._stored_histogram = {
            "histogram": {
                "bin_edges": np.array([1e308, 1.2e308, 1.4e308, 1.6e308])
            }
        }

        sum_error = num_profiler._histogram_bin_error(input_array)

        assert sum_error == np.inf

        # Min value test
        input_array = [sys.float_info.min, -1.2e308, -1.3e308, -1.5e308]

        num_profiler._stored_histogram = {
            "histogram": {
                "bin_edges": np.array([-1.6e308, -1.4e308, -1.2e308, -1e308])
            }
        }

        sum_error = num_profiler._histogram_bin_error(input_array)

        assert sum_error == np.inf

    def test_get_best_histogram_profile(self):
        num_profiler = TestColumn()

        num_profiler._histogram_for_profile = mock.MagicMock(side_effect=[
            ("hist_1", 3),
            ("hist_2", 2),
            ("hist_3", 1)
        ])

        num_profiler.histogram_selection = None

        num_profiler.histogram_methods = {
            'method_1': {
                'total_loss': 0,
                'current_loss': 0,
                'histogram': None,
                'suggested_bin_count': 3
            },
            'method_2': {
                'total_loss': 0,
                'current_loss': 0,
                'histogram': None,
                'suggested_bin_count': 3
            },
            'method_3': {
                'total_loss': 0,
                'current_loss': 0,
                'histogram': None,
                'suggested_bin_count': 3
            }
        }

        best_histogram = num_profiler._get_best_histogram_for_profile()

        assert best_histogram == "hist_3"

    def test_get_best_histogram_profile_infinite_loss(self):
        num_profiler = TestColumn()

        num_profiler._histogram_for_profile = mock.MagicMock(return_value=("hist_1", 3))

        num_profiler.histogram_selection = None

        num_profiler.histogram_methods = {
            'method_1': {
                'total_loss': np.inf,
                'current_loss': np.inf,
                'histogram': None,
                'suggested_bin_count': 3
            },
        }

        best_histogram = num_profiler._get_best_histogram_for_profile()

        assert best_histogram == "hist_1"

    def test_num_zeros(self):
        num_profiler = TestColumn()

        # Dummy data to make num_zeros call
        prev_dependent_properties = {"mean": 0}
        subset_properties = {"num_zeros": 0}

        df_series = pd.Series([])
        num_profiler._get_num_zeros(df_series, prev_dependent_properties,
                                    subset_properties)
        self.assertEqual(subset_properties["num_zeros"], 0)

        data = np.array([0, 0, 0, 0, 0])
        df_series = pd.Series(data)
        num_profiler._get_num_zeros(df_series, prev_dependent_properties,
                                    subset_properties)
        self.assertEqual(subset_properties["num_zeros"], 5)

        data = np.array([000., 0.00, .000, 1.11234, 0, -1])
        df_series = pd.Series(data)
        num_profiler._get_num_zeros(df_series, prev_dependent_properties,
                                    subset_properties)
        self.assertEqual(subset_properties["num_zeros"], 4)

    def test_num_negatives(self):
        num_profiler = TestColumn()

        # Dummy data to make num_negatives call
        prev_dependent_properties = {"mean": 0}
        subset_properties = {"num_negatives": 0}

        df_series = pd.Series([])
        num_profiler._get_num_negatives(df_series, prev_dependent_properties,
                                        subset_properties)
        self.assertEqual(subset_properties["num_negatives"], 0)

        data = np.array([0, 0, 0, 0, 0])
        df_series = pd.Series(data)
        num_profiler._get_num_negatives(df_series, prev_dependent_properties,
                                        subset_properties)
        self.assertEqual(subset_properties["num_negatives"], 0)

        data = np.array([1, 0, -.003, -16, -1., -24.45])
        df_series = pd.Series(data)
        num_profiler._get_num_negatives(df_series, prev_dependent_properties,
                                        subset_properties)
        self.assertEqual(subset_properties["num_negatives"], 4)

    def test_timeit_num_zeros_and_negatives(self):
        """
        Checks num_zeros and num_negatives have been timed
        :return:
        """
        num_profiler = TestColumn()

        # Dummy data to make min call
        prev_dependent_properties = {"mean": 0}
        data = np.array([0, 0, 0, 0, 0])
        df_series = pd.Series(data)
        subset_properties = {"num_zeros": 0, "num_negatives": 0}

        time_array = [float(i) for i in range(4, 0, -1)]
        with mock.patch('time.time', side_effect=lambda: time_array.pop()):
            # Validate that the times dictionary is empty
            self.assertEqual(defaultdict(float), num_profiler.times)

            # Validate _get_min is timed.
            expected = defaultdict(float, {'num_zeros': 1.0})
            num_profiler._get_num_zeros(
                df_series,
                prev_dependent_properties,
                subset_properties)
            self.assertEqual(expected, num_profiler.times)

            # Validate _get_max is timed.
            expected['num_negatives'] = 1.0
            num_profiler._get_num_negatives(
                df_series,
                prev_dependent_properties,
                subset_properties)
<<<<<<< HEAD
            self.assertEqual(expected, num_profiler.times)
=======
            self.assertEqual(expected, num_profiler.times)

    def test_merge_num_zeros_and_negatives(self):
        """
        Checks num_zeros and num_negatives can be merged
        :return:
        """
        num_profiler, other1, other2 = TestColumn(), TestColumn(), TestColumn()
        other1.num_zeros, other1.num_negatives = 3, 1
        other2.num_zeros, other2.num_negatives = 7, 1
        num_profiler._add_helper(other1, other2)
        self.assertEqual(num_profiler.num_zeros, 10)
        self.assertEqual(num_profiler.num_negatives, 2)

        num_profiler, other1, other2 = TestColumn(), TestColumn(), TestColumn()
        other1.num_zeros, other1.num_negatives = 0, 0
        other2.num_zeros, other2.num_negatives = 0, 0
        num_profiler._add_helper(other1, other2)
        self.assertEqual(num_profiler.num_zeros, 0)
        self.assertEqual(num_profiler.num_negatives, 0)
>>>>>>> 096c0520
<|MERGE_RESOLUTION|>--- conflicted
+++ resolved
@@ -317,13 +317,8 @@
 
         # Sum of errors should be difference of each input value to midpoint of bin squared
         # bin_midpoints = [2, 6, 10, 14]   ids = [1, 1, 2, 3, 3, 4]
-<<<<<<< HEAD
-        assert sum_error == (2 - 0) ** 2 + (2 - 3) ** 2 + \
-               (6 - 5) ** 2 + (10 - 9) ** 2 + (10 - 11) ** 2 + (17 - 14) ** 2
-=======
         assert sum_error == (2-0)**2 + (2-3)**2 + (6-5)**2 + \
                (10-9)**2 + (10-11)**2 + (17-14)**2
->>>>>>> 096c0520
 
         # Max value test
         input_array = [sys.float_info.max, 1.2e308, 1.3e308, 1.5e308]
@@ -487,9 +482,6 @@
                 df_series,
                 prev_dependent_properties,
                 subset_properties)
-<<<<<<< HEAD
-            self.assertEqual(expected, num_profiler.times)
-=======
             self.assertEqual(expected, num_profiler.times)
 
     def test_merge_num_zeros_and_negatives(self):
@@ -509,5 +501,4 @@
         other2.num_zeros, other2.num_negatives = 0, 0
         num_profiler._add_helper(other1, other2)
         self.assertEqual(num_profiler.num_zeros, 0)
-        self.assertEqual(num_profiler.num_negatives, 0)
->>>>>>> 096c0520
+        self.assertEqual(num_profiler.num_negatives, 0)