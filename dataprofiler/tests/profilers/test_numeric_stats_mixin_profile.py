--- conflicted
+++ resolved
@@ -522,12 +522,8 @@
         mock_profile = dict(
             min=1.0,
             max=1.0,
-<<<<<<< HEAD
-            mode=np.nan, # default
             median=np.nan, # default
-=======
             mode=[np.nan], # default
->>>>>>> 239dbba2
             sum=1.0,
             mean=0, # default
             variance=np.nan, # default
