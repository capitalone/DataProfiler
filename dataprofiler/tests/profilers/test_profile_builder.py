from __future__ import print_function

import unittest
from unittest import mock
import random
import six
import os
import re

import numpy as np
import pandas as pd

from . import utils as test_utils

import dataprofiler as dp
from dataprofiler.profilers.profile_builder import StructuredDataProfile
from dataprofiler.profilers.profiler_options import ProfilerOptions, \
    StructuredOptions
from dataprofiler.profilers.column_profile_compilers import \
    ColumnPrimitiveTypeProfileCompiler, ColumnStatsProfileCompiler, \
    ColumnDataLabelerCompiler

from dataprofiler.profilers.helpers.report_helpers import _prepare_report

test_root_path = os.path.dirname(os.path.dirname(os.path.realpath(__file__)))


class TestProfiler(unittest.TestCase):

    @classmethod
    def setUp(cls):
        test_utils.set_seed(seed=0)

    @classmethod
    def setUpClass(cls):

        cls.input_file_path = os.path.join(
            test_root_path, 'data', 'csv/aws_honeypot_marx_geo.csv'
        )
        cls.aws_dataset = pd.read_csv(cls.input_file_path)
        profiler_options = ProfilerOptions()
        profiler_options.set({'data_labeler.is_enabled': False})
        cls.trained_schema = dp.Profiler(cls.aws_dataset, len(cls.aws_dataset),
                                         profiler_options=profiler_options)


    @mock.patch('dataprofiler.profilers.column_profile_compilers.'
                'ColumnPrimitiveTypeProfileCompiler')
    @mock.patch('dataprofiler.profilers.column_profile_compilers.'
                'ColumnStatsProfileCompiler')
    @mock.patch('dataprofiler.profilers.column_profile_compilers.'
                'ColumnDataLabelerCompiler')
    def test_add_profilers(self, *mocks):
        data = pd.DataFrame([1, None, 3, 4, 5, None])
        profile1 = dp.Profiler(data[:2])
        profile2 = dp.Profiler(data[2:])

        # test incorrect type
        with self.assertRaisesRegex(TypeError,
                                    '`Profiler` and `int` are '
                                    'not of the same profiler type.'):
            profile1 + 3

        # test mismatched profiles
        popped_profile = profile2._profile.pop(0)
        with self.assertRaisesRegex(ValueError,
                                    'Profiles do not have the same schema.'):
            profile1 + profile2

        # test mismatched profiles due to options
        profile2._profile[0] = None
        with self.assertRaisesRegex(ValueError,
                                    'The two profilers were not setup with the '
                                    'same options, hence they do not calculate '
                                    'the same profiles and cannot be added '
                                    'together.'):
            profile1 + profile2

        # test success
        profile1._profile = dict(test=1)
        profile2._profile = dict(test=2)
        merged_profile = profile1 + profile2
        self.assertEqual(3, merged_profile._profile['test'])
        self.assertIsNone(merged_profile.encoding)
        self.assertEqual(
            "<class 'pandas.core.frame.DataFrame'>", merged_profile.file_type)
        self.assertEqual(2, merged_profile.row_has_null_count)
        self.assertEqual(2, merged_profile.row_is_null_count)
        self.assertEqual(6, merged_profile.total_samples)
        self.assertEqual(5, len(merged_profile.hashed_row_dict))

        # test success if drawn from multiple files
        profile2.encoding = 'test'
        profile2.file_type = 'test'
        merged_profile = profile1 + profile2
        self.assertEqual('multiple files', merged_profile.encoding)
        self.assertEqual('multiple files', merged_profile.file_type)

    def test_correct_unique_row_ratio_test(self):
        self.assertEqual(2999, len(self.trained_schema.hashed_row_dict))
        self.assertEqual(2999, self.trained_schema.total_samples)
        self.assertEqual(1.0, self.trained_schema._get_unique_row_ratio())

    def test_correct_rows_ingested(self):
        self.assertEqual(2999, self.trained_schema.total_samples)

    def test_correct_null_row_ratio_test(self):
        self.assertEqual(2999, self.trained_schema.row_has_null_count)
        self.assertEqual(1.0, self.trained_schema._get_row_has_null_ratio())
        self.assertEqual(0, self.trained_schema.row_is_null_count)
        self.assertEqual(0, self.trained_schema._get_row_is_null_ratio())
        self.assertEqual(2999, self.trained_schema.total_samples)

    def test_correct_duplicate_row_count_test(self):
        self.assertEqual(2999, len(self.trained_schema.hashed_row_dict))
        self.assertEqual(2999, self.trained_schema.total_samples)
        self.assertEqual(0.0, self.trained_schema._get_duplicate_row_count())

    def test_correct_datatime_schema_test(self):
        profile = self.trained_schema.profile["datetime"]
        col_schema_info = \
            profile.profiles['data_type_profile']._profiles["datetime"]

        self.assertEqual(2999, profile.sample_size)
        self.assertEqual(col_schema_info.sample_size,
                         col_schema_info.match_count)
        self.assertEqual(2, profile.null_count)
        six.assertCountEqual(self, ['nan'], profile.null_types)
        self.assertEqual(['%m/%d/%y %H:%M'], col_schema_info['date_formats'])

    def test_correct_integer_column_detection_src(self):
        profile = self.trained_schema.profile["src"]
        col_schema_info = profile.profiles['data_type_profile']._profiles["int"]

        self.assertEqual(2999, profile.sample_size)
        self.assertEqual(col_schema_info.sample_size,
                         col_schema_info.match_count)
        self.assertEqual(3, profile.null_count)

    def test_correct_integer_column_detection_int_col(self):
        profile = self.trained_schema.profile["int_col"]
        col_schema_info = profile.profiles['data_type_profile']._profiles["int"]
        self.assertEqual(2999, profile.sample_size)
        self.assertEqual(col_schema_info.sample_size,
                         col_schema_info.match_count)
        self.assertEqual(0, profile.null_count)

    def test_correct_integer_column_detection_port(self):
        profile = self.trained_schema.profile["srcport"]
        col_schema_info = profile.profiles['data_type_profile']._profiles["int"]
        self.assertEqual(2999, profile.sample_size)
        self.assertEqual(col_schema_info.sample_size,
                         col_schema_info.match_count)
        self.assertEqual(197, profile.null_count)

    def test_correct_integer_column_detection_destport(self):
        profile = self.trained_schema.profile["destport"]
        col_schema_info = profile.profiles['data_type_profile']._profiles["int"]
        self.assertEqual(2999, profile.sample_size)
        self.assertEqual(col_schema_info.sample_size,
                         col_schema_info.match_count)
        self.assertEqual(197, profile.null_count)

    def test_report(self):
        report = self.trained_schema.report()
        self.assertListEqual(list(report.keys()), [
                             'global_stats', 'data_stats'])
        self.assertListEqual(
            list(report['global_stats']),
            [
                "samples_used", "column_count", "row_count", 
                "row_has_null_ratio", 'row_is_null_ratio',
                "unique_row_ratio", "duplicate_row_count", "file_type", "encoding"
            ]
        )
        flat_report = self.trained_schema.report(report_options={"output_format":"flat"})
        self.assertEqual(test_utils.get_depth(flat_report), 1)
        with mock.patch('dataprofiler.profilers.helpers.report_helpers._prepare_report') as pr_mock:
            self.trained_schema.report(report_options={"output_format":'pretty'})
            self.assertEqual(pr_mock.call_count, 2)

    def test_report_quantiles(self):
        report_none = self.trained_schema.report(
            report_options={"num_quantile_groups": None})
        report = self.trained_schema.report()
        self.assertEqual(report_none, report)
        for key, val in report["data_stats"].items():
            if key == "int_col":
                report_quantiles = val["statistics"]["quantiles"]
                break
        self.assertEqual(len(report_quantiles), 3)
        report2 = self.trained_schema.report(
            report_options={"num_quantile_groups": 1000})
        for key, val in report2["data_stats"].items():
            if key == "int_col":
                report2_1000_quant = val["statistics"]["quantiles"]
                break
        self.assertEqual(len(report2_1000_quant), 999)
        self.assertEqual(report_quantiles, {
            0: report2_1000_quant[249],
            1: report2_1000_quant[499],
            2: report2_1000_quant[749],
        })

    def test_report_omit_keys(self):
        omit_keys = [ 'global_stats', 'data_stats' ]
                
        report_omit_keys = self.trained_schema.report(
            report_options={ "omit_keys": omit_keys })
        
        self.assertCountEqual({}, report_omit_keys)


    def test_report_compact(self):
        report = self.trained_schema.report(
            report_options={ "output_format": "pretty" })
        omit_keys = [
            "data_stats.*.statistics.times",
            "data_stats.*.statistics.avg_predictions",
            "data_stats.*.statistics.data_label_representation",
            "data_stats.*.statistics.null_types_index",
            "data_stats.*.statistics.histogram"
        ]

        report = _prepare_report(report, 'pretty', omit_keys)
        
        report_compact = self.trained_schema.report(
            report_options={"output_format": "compact" })

        self.assertEqual(report, report_compact)        
                

    def test_profile_key_name_without_space(self):

        def recursive_test_helper(report, prev_key=None):
            for key in report:
                # do not test keys in 'data_stats' as they contain column names
                # neither for 'ave_predictions' and 'data_label_representation'
                # as they contain label names
                # same for 'null_types_index'
                if prev_key not in ['data_stats', 'avg_predictions',
                                    'data_label_representation',
                                    'null_types_index']:
                    # key names should contain only alphanumeric letters or '_'
                    self.assertIsNotNone(re.match('^[a-zA-Z0-9_]+$', str(key)))
                if isinstance(report[key], dict):
                    recursive_test_helper(report[key], key)

        _report = self.trained_schema.report()
        recursive_test_helper(_report)

    def test_data_label_assigned(self):
        # only use 5 samples
        trained_schema = dp.Profiler(self.aws_dataset, samples_per_update=5)
        report = trained_schema.report()
        has_non_null_column = False
        for key in report['data_stats']:
            # only test non-null columns
            if report['data_stats'][key]['data_type'] is not None:
                self.assertIsNotNone(report['data_stats'][key]['data_label'])
                has_non_null_column = True
        if not has_non_null_column:
            self.fail(
                "Dataset tested did not have a non-null column and therefore "
                "could not validate the test.")
    
    @mock.patch('dataprofiler.profilers.profile_builder.Profiler._update_row_statistics')
    def test_duplicate_column_names(self, *mocks):
        # validate works first
        valid_data = pd.DataFrame([[1, 2]], columns=['a', 'b'])
        profile = dp.Profiler(valid_data)
        self.assertIn('a', profile._profile)
        self.assertIn('b', profile._profile)

        # data has duplicate column names
        invalid_data = pd.DataFrame([[1, 2]], columns=['a', 'a'])
        with self.assertRaisesRegex(ValueError,
                                    '`Profiler` does not currently support '
                                    'data which contains columns with duplicate'
                                    ' names.'):
            profile = dp.Profiler(invalid_data)

    def test_text_data_raises_error(self):
        text_file_path = os.path.join(
            test_root_path, 'data', 'txt/sentence-10x.txt'
        )
        with self.assertRaisesRegex(TypeError, 'Cannot provide TextData object'
                                               ' to Profiler'):
            profile = dp.Profiler(dp.Data(text_file_path))

    @mock.patch('dataprofiler.profilers.column_profile_compilers.'
                'ColumnPrimitiveTypeProfileCompiler')
    @mock.patch('dataprofiler.profilers.column_profile_compilers.'
                'ColumnStatsProfileCompiler')
    @mock.patch('dataprofiler.profilers.column_profile_compilers.'
                'ColumnDataLabelerCompiler')
    def test_sample_size_warning_in_the_profiler(self, *mocks):
        data = pd.DataFrame([1, None, 3, 4, 5, None])
        with self.assertWarnsRegex(UserWarning,
                                   "The data will be profiled with a sample "
                                   "size of 3. All statistics will be based on "
                                   "this subsample and not the whole dataset."):
            profile1 = dp.Profiler(data, samples_per_update=3)


class TestStructuredDataProfileClass(unittest.TestCase):

    def setUp(self):
        test_utils.set_seed(seed=0)

    @classmethod
    def setUpClass(cls):
        cls.input_file_path = os.path.join(
            test_root_path, 'data', 'csv/aws_honeypot_marx_geo.csv'
        )
        cls.aws_dataset = pd.read_csv(cls.input_file_path)

    def test_base_props(self):
        src_column = self.aws_dataset.src
        src_profile = StructuredDataProfile(
            src_column, sample_size=len(src_column))

        self.assertIsInstance(src_profile.profiles['data_type_profile'],
                              ColumnPrimitiveTypeProfileCompiler)
        self.assertIsInstance(src_profile.profiles['data_stats_profile'],
                              ColumnStatsProfileCompiler)
        self.assertIsInstance(src_profile.profiles['data_label_profile'],
                              ColumnDataLabelerCompiler)

        data_types = ['int', 'float', 'datetime', 'text']
        six.assertCountEqual(
            self, data_types,
            list(src_profile.profiles['data_type_profile']._profiles.keys())
        )

        stats_types = ['category', 'order']
        six.assertCountEqual(
            self, stats_types,
            list(src_profile.profiles['data_stats_profile']._profiles.keys())
        )

        self.assertEqual(3, src_profile.null_count)
        self.assertEqual(2999, src_profile.sample_size)

        total_nulls = 0
        for _, null_rows in src_profile.null_types_index.items():
            total_nulls += len(null_rows)
        self.assertEqual(3, total_nulls)

        # test updated base props with batch addition
        src_profile.update_profile(src_column)
        src_profile.update_profile(src_column)

        self.assertEqual(3*3, src_profile.null_count)
        self.assertEqual(2999*3, src_profile.sample_size)

    @mock.patch('dataprofiler.profilers.column_profile_compilers.'
                'ColumnPrimitiveTypeProfileCompiler')
    @mock.patch('dataprofiler.profilers.column_profile_compilers.'
                'ColumnStatsProfileCompiler')
    @mock.patch('dataprofiler.profilers.column_profile_compilers.'
                'ColumnDataLabelerCompiler')
    def test_add_profilers(self, *mocks):
        data = pd.Series([1, None, 3, 4, 5, None])
        profile1 = StructuredDataProfile(data[:2])
        profile2 = StructuredDataProfile(data[2:])

        # test incorrect type
        with self.assertRaisesRegex(TypeError,
                                    '`StructuredDataProfile` and `int` are '
                                    'not of the same profiler type.'):
            profile1 + 3

        # test mismatched names
        profile1.name = 'profile1'
        profile2.name = 'profile2'
        with self.assertRaisesRegex(ValueError,
                                    'Structured profile names are unmatched: '
                                    'profile1 != profile2'):
            profile1 + profile2

        # test mismatched profiles due to options
        profile2.name = 'profile1'
        profile1._profiles = dict(test1=mock.Mock())
        profile2.profiles.pop('data_label_profile')
        with self.assertRaisesRegex(ValueError,
                                    'Structured profilers were not setup with '
                                    'the same options, hence they do not '
                                    'calculate the same profiles and cannot be '
                                    'added together.'):
            profile1 + profile2

        # test success
        profile1.profiles = dict(test=1)
        profile2.profiles = dict(test=2)
        merged_profile = profile1 + profile2
        self.assertEqual(3, merged_profile.profiles['test'])
        self.assertCountEqual(['5.0', '4.0', '3.0', '1.0'], merged_profile.sample)
        self.assertEqual(6, merged_profile.sample_size)
        self.assertEqual(2, merged_profile.null_count)
        self.assertListEqual(['nan'], merged_profile.null_types)
        self.assertDictEqual({'nan': {1, 5}}, merged_profile.null_types_index)

        # test add with different sampling properties
        profile1._min_sample_size = 10
        profile2._min_sample_size = 100
        profile1._sampling_ratio = 0.5
        profile2._sampling_ratio = 0.3
        profile1._min_true_samples = 11
        profile2._min_true_samples = 1
        merged_profile = profile1 + profile2
        self.assertEqual(100, merged_profile._min_sample_size)
        self.assertEqual(0.5, merged_profile._sampling_ratio)
        self.assertEqual(11, merged_profile._min_true_samples)

    def test_integrated_merge_diff_options(self):
        options = dp.ProfilerOptions()
        options.set({'data_labeler.is_enabled': False})

        data = pd.DataFrame([1, 2, 3, 4])
        profile1 = dp.Profiler(data, profiler_options=options)
        profile2 = dp.Profiler(data)
        with self.assertRaisesRegex(ValueError,
                                    'Structured profilers were not setup with '
                                    'the same options, hence they do not '
                                    'calculate the same profiles and cannot be '
                                    'added together.'):
            profile1 + profile2

    def test_clean_data_and_get_base_stats(self):
        data = pd.Series([1, None, 3, 4, None, 6],
                         index=['a', 'b', 'c', 'd', 'e', 'f'])

        # validate that if sliced data, still functional
        # previously `iloc` was used at:
        # `df_series = df_series.loc[sorted(true_sample_list)]`
        # which caused errors
        df_series, base_stats = \
            StructuredDataProfile.clean_data_and_get_base_stats(
                df_series=data[1:], sample_size=6, min_true_samples=0)
        # note data above is a subset `df_series=data[1:]`, 1.0 will not exist
        self.assertTrue(np.issubdtype(np.object_, df_series.dtype))
        self.assertCountEqual({'sample': ['4.0', '6.0', '3.0'],
                               'sample_size': 5, 'null_count': 2,
<<<<<<< HEAD
                               'null_types': dict(nan=['e', 'b']),
                               'sample_ids': [1, 2, 3, 4, 5]}, base_stats)
=======
                               'null_types': dict(nan=['e', 'b'])}, base_stats)

    def test_column_names(self):
        data = [['a', 1], ['b', 2], ['c', 3]]
        df = pd.DataFrame(data, columns=['letter', 'number'])
        profile1 = StructuredDataProfile(df['letter'])
        profile2 = StructuredDataProfile(df['number'])
        self.assertEqual(profile1.name, 'letter')
        self.assertEqual(profile2.name, 'number')

        df_series = pd.Series([1, 2, 3, 4, 5])
        profile = StructuredDataProfile(df_series)
        self.assertEqual(profile.name, df_series.name)

        # Ensure issue raised
        profile = StructuredDataProfile(df['letter'])
        with self.assertRaises(ValueError) as context:
            profile.update_profile(df['number'])
        self.assertTrue(
            'Column names have changed, col number does not match prior name letter',
            context
        )
        
>>>>>>> a689f055

    def test_update_match_are_abstract(self):
        six.assertCountEqual(
            self,
            {'profile', '_update_helper', 'update'},
            dp.profilers.BaseColumnProfiler.__abstractmethods__
        )

    def test_data_labeler_toggle(self):
        src_column = self.aws_dataset.src
        structured_options = StructuredOptions()
        structured_options.data_labeler.is_enabled = False
        std_profile = StructuredDataProfile(src_column,
                                            sample_size=len(src_column))
        togg_profile = StructuredDataProfile(src_column,
                                            sample_size=len(src_column),
                                            options=structured_options)
        self.assertIn('data_label_profile', std_profile.profiles)
        self.assertNotIn('data_label_profile', togg_profile.profiles)

    def test_null_count(self):
        column = pd.Series([1, float('nan')] * 10)

        # test null_count when full sample size
        random.seed(0)
        profile = StructuredDataProfile(column, sample_size=len(column))
        self.assertEqual(10, profile.null_count)


    def test_generating_report_ensure_no_error(self):
        file_path = os.path.join(test_root_path, 'data', 'csv/diamonds.csv')
        data = pd.read_csv(file_path)
        profile = dp.Profiler(data[:1000])
        readable_report = profile.report(report_options={"output_format":"compact"})

class TestProfilerNullValues(unittest.TestCase):

    def setUp(self):
        test_utils.set_seed(0)

    def test_correct_rows_ingested(self):
        test_dict = {
            '1': ['nan', 'null', None, None, ''],
            1: ['nan', 'None', 'null', None, ''],
        }
        test_dataset = pd.DataFrame(data=test_dict)
        profiler_options = ProfilerOptions()
        profiler_options.set({'data_labeler.is_enabled': False})
        trained_schema = dp.Profiler(test_dataset, len(test_dataset),
                                     profiler_options=profiler_options)

        self.assertCountEqual(['', 'nan', 'None', 'null'],
                         trained_schema.profile['1'].null_types)
        self.assertEqual(5, trained_schema.profile['1'].null_count)
        self.assertEqual({'': {4}, 'nan': {0}, 'None': {2, 3}, 'null': {
                         1}}, trained_schema.profile['1'].null_types_index)
        self.assertCountEqual(['', 'nan', 'None', 'null'],
                         trained_schema.profile[1].null_types)
        self.assertEqual(5, trained_schema.profile[1].null_count)
        self.assertEqual({'': {4}, 'nan': {0}, 'None': {1, 3}, 'null': {
                         2}}, trained_schema.profile[1].null_types_index)

    def test_correct_null_row_counts(self):
        file_path = os.path.join(test_root_path, 'data', 'csv/empty_rows.txt')
        data = pd.read_csv(file_path)
        profiler_options = ProfilerOptions()
        profiler_options.set({'data_labeler.is_enabled': False})
        profile = dp.Profiler(data, profiler_options=profiler_options)
        self.assertEqual(2, profile.row_has_null_count)
        self.assertEqual(0.25, profile._get_row_has_null_ratio())
        self.assertEqual(2, profile.row_is_null_count)
        self.assertEqual(0.25, profile._get_row_is_null_ratio())

        file_path = os.path.join(test_root_path, 'data','csv/iris-with-null-rows.csv')
        data = pd.read_csv(file_path)
        profile = dp.Profiler(data, profiler_options=profiler_options)
        self.assertEqual(13, profile.row_has_null_count)
        self.assertEqual(13/24, profile._get_row_has_null_ratio())
        self.assertEqual(3, profile.row_is_null_count)
        self.assertEqual(3/24, profile._get_row_is_null_ratio())

    def test_null_in_file(self):
        filename_null_in_file = os.path.join(
            test_root_path, 'data', 'csv/sparse-first-and-last-column.txt')
        profiler_options = ProfilerOptions()
        profiler_options.set({'data_labeler.is_enabled': False})
        data = dp.Data(filename_null_in_file)
        profile = dp.Profiler(data, profiler_options=profiler_options)

        report = profile.report(report_options={"output_format":"pretty"})
        
        self.assertEqual(
            report['data_stats']['COUNT']['statistics']['null_types_index'],
            {'': '[2, 3, 4, 5, 7, 8]'}
        )
        
        self.assertEqual(
            report['data_stats'][' NUMBERS']['statistics']['null_types_index'],
            {'': '[5, 6, 8]', ' ': '[2, 4]'}
        )
       
    def test_correct_total_sample_size_and_counts_and_mutability(self):
        file_path = os.path.join(test_root_path, 'data', 'csv/empty_rows.txt')
        data = pd.read_csv(file_path)
        profiler_options = ProfilerOptions()
        profiler_options.set({'data_labeler.is_enabled': False})

        col_one_len = len(data['NAME'])
        col_two_len = len(data[' VALUE'])

        # Test reloading data, ensuring unmutable 
        for i in range(2):
            
            # Profile Once
            profile = dp.Profiler(data, profiler_options=profiler_options,
                                  samples_per_update=2)

            # Profile Twice
            profile.update_profile(data)

            self.assertEqual(16, profile.total_samples)
            self.assertEqual(4, profile._max_col_samples_used)
            self.assertEqual(2, profile.row_has_null_count)
            self.assertEqual(0.5, profile._get_row_has_null_ratio())
            self.assertEqual(2, profile.row_is_null_count)
            self.assertEqual(0.5, profile._get_row_is_null_ratio())
            self.assertEqual(0.4375, profile._get_unique_row_ratio())
            self.assertEqual(9, profile._get_duplicate_row_count())
            
        self.assertEqual(col_one_len, len(data['NAME']))
        self.assertEqual(col_two_len, len(data[' VALUE']))

if __name__ == '__main__':
    unittest.main()<|MERGE_RESOLUTION|>--- conflicted
+++ resolved
@@ -442,11 +442,8 @@
         self.assertTrue(np.issubdtype(np.object_, df_series.dtype))
         self.assertCountEqual({'sample': ['4.0', '6.0', '3.0'],
                                'sample_size': 5, 'null_count': 2,
-<<<<<<< HEAD
                                'null_types': dict(nan=['e', 'b']),
                                'sample_ids': [1, 2, 3, 4, 5]}, base_stats)
-=======
-                               'null_types': dict(nan=['e', 'b'])}, base_stats)
 
     def test_column_names(self):
         data = [['a', 1], ['b', 2], ['c', 3]]
@@ -468,8 +465,6 @@
             'Column names have changed, col number does not match prior name letter',
             context
         )
-        
->>>>>>> a689f055
 
     def test_update_match_are_abstract(self):
         six.assertCountEqual(
