--- conflicted
+++ resolved
@@ -292,22 +292,12 @@
                              'c': [1, 5, 3, 5, 7, 2, 6, 8, 1, 2]})
         profiler = dp.StructuredProfiler(data, options=profile_options)
         expected_corr_mat = np.array([
-<<<<<<< HEAD
             [1.0, -0.26559388521279237, 0.26594894270403086],
             [-0.26559388521279237, 1.0, -0.49072329],
             [0.26594894270403086, -0.49072329, 1.0]
         ])
         np.testing.assert_array_almost_equal(expected_corr_mat,
                                       profiler.correlation_matrix)
-=======
-            [1.0, -0.265593885212792, 0.265948942704031],
-            [-0.265593885212792, 1.0, -0.49072329004483],
-            [0.265948942704031, -0.49072329004483, 1.0]
-        ])
-        np.testing.assert_allclose(expected_corr_mat,
-                                   profiler.correlation_matrix,
-                                   rtol=1e-14, atol=1e-14)
->>>>>>> 3d9ae378
 
         # data with multiple numerical columns, with nan values
         data = pd.DataFrame({'a': [np.nan, np.nan, 1, 7, 5, 9, 4, 10, 7, 2],
@@ -323,20 +313,11 @@
         profiler = dp.StructuredProfiler(data, options=profile_options)
         expected_corr_mat = np.array([
             [np.nan, np.nan, np.nan],
-<<<<<<< HEAD
             [np.nan, 1.0, -0.49072329],
             [np.nan, -0.4907239, 1.0]
         ])
         np.testing.assert_array_almost_equal(expected_corr_mat,
                                       profiler.correlation_matrix)
-=======
-            [np.nan, 1.0, -0.49072329004483],
-            [np.nan, -0.49072329004483, 1.0]
-        ])
-        np.testing.assert_allclose(expected_corr_mat,
-                                   profiler.correlation_matrix,
-                                   rtol=1e-14, atol=1e-14)
->>>>>>> 3d9ae378
 
         # data with only one numerical columns without nan values
         data = pd.DataFrame({'a': [3, 2, 1, 7, 5, 9, 4, 10, 7, 2]})
@@ -366,22 +347,12 @@
         merged_profile = profile1 + profile2
 
         expected_corr_mat = np.array([
-<<<<<<< HEAD
             [1.0, -0.26559388521279237, 0.26594894270403086],
             [-0.26559388521279237, 1.0, -0.49072329],
             [0.26594894270403086, -0.49072329, 1.0]
         ])
         np.testing.assert_array_almost_equal(expected_corr_mat,
                                    merged_profile.correlation_matrix)
-=======
-            [1.0, -0.265593885212792, 0.265948942704031],
-            [-0.265593885212792, 1.0, -0.49072329004483],
-            [0.265948942704031, -0.49072329004483, 1.0]
-        ])
-        np.testing.assert_allclose(expected_corr_mat,
-                                   merged_profile.correlation_matrix,
-                                   rtol=1e-14, atol=1e-14)
->>>>>>> 3d9ae378
 
         # merge between an existing corr and None correlation (without data)
         profile1 = dp.StructuredProfiler(None, options=profile_options)
@@ -392,22 +363,12 @@
             merged_profile = profile1 + profile2
 
         expected_corr_mat = np.array([
-<<<<<<< HEAD
             [1.0, -0.26559388521279237, 0.26594894270403086],
             [-0.26559388521279237, 1.0, -0.49072329],
             [0.26594894270403086, -0.4907239, 1.0]
         ])
         np.testing.assert_array_almost_equal(expected_corr_mat,
                                       merged_profile.correlation_matrix)
-=======
-            [1.0, -0.265593885212792, 0.265948942704031],
-            [-0.265593885212792, 1.0, -0.49072329004483],
-            [0.265948942704031, -0.49072329004483, 1.0]
-        ])
-        np.testing.assert_allclose(expected_corr_mat,
-                                   merged_profile.correlation_matrix,
-                                   rtol=1e-14, atol=1e-14)
->>>>>>> 3d9ae378
 
     def test_correlation_update(self):
         profile_options = dp.ProfilerOptions()
