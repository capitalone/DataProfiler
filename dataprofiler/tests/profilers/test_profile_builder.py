from __future__ import print_function

import json
import logging
import os
import random
import re
import unittest
from io import BytesIO, StringIO
from unittest import mock

import networkx as nx
import numpy as np
import pandas as pd
import six

import dataprofiler as dp
from dataprofiler import StructuredDataLabeler, UnstructuredDataLabeler
from dataprofiler.profilers.column_profile_compilers import (
    ColumnDataLabelerCompiler,
    ColumnPrimitiveTypeProfileCompiler,
    ColumnStatsProfileCompiler,
)
from dataprofiler.profilers.graph_profiler import GraphProfiler
from dataprofiler.profilers.helpers.report_helpers import _prepare_report
from dataprofiler.profilers.profile_builder import (
    Profiler,
    StructuredColProfiler,
    StructuredProfiler,
    UnstructuredCompiler,
    UnstructuredProfiler,
)
from dataprofiler.profilers.profiler_options import (
    ProfilerOptions,
    StructuredOptions,
    UnstructuredOptions,
)

from . import utils as test_utils

test_root_path = os.path.dirname(os.path.dirname(os.path.realpath(__file__)))


def setup_save_mock_open(mock_open):
    mock_file = BytesIO()
    mock_file.close = lambda: None
    mock_open.side_effect = lambda *args: mock_file
    return mock_file


class TestStructuredProfiler(unittest.TestCase):
    @classmethod
    def setUp(cls):
        test_utils.set_seed(seed=0)

    @classmethod
    def setUpClass(cls):
        test_utils.set_seed(seed=0)

        cls.input_file_path = os.path.join(
            test_root_path, "data", "csv/aws_honeypot_marx_geo.csv"
        )
        cls.aws_dataset = pd.read_csv(cls.input_file_path)
        profiler_options = ProfilerOptions()
        profiler_options.set({"data_labeler.is_enabled": False})
        with test_utils.mock_timeit():
            cls.trained_schema = dp.StructuredProfiler(
                cls.aws_dataset, len(cls.aws_dataset), options=profiler_options
            )

    @mock.patch(
        "dataprofiler.profilers.profile_builder." "ColumnPrimitiveTypeProfileCompiler"
    )
    @mock.patch("dataprofiler.profilers.profile_builder." "ColumnStatsProfileCompiler")
    @mock.patch("dataprofiler.profilers.profile_builder." "ColumnDataLabelerCompiler")
    @mock.patch(
        "dataprofiler.profilers.profile_builder.DataLabeler", spec=StructuredDataLabeler
    )
    def test_bad_input_data(self, *mocks):
        allowed_data_types = (
            r"\(<class 'list'>, "
            r"<class 'pandas.core.series.Series'>, "
            r"<class 'pandas.core.frame.DataFrame'>\)"
        )
        bad_data_types = [1, {}, np.inf, "sdfs"]
        for data in bad_data_types:
            with self.assertRaisesRegex(
                TypeError,
                r"Data must either be imported using "
                r"the data_readers or using one of the "
                r"following: " + allowed_data_types,
            ):
                StructuredProfiler(data)

    @mock.patch(
        "dataprofiler.profilers.profile_builder." "ColumnPrimitiveTypeProfileCompiler"
    )
    @mock.patch("dataprofiler.profilers.profile_builder." "ColumnStatsProfileCompiler")
    @mock.patch("dataprofiler.profilers.profile_builder." "ColumnDataLabelerCompiler")
    @mock.patch(
        "dataprofiler.profilers.profile_builder.DataLabeler", spec=StructuredDataLabeler
    )
    @mock.patch(
        "dataprofiler.profilers.profile_builder."
        "StructuredProfiler._update_correlation"
    )
    def test_list_data(self, *mocks):
        data = [[1, 1], [None, None], [3, 3], [4, 4], [5, 5], [None, None], [1, 1]]
        with test_utils.mock_timeit():
            profiler = dp.StructuredProfiler(data)

        # test properties
        self.assertEqual("<class 'list'>", profiler.file_type)
        self.assertIsNone(profiler.encoding)
        self.assertEqual(2, profiler.row_has_null_count)
        self.assertEqual(2, profiler.row_is_null_count)
        self.assertEqual(7, profiler.total_samples)
        self.assertEqual(5, len(profiler.hashed_row_dict))
        self.assertListEqual([0, 1], list(profiler._col_name_to_idx.keys()))
        self.assertIsNone(profiler.correlation_matrix)
        self.assertDictEqual({"row_stats": 1}, profiler.times)

        # validates the sample out maintains the same visual data format as the
        # input.
        self.assertListEqual(["5", "1", "1", "3", "4"], profiler.profile[0].sample)

    @mock.patch(
        "dataprofiler.profilers.profile_builder." "ColumnPrimitiveTypeProfileCompiler"
    )
    @mock.patch("dataprofiler.profilers.profile_builder." "ColumnStatsProfileCompiler")
    @mock.patch("dataprofiler.profilers.profile_builder." "ColumnDataLabelerCompiler")
    @mock.patch(
        "dataprofiler.profilers.profile_builder.DataLabeler", spec=StructuredDataLabeler
    )
    @mock.patch(
        "dataprofiler.profilers.profile_builder."
        "StructuredProfiler._update_correlation"
    )
    def test_pandas_series_data(self, *mocks):
        data = pd.Series([1, None, 3, 4, 5, None, 1])
        with test_utils.mock_timeit():
            profiler = dp.StructuredProfiler(data)

        # test properties
        self.assertEqual("<class 'pandas.core.series.Series'>", profiler.file_type)
        self.assertIsNone(profiler.encoding)
        self.assertEqual(2, profiler.row_has_null_count)
        self.assertEqual(2, profiler.row_is_null_count)
        self.assertEqual(7, profiler.total_samples)
        self.assertEqual(5, len(profiler.hashed_row_dict))
        self.assertListEqual([0], list(profiler._col_name_to_idx.keys()))
        self.assertIsNone(profiler.correlation_matrix)
        self.assertDictEqual({"row_stats": 1}, profiler.times)

        # test properties when series has name
        data.name = "test"
        profiler = dp.StructuredProfiler(data)
        self.assertEqual("<class 'pandas.core.series.Series'>", profiler.file_type)
        self.assertIsNone(profiler.encoding)
        self.assertEqual(2, profiler.row_has_null_count)
        self.assertEqual(2, profiler.row_is_null_count)
        self.assertEqual(7, profiler.total_samples)
        self.assertEqual(5, len(profiler.hashed_row_dict))
        self.assertListEqual(["test"], list(profiler._col_name_to_idx.keys()))
        self.assertIsNone(profiler.correlation_matrix)

    @mock.patch(
        "dataprofiler.profilers.profile_builder." "ColumnPrimitiveTypeProfileCompiler"
    )
    @mock.patch("dataprofiler.profilers.profile_builder." "ColumnStatsProfileCompiler")
    @mock.patch("dataprofiler.profilers.profile_builder." "ColumnDataLabelerCompiler")
    @mock.patch(
        "dataprofiler.profilers.profile_builder.DataLabeler", spec=StructuredDataLabeler
    )
    @mock.patch(
        "dataprofiler.profilers.profile_builder."
        "StructuredProfiler._update_correlation"
    )
    @mock.patch(
        "dataprofiler.profilers.profile_builder."
        "StructuredProfiler._merge_correlation"
    )
    @mock.patch(
        "dataprofiler.profilers.profile_builder." "StructuredProfiler._update_chi2"
    )
    def test_add_profilers(self, *mocks):
        data = pd.DataFrame([1, None, 3, 4, 5, None, 1])
        with test_utils.mock_timeit():
            profile1 = dp.StructuredProfiler(data[:2])
            profile2 = dp.StructuredProfiler(data[2:])

        # test incorrect type
        with self.assertRaisesRegex(
            TypeError,
            "`StructuredProfiler` and `int` are " "not of the same profiler type.",
        ):
            profile1 + 3

        # test mismatched profiles
        profile2._profile.pop(0)
        profile2._col_name_to_idx.pop(0)
        with self.assertRaisesRegex(ValueError, "Cannot merge empty profiles."):
            profile1 + profile2

        # test mismatched profiles due to options
        profile2._profile.append(None)
        profile2._col_name_to_idx[0] = [0]
        with self.assertRaisesRegex(
            ValueError,
            "The two profilers were not setup with the "
            "same options, hence they do not calculate "
            "the same profiles and cannot be added "
            "together.",
        ):
            profile1 + profile2

        # test success
        profile1._profile = [1]
        profile1._col_name_to_idx = {"test": [0]}
        profile2._profile = [2]
        profile2._col_name_to_idx = {"test": [0]}
        merged_profile = profile1 + profile2
        self.assertEqual(
            3, merged_profile._profile[merged_profile._col_name_to_idx["test"][0]]
        )
        self.assertIsNone(merged_profile.encoding)
        self.assertEqual(
            "<class 'pandas.core.frame.DataFrame'>", merged_profile.file_type
        )
        self.assertEqual(2, merged_profile.row_has_null_count)
        self.assertEqual(2, merged_profile.row_is_null_count)
        self.assertEqual(7, merged_profile.total_samples)
        self.assertEqual(5, len(merged_profile.hashed_row_dict))
        self.assertDictEqual({"row_stats": 2}, merged_profile.times)

        # test success if drawn from multiple files
        profile2.encoding = "test"
        profile2.file_type = "test"
        merged_profile = profile1 + profile2
        self.assertEqual("multiple files", merged_profile.encoding)
        self.assertEqual("multiple files", merged_profile.file_type)

    @mock.patch(
        "dataprofiler.profilers.profile_builder." "ColumnPrimitiveTypeProfileCompiler"
    )
    @mock.patch("dataprofiler.profilers.profile_builder." "ColumnStatsProfileCompiler")
    @mock.patch("dataprofiler.profilers.profile_builder." "ColumnDataLabelerCompiler")
    @mock.patch("dataprofiler.profilers.profile_builder.DataLabeler")
    @mock.patch(
        "dataprofiler.profilers.profile_builder." "StructuredProfiler._get_correlation"
    )
    def test_stream_profilers(self, *mocks):
        mocks[0].return_value = None
        data = pd.DataFrame(
            [
                ["test1", 1.0],
                ["test2", None],
                ["test1", 1.0],
                [None, None],
                [None, 5.0],
                [None, 5.0],
                [None, None],
                ["test3", 7.0],
            ]
        )

        # check prior to update
        with test_utils.mock_timeit():
            profiler = dp.StructuredProfiler(data[:3])
        self.assertEqual(1, profiler.row_has_null_count)
        self.assertEqual(0, profiler.row_is_null_count)
        self.assertEqual(3, profiler.total_samples)
        self.assertEqual(2, len(profiler.hashed_row_dict))
        self.assertIsNone(profiler.correlation_matrix)
        self.assertDictEqual({"row_stats": 1}, profiler.times)

        # check after update
        with test_utils.mock_timeit():
            profiler.update_profile(data[3:])

        self.assertIsNone(profiler.encoding)
        self.assertEqual("<class 'pandas.core.frame.DataFrame'>", profiler.file_type)
        self.assertEqual(5, profiler.row_has_null_count)
        self.assertEqual(2, profiler.row_is_null_count)
        self.assertEqual(8, profiler.total_samples)
        self.assertEqual(5, len(profiler.hashed_row_dict))
        self.assertIsNone(profiler.correlation_matrix)
        self.assertDictEqual({"row_stats": 2}, profiler.times)

    def test_correct_unique_row_ratio_test(self):
        self.assertEqual(2999, len(self.trained_schema.hashed_row_dict))
        self.assertEqual(2999, self.trained_schema.total_samples)
        self.assertEqual(1.0, self.trained_schema._get_unique_row_ratio())

    def test_correct_rows_ingested(self):
        self.assertEqual(2999, self.trained_schema.total_samples)

    def test_correct_null_row_ratio_test(self):
        self.assertEqual(2999, self.trained_schema.row_has_null_count)
        self.assertEqual(1.0, self.trained_schema._get_row_has_null_ratio())
        self.assertEqual(0, self.trained_schema.row_is_null_count)
        self.assertEqual(0, self.trained_schema._get_row_is_null_ratio())
        self.assertEqual(2999, self.trained_schema.total_samples)

    def test_correct_duplicate_row_count_test(self):
        self.assertEqual(2999, len(self.trained_schema.hashed_row_dict))
        self.assertEqual(2999, self.trained_schema.total_samples)
        self.assertEqual(0.0, self.trained_schema._get_duplicate_row_count())

    @mock.patch("dataprofiler.profilers.profile_builder." "ColumnDataLabelerCompiler")
    @mock.patch(
        "dataprofiler.profilers.profile_builder.DataLabeler", spec=StructuredDataLabeler
    )
    def test_correlation(self, *mock):
        # Use the following formula to obtain the pairwise correlation
        # sum((x - np.mean(x))*(y-np.mean(y))) /
        # np.sqrt(sum((x - np.mean(x)**2)))/np.sqrt(sum((y - np.mean(y)**2)))
        profile_options = dp.ProfilerOptions()
        profile_options.set({"correlation.is_enabled": True})

        # data with a sole numeric column
        data = pd.DataFrame([1.0, 8.0, 1.0, -2.0, 5.0])
        with test_utils.mock_timeit():
            profiler = dp.StructuredProfiler(data, options=profile_options)
        expected_corr_mat = np.array([[1.0]])
        np.testing.assert_array_equal(expected_corr_mat, profiler.correlation_matrix)
        self.assertDictEqual({"row_stats": 1, "correlation": 1}, profiler.times)

        # data with one column with non-numeric calues
        data = pd.DataFrame([1.0, None, 1.0, None, 5.0])
        profiler = dp.StructuredProfiler(data, options=profile_options)
        expected_corr_mat = np.array([[1]])
        np.testing.assert_array_equal(expected_corr_mat, profiler.correlation_matrix)

        # data with two columns, but one is numerical
        data = pd.DataFrame(
            [["test1", 1.0], ["test2", None], ["test1", 1.0], [None, None]]
        )
        profiler = dp.StructuredProfiler(data, options=profile_options)
        # Even the correlation with itself is NaN because the variance is zero
        expected_corr_mat = np.array([[np.nan, np.nan], [np.nan, np.nan]])
        np.testing.assert_array_equal(expected_corr_mat, profiler.correlation_matrix)

        # data with multiple numerical columns
        data = pd.DataFrame(
            {
                "a": [3, 2, 1, 7, 5, 9, 4, 10, 7, 2],
                "b": [10, 11, 1, 4, 2, 5, 6, 3, 9, 8],
                "c": [1, 5, 3, 5, 7, 2, 6, 8, 1, 2],
            }
        )
        profiler = dp.StructuredProfiler(data, options=profile_options)
        expected_corr_mat = np.array(
            [
                [1.0, -0.26559388521279237, 0.26594894270403086],
                [-0.26559388521279237, 1.0, -0.49072329],
                [0.26594894270403086, -0.49072329, 1.0],
            ]
        )
        np.testing.assert_array_almost_equal(
            expected_corr_mat, profiler.correlation_matrix
        )

        # data with multiple numerical columns, with nan values
        data = pd.DataFrame(
            {
                "a": [np.nan, np.nan, 1, 7, 5, 9, 4, 10, 7, 2],
                "b": [10, 11, np.nan, 4, 2, 5, 6, 3, 9, 8],
                "c": [1, 5, 3, 5, 7, 2, 6, 8, np.nan, np.nan],
            }
        )
        profiler = dp.StructuredProfiler(data, options=profile_options)
        expected_corr_mat = np.array(
            [
                [1, -0.28527657, 0.18626508],
                [-0.28527657, 1, -0.52996792],
                [0.18626508, -0.52996792, 1],
            ]
        )
        np.testing.assert_array_almost_equal(
            expected_corr_mat, profiler.correlation_matrix
        )

        # data with multiple numerical columns, with nan values in only one
        # column
        data = pd.DataFrame(
            {
                "a": [np.nan, np.nan, 1, 7, 5, 9, 4, 10, 7, 2],
                "b": [10, 11, 1, 4, 2, 5, 6, 3, 9, 8],
                "c": [1, 5, 3, 5, 7, 2, 6, 8, 1, 2],
            }
        )
        profiler = dp.StructuredProfiler(data, options=profile_options)
        expected_corr_mat = np.array(
            [
                [1, 0.03673504, 0.22844891],
                [0.03673504, 1, -0.49072329],
                [0.22844891, -0.49072329, 1],
            ]
        )
        np.testing.assert_array_almost_equal(
            expected_corr_mat, profiler.correlation_matrix
        )

        # data with only one numerical columns without nan values
        data = pd.DataFrame({"a": [3, 2, 1, 7, 5, 9, 4, 10, 7, 2]})
        profiler = dp.StructuredProfiler(data, options=profile_options)
        expected_corr_mat = np.array([[1]])
        np.testing.assert_array_almost_equal(
            expected_corr_mat, profiler.correlation_matrix
        )

        # data with no numeric columns
        data = pd.DataFrame(
            {"a": ["hi", "hi2", "hi3"], "b": ["test1", "test2", "test3"]}
        )
        profiler = dp.StructuredProfiler(data, options=profile_options)
        expected_corr_mat = np.array([[np.nan, np.nan], [np.nan, np.nan]])
        np.testing.assert_array_almost_equal(
            expected_corr_mat, profiler.correlation_matrix
        )

        # data with only one numeric column
        # data with no numeric columns
        data = pd.DataFrame(
            {
                "a": ["hi", "hi2", "hi3"],
                "b": ["test1", "test2", "test3"],
                "c": [1, 2, 3],
            }
        )
        profiler = dp.StructuredProfiler(data, options=profile_options)
        expected_corr_mat = np.array(
            [[np.nan, np.nan, np.nan], [np.nan, np.nan, np.nan], [np.nan, np.nan, 1]]
        )
        np.testing.assert_array_almost_equal(
            expected_corr_mat, profiler.correlation_matrix
        )

        # Data with null rows
        data = pd.DataFrame(
            {
                "a": [None, 2, 1, np.nan, 5, np.nan, 4, 10, 7, np.nan],
                "b": [np.nan, 11, 1, "nan", 2, np.nan, 6, 3, 9, np.nan],
                "c": [np.nan, 5, 3, np.nan, 7, np.nan, 6, 8, 1, None],
            }
        )
        profiler = dp.StructuredProfiler(data, options=profile_options)

        # correlation between [2, 1, 5, 4, 10, 7],
        #                     [11, 1, 2, 6, 3, 9],
        #                     [5, 3, 7, 6, 8, 1]
        expected_corr_mat = np.array(
            [
                [1, -0.06987956, 0.32423975],
                [-0.06987956, 1, -0.3613099],
                [0.32423975, -0.3613099, 1],
            ]
        )
        np.testing.assert_array_almost_equal(
            expected_corr_mat, profiler.correlation_matrix
        )

        # Data with null rows and some imputed values
        data = pd.DataFrame(
            {
                "a": [None, np.nan, 1, 7, 5, 9, 4, 10, np.nan, 2],
                "b": [10, 11, 1, 4, 2, 5, np.nan, 3, np.nan, 8],
                "c": [1, 5, 3, 5, np.nan, 2, 6, 8, np.nan, 2],
            }
        )
        profiler = dp.StructuredProfiler(data, options=profile_options)
        # correlation between [*38/7*, *38/7*, 1, 7, 5, 9, 4, 10, 2],
        #                     [10, 11, 1, 4, 2, 5, *11/2*, 3, 8],
        #                     [1, 5, 3, 5, *4*, 2, 6, 8, 2]
        expected_corr_mat = np.array(
            [
                [1, -0.03283837, 0.40038038],
                [-0.03283837, 1, -0.30346637],
                [0.40038038, -0.30346637, 1],
            ]
        )
        np.testing.assert_array_almost_equal(
            expected_corr_mat, profiler.correlation_matrix
        )

    @mock.patch("dataprofiler.profilers.profile_builder." "ColumnDataLabelerCompiler")
    @mock.patch(
        "dataprofiler.profilers.profile_builder.DataLabeler", spec=StructuredDataLabeler
    )
    def test_merge_correlation(self, *mocks):
        # Use the following formular to obtain the pairwise correlation
        # sum((x - np.mean(x))*(y-np.mean(y))) /
        # np.sqrt(sum((x - np.mean(x)**2)))/np.sqrt(sum((y - np.mean(y)**2)))
        profile_options = dp.ProfilerOptions()
        profile_options.set({"correlation.is_enabled": True})

        # merge between two existing correlations
        data = pd.DataFrame(
            {
                "a": [3, 2, 1, 7, 5, 9, 4, 10, 7, 2],
                "b": [10, 11, 1, 4, 2, 5, 6, 3, 9, 8],
                "c": [1, 5, 3, 5, 7, 2, 6, 8, 1, 2],
            }
        )
        data1 = data[:5]
        data2 = data[5:]

        with test_utils.mock_timeit():
            profile1 = dp.StructuredProfiler(data1, options=profile_options)
            profile2 = dp.StructuredProfiler(data2, options=profile_options)
        merged_profile = profile1 + profile2

        expected_corr_mat = np.array(
            [
                [1.0, -0.26559388521279237, 0.26594894270403086],
                [-0.26559388521279237, 1.0, -0.49072329],
                [0.26594894270403086, -0.49072329, 1.0],
            ]
        )
        np.testing.assert_array_almost_equal(
            expected_corr_mat, merged_profile.correlation_matrix
        )
        self.assertDictEqual({"row_stats": 2, "correlation": 2}, merged_profile.times)

        # merge between an existing corr and None correlation (without data)
        with test_utils.mock_timeit():
            profile1 = dp.StructuredProfiler(None, options=profile_options)
            profile2 = dp.StructuredProfiler(data, options=profile_options)
        # TODO: remove the mock below when merge profile is update
        with mock.patch(
            "dataprofiler.profilers.profile_builder."
            "StructuredProfiler._add_error_checks"
        ):
            merged_profile = profile1 + profile2

        expected_corr_mat = np.array(
            [
                [1.0, -0.26559388521279237, 0.26594894270403086],
                [-0.26559388521279237, 1.0, -0.49072329],
                [0.26594894270403086, -0.4907239, 1.0],
            ]
        )
        np.testing.assert_array_almost_equal(
            expected_corr_mat, merged_profile.correlation_matrix
        )
        self.assertDictEqual({"row_stats": 1, "correlation": 1}, merged_profile.times)

        # Merge between existing data and empty data that still has samples
        data = pd.DataFrame(
            {
                "a": [1, 2, 4, np.nan, None, np.nan],
                "b": [5, 7, 1, np.nan, np.nan, "nan"],
            }
        )
        data1 = data[:3]
        data2 = data[3:]

        profile1 = dp.StructuredProfiler(data1, options=profile_options)
        expected_corr_mat = np.array([[1, -0.78571429], [-0.78571429, 1]])
        np.testing.assert_array_almost_equal(
            expected_corr_mat, profile1.correlation_matrix
        )
        profile2 = dp.StructuredProfiler(data2, options=profile_options)
        merged_profile = profile1 + profile2
        np.testing.assert_array_almost_equal(
            expected_corr_mat, merged_profile.correlation_matrix
        )

    def test_correlation_update(self):
        profile_options = dp.ProfilerOptions()
        profile_options.set({"correlation.is_enabled": True})

        # Test with all numeric columns
        data = pd.DataFrame(
            {
                "a": [3, 2, 1, 7, 5, 9, 4, 10, 7, 2],
                "b": [10, 11, 1, 4, 2, 5, 6, 3, 9, 8],
                "c": [1, 5, 3, 5, 7, 2, 6, 8, 1, 2],
            }
        )
        data1 = data[:5]
        data2 = data[5:]

        with test_utils.mock_timeit():
            profiler = dp.StructuredProfiler(data1, options=profile_options)
            profiler.update_profile(data2)

        expected_corr_mat = np.array(
            [
                [1.0, -0.26559388521279237, 0.26594894270403086],
                [-0.26559388521279237, 1.0, -0.4907239],
                [0.26594894270403086, -0.4907239, 1.0],
            ]
        )
        np.testing.assert_array_almost_equal(
            expected_corr_mat, profiler.correlation_matrix
        )
        self.assertDictEqual({"row_stats": 2, "correlation": 2}, profiler.times)

        # Test when there's a non-numeric column
        data = pd.DataFrame(
            {
                "a": [3, 2, 1, 7, 5, 9, 4, 10, 7, 2],
                "b": [10, 11, 1, 4, 2, 5, 6, 3, 9, 8],
                "c": ["a", "b", "c", "d", "e", "f", "g", "h", "i", "j"],
            }
        )
        data1 = data[:5]
        data2 = data[5:]

        profiler = dp.StructuredProfiler(data1, options=profile_options)
        profiler.update_profile(data2)

        expected_corr_mat = np.array(
            [
                [1.0, -0.26559388521279237, np.nan],
                [-0.26559388521279237, 1.0, np.nan],
                [np.nan, np.nan, np.nan],
            ]
        )
        np.testing.assert_array_almost_equal(
            expected_corr_mat, profiler.correlation_matrix
        )

        # Data with multiple numerical and non-numeric columns, with nan values in only one column
        # NaNs imputed to (9+4+10)/3
        data = pd.DataFrame(
            {
                "a": [7, 2, 1, 7, 5, 9, 4, 10, np.nan, np.nan],
                "b": [10, 11, 1, 4, 2, 5, 6, 3, 9, 8],
                "c": ["a", "b", "c", "d", "e", "f", "g", "h", "i", "j"],
                "d": [1, 5, 3, 5, 7, 2, 6, 8, 1, 2],
            }
        )
        data1 = data[:5]
        data2 = data[5:]

        profiler = dp.StructuredProfiler(data1, options=profile_options)
        profiler.update_profile(data2)
        expected_corr_mat = np.array(
            [
                [1, 0.04721482, np.nan, -0.09383408],
                [0.04721482, 1, np.nan, -0.49072329],
                [np.nan, np.nan, np.nan, np.nan],
                [-0.09383408, -0.49072329, np.nan, 1],
            ]
        )
        np.testing.assert_array_almost_equal(
            expected_corr_mat, profiler.correlation_matrix
        )

        # Data with null rows, all null rows are dropped
        data = pd.DataFrame(
            {
                "a": [np.nan, 2, 1, None, 5, np.nan, 4, 10, 7, "NaN"],
                "b": [np.nan, 11, 1, np.nan, 2, np.nan, 6, 3, 9, np.nan],
                "c": [np.nan, 5, 3, np.nan, 7, None, 6, 8, 1, np.nan],
            }
        )
        data1 = data[:5]
        data2 = data[5:]
        profiler = dp.StructuredProfiler(data1, options=profile_options)
        profiler.update_profile(data2)
        # correlation between [2, 1, 5, 4, 10, 7],
        #                     [11, 1, 2, 6, 3, 9],
        #                     [5, 3, 7, 6, 8, 1]
        expected_corr_mat = np.array(
            [
                [1, -0.06987956, 0.32423975],
                [-0.06987956, 1, -0.3613099],
                [0.32423975, -0.3613099, 1],
            ]
        )
        np.testing.assert_array_almost_equal(
            expected_corr_mat, profiler.correlation_matrix
        )

        # Data with null rows and some imputed values
        data = pd.DataFrame(
            {
                "a": [None, np.nan, 1, 7, 5, 9, 4, 10, "nan", 2],
                "b": [10, 11, 1, 4, 2, 5, "NaN", 3, None, 8],
                "c": [1, 5, 3, 5, np.nan, 2, 6, 8, None, 2],
            }
        )
        data1 = data[:5]
        data2 = data[5:]
        profiler = dp.StructuredProfiler(data1, options=profile_options)
        profiler.update_profile(data2)
        # correlation between [*13/3*, *13/3*, 1, 7, 5]
        #                     [10, 11, 1, 4, 2]
        #                     [1, 5, 3, 5, *7/2*]
        # then updated with correlation (9th row dropped) between
        #                     [9, 4, 10, 2],
        #                     [5, *16/3*, 3, 8],
        #                     [2, 6, 8, 2]
        expected_corr_mat = np.array(
            [
                [1, -0.16079606, 0.43658332],
                [-0.16079606, 1, -0.2801748],
                [0.43658332, -0.2801748, 1],
            ]
        )
        np.testing.assert_array_almost_equal(
            expected_corr_mat, profiler.correlation_matrix
        )

    @mock.patch("dataprofiler.profilers.profile_builder." "ColumnDataLabelerCompiler")
    @mock.patch(
        "dataprofiler.profilers.profile_builder.DataLabeler", spec=StructuredDataLabeler
    )
    def test_correlation_selected_columns(self, *mocks):
        data = pd.DataFrame(
            {
                "a": [3, 2, 1, 7, 5, 9, 4, 10, 7, 2],
                "b": [10, 11, 1, 4, 2, 5, 6, 3, 9, 8],
                "c": [1, 5, 3, 5, 7, 2, 6, 8, 1, 2],
                "d": [-2, 5, 1, 4, 5, 6, 0, 2, 3, 7],
            }
        )
        profile_options = dp.ProfilerOptions()
        profile_options.set(
            {
                "correlation.is_enabled": True,
                "correlation.columns": ["a", "c"],
                "structured_options.multiprocess.is_enabled": False,
            }
        )
        profiler = dp.StructuredProfiler(data, options=profile_options)
        expected_corr_mat = np.array(
            [
                [1.0, np.nan, 0.26594894270403086, np.nan],
                [np.nan, np.nan, np.nan, np.nan],
                [0.26594894270403086, np.nan, 1.0, np.nan],
                [np.nan, np.nan, np.nan, np.nan],
            ]
        )
        np.testing.assert_array_almost_equal(
            expected_corr_mat, profiler.correlation_matrix
        )

        data = data.rename(columns={"d": "b"})
        profile_options = dp.ProfilerOptions()
        profile_options.set(
            {
                "correlation.is_enabled": True,
                "correlation.columns": ["a", "b"],
                "structured_options.multiprocess.is_enabled": False,
            }
        )
        profiler = dp.StructuredProfiler(data, options=profile_options)
        expected_corr_mat = np.array(
            [
                [1.0, -0.26559389, np.nan, 0.14982219],
                [-0.26559389, 1.0, np.nan, -0.02132435],
                [np.nan, np.nan, np.nan, np.nan],
                [0.14982219, -0.02132435, np.nan, 1.0],
            ]
        )
        np.testing.assert_array_almost_equal(
            expected_corr_mat, profiler.correlation_matrix
        )

    def test_chi2(self, *mocks):
        # Empty
        data = pd.DataFrame([])
        profiler = dp.StructuredProfiler(data)
        self.assertIsNone(profiler.chi2_matrix)

        # Single column
        data = pd.DataFrame({"a": ["y", "y", "n", "n", "y"]})
        profiler = dp.StructuredProfiler(data)
        expected_mat = np.array([1])
        self.assertEqual(expected_mat, profiler.chi2_matrix)

        data = pd.DataFrame(
            {
                "a": ["y", "y", "y", "y", "n", "n", "n"],
                "b": ["y", "maybe", "y", "y", "n", "n", "maybe"],
                "c": ["n", "maybe", "n", "n", "n", "y", "y"],
            }
        )

        profiler = dp.StructuredProfiler(data)
        expected_mat = np.array(
            [[1, 0.309924, 0.404638], [0.309924, 1, 0.548812], [0.404638, 0.548812, 1]]
        )
        np.testing.assert_array_almost_equal(expected_mat, profiler.chi2_matrix)

        # All different categories
        data = pd.DataFrame(
            {
                "a": ["y", "y", "y", "y", "n", "n", "n"],
                "b": ["a", "maybe", "a", "a", "b", "b", "maybe"],
                "c": ["d", "d", "g", "g", "g", "t", "t"],
            }
        )

        profiler = dp.StructuredProfiler(data)
        expected_mat = np.array(
            [[1, 0.007295, 0.007295], [0.007295, 1, 0.015609], [0.007295, 0.015609, 1]]
        )
        np.testing.assert_array_almost_equal(expected_mat, profiler.chi2_matrix)

        # Identical columns
        data = pd.DataFrame(
            {
                "a": ["y", "y", "y", "y", "n", "n", "n"],
                "b": ["y", "y", "y", "y", "n", "n", "n"],
                "c": ["y", "y", "y", "y", "n", "n", "n"],
            }
        )

        profiler = dp.StructuredProfiler(data)
        expected_mat = np.array([[1, 1, 1], [1, 1, 1], [1, 1, 1]])
        np.testing.assert_array_almost_equal(expected_mat, profiler.chi2_matrix)

    @mock.patch("dataprofiler.profilers.profile_builder." "ColumnDataLabelerCompiler")
    @mock.patch(
        "dataprofiler.profilers.profile_builder.DataLabeler", spec=StructuredDataLabeler
    )
    def test_merge_chi2(self, *mocks):
        # Merge empty data
        data = pd.DataFrame(
            {
                "a": ["y", "y", "y", "y", "n", "n", "n"],
                "b": ["y", "maybe", "y", "y", "n", "n", "maybe"],
                "c": ["n", "maybe", "n", "n", "n", "y", "y"],
            }
        )
        profiler1 = dp.StructuredProfiler(None)
        profiler2 = dp.StructuredProfiler(data)
        with mock.patch(
            "dataprofiler.profilers.profile_builder."
            "StructuredProfiler._add_error_checks"
        ):
            profiler3 = profiler1 + profiler2
        expected_mat = np.array(
            [[1, 0.309924, 0.404638], [0.309924, 1, 0.548812], [0.404638, 0.548812, 1]]
        )
        np.testing.assert_array_almost_equal(expected_mat, profiler3.chi2_matrix)

        data = pd.DataFrame(
            {
                "a": ["y", "y", "y", "y", "n", "n", "n"],
                "b": ["y", "maybe", "y", "y", "n", "n", "maybe"],
                "c": ["n", "maybe", "n", "n", "n", "y", "y"],
            }
        )

        data1 = data[:4]
        data2 = data[4:]
        profiler1 = dp.StructuredProfiler(data1)
        profiler2 = dp.StructuredProfiler(data2)
        profiler3 = profiler1 + profiler2
        expected_mat = np.array(
            [[1, 0.309924, 0.404638], [0.309924, 1, 0.548812], [0.404638, 0.548812, 1]]
        )
        np.testing.assert_array_almost_equal(expected_mat, profiler3.chi2_matrix)

        # All different categories
        data = pd.DataFrame(
            {
                "a": ["y", "y", "y", "y", "n", "n", "n"],
                "b": ["a", "maybe", "a", "a", "b", "b", "maybe"],
                "c": ["d", "d", "g", "g", "g", "t", "t"],
            }
        )
        data1 = data[:4]
        data2 = data[4:]
        profiler1 = dp.StructuredProfiler(data1)
        profiler2 = dp.StructuredProfiler(data2)
        profiler3 = profiler1 + profiler2
        expected_mat = np.array(
            [[1, 0.007295, 0.007295], [0.007295, 1, 0.015609], [0.007295, 0.015609, 1]]
        )
        np.testing.assert_array_almost_equal(expected_mat, profiler3.chi2_matrix)

        # Identical columns
        data = pd.DataFrame(
            {
                "a": ["y", "y", "y", "y", "n", "n", "n"],
                "b": ["y", "y", "y", "y", "n", "n", "n"],
                "c": ["y", "y", "y", "y", "n", "n", "n"],
            }
        )
        data1 = data[:4]
        data2 = data[4:]
        profiler1 = dp.StructuredProfiler(data1)
        profiler2 = dp.StructuredProfiler(data2)
        profiler3 = profiler1 + profiler2
        expected_mat = np.array([[1, 1, 1], [1, 1, 1], [1, 1, 1]])
        np.testing.assert_array_almost_equal(expected_mat, profiler3.chi2_matrix)

    @mock.patch("dataprofiler.profilers.profile_builder." "ColumnDataLabelerCompiler")
    @mock.patch(
        "dataprofiler.profilers.profile_builder.DataLabeler", spec=StructuredDataLabeler
    )
    def test_update_chi2(self, *mocks):
        # Update with empty data
        data1 = pd.DataFrame(
            {
                "a": ["y", "y", "y", "y", "n", "n", "n"],
                "b": ["y", "maybe", "y", "y", "n", "n", "maybe"],
                "c": ["n", "maybe", "n", "n", "n", "y", "y"],
            }
        )
        data2 = pd.DataFrame({"a": [], "b": [], "c": []})
        profiler = dp.StructuredProfiler(data1)
        profiler.update_profile(data2)
        expected_mat = np.array(
            [[1, 0.309924, 0.404638], [0.309924, 1, 0.548812], [0.404638, 0.548812, 1]]
        )
        np.testing.assert_array_almost_equal(expected_mat, profiler.chi2_matrix)

        data = pd.DataFrame(
            {
                "a": ["y", "y", "y", "y", "n", "n", "n"],
                "b": ["y", "maybe", "y", "y", "n", "n", "maybe"],
                "c": ["n", "maybe", "n", "n", "n", "y", "y"],
            }
        )
        data1 = data[:4]
        data2 = data[4:]
        profiler = dp.StructuredProfiler(data1)
        profiler.update_profile(data2)
        expected_mat = np.array(
            [[1, 0.309924, 0.404638], [0.309924, 1, 0.548812], [0.404638, 0.548812, 1]]
        )
        np.testing.assert_array_almost_equal(expected_mat, profiler.chi2_matrix)

        # All different categories
        data = pd.DataFrame(
            {
                "a": ["y", "y", "y", "y", "n", "n", "n"],
                "b": ["a", "maybe", "a", "a", "b", "b", "maybe"],
                "c": ["d", "d", "g", "g", "g", "t", "t"],
            }
        )

        data1 = data[:4]
        data2 = data[4:]
        profiler = dp.StructuredProfiler(data1)
        profiler.update_profile(data2)
        expected_mat = np.array(
            [[1, 0.007295, 0.007295], [0.007295, 1, 0.015609], [0.007295, 0.015609, 1]]
        )
        np.testing.assert_array_almost_equal(expected_mat, profiler.chi2_matrix)

        # Identical columns
        data = pd.DataFrame(
            {
                "a": ["y", "y", "y", "y", "n", "n", "n"],
                "b": ["y", "y", "y", "y", "n", "n", "n"],
                "c": ["y", "y", "y", "y", "n", "n", "n"],
            }
        )
        data1 = data[:4]
        data2 = data[4:]
        profiler = dp.StructuredProfiler(data1)
        profiler.update_profile(data2)
        expected_mat = np.array([[1, 1, 1], [1, 1, 1], [1, 1, 1]])
        np.testing.assert_array_almost_equal(expected_mat, profiler.chi2_matrix)

    def test_correct_datatime_schema_test(self):
        profile_idx = self.trained_schema._col_name_to_idx["datetime"][0]
        profile = self.trained_schema.profile[profile_idx]
        col_schema_info = profile.profiles["data_type_profile"]._profiles["datetime"]

        self.assertEqual(2999, profile.sample_size)
        self.assertEqual(col_schema_info.sample_size, col_schema_info.match_count)
        self.assertEqual(2, profile.null_count)
        six.assertCountEqual(self, ["nan"], profile.null_types)
        self.assertEqual(["%m/%d/%y %H:%M"], col_schema_info["date_formats"])

    def test_correct_integer_column_detection_src(self):
        profile_idx = self.trained_schema._col_name_to_idx["src"][0]
        profile = self.trained_schema.profile[profile_idx]
        col_schema_info = profile.profiles["data_type_profile"]._profiles["int"]

        self.assertEqual(2999, profile.sample_size)
        self.assertEqual(col_schema_info.sample_size, col_schema_info.match_count)
        self.assertEqual(3, profile.null_count)

    def test_correct_integer_column_detection_int_col(self):
        profile_idx = self.trained_schema._col_name_to_idx["int_col"][0]
        profile = self.trained_schema.profile[profile_idx]
        col_schema_info = profile.profiles["data_type_profile"]._profiles["int"]
        self.assertEqual(2999, profile.sample_size)
        self.assertEqual(col_schema_info.sample_size, col_schema_info.match_count)
        self.assertEqual(0, profile.null_count)

    def test_correct_integer_column_detection_port(self):
        profile_idx = self.trained_schema._col_name_to_idx["srcport"][0]
        profile = self.trained_schema.profile[profile_idx]
        col_schema_info = profile.profiles["data_type_profile"]._profiles["int"]
        self.assertEqual(2999, profile.sample_size)
        self.assertEqual(col_schema_info.sample_size, col_schema_info.match_count)
        self.assertEqual(197, profile.null_count)

    def test_correct_integer_column_detection_destport(self):
        profile_idx = self.trained_schema._col_name_to_idx["destport"][0]
        profile = self.trained_schema.profile[profile_idx]
        col_schema_info = profile.profiles["data_type_profile"]._profiles["int"]
        self.assertEqual(2999, profile.sample_size)
        self.assertEqual(col_schema_info.sample_size, col_schema_info.match_count)
        self.assertEqual(197, profile.null_count)

    def test_report(self):
        report = self.trained_schema.report()
        self.assertListEqual(list(report.keys()), ["global_stats", "data_stats"])
        self.assertListEqual(
            list(report["global_stats"]),
            [
                "samples_used",
                "column_count",
                "row_count",
                "row_has_null_ratio",
                "row_is_null_ratio",
                "unique_row_ratio",
                "duplicate_row_count",
                "file_type",
                "encoding",
                "correlation_matrix",
                "chi2_matrix",
                "profile_schema",
                "times",
            ],
        )
        flat_report = self.trained_schema.report(
            report_options={"output_format": "flat"}
        )
        self.assertEqual(test_utils.get_depth(flat_report), 1)
        with mock.patch(
            "dataprofiler.profilers.helpers.report_helpers" "._prepare_report"
        ) as pr_mock:
            self.trained_schema.report(report_options={"output_format": "pretty"})
            # Once for global_stats, once for each of 16 columns
            self.assertEqual(pr_mock.call_count, 17)

    def test_report_schema_and_data_stats_match_order(self):
        data = pd.DataFrame(
            [[1, 2, 3, 4, 5, 6], [10, 20, 30, 40, 50, 60]],
            columns=["a", "b", "a", "b", "c", "d"],
        )
        profiler_options = ProfilerOptions()
        profiler_options.set({"data_labeler.is_enabled": False})
        profiler = dp.StructuredProfiler(data=data, options=profiler_options)

        report = profiler.report()
        schema = report["global_stats"]["profile_schema"]
        data_stats = report["data_stats"]

        expected_schema = {"a": [0, 2], "b": [1, 3], "c": [4], "d": [5]}
        self.assertDictEqual(expected_schema, schema)

        # Check that the column order in the report matches the column order
        # In the schema (and in the data)
        for name in schema:
            for idx in schema[name]:
                # Use min of column to validate column order amongst duplicates
                col_min = data.iloc[0, idx]
                self.assertEqual(name, data_stats[idx]["column_name"])
                self.assertEqual(col_min, data_stats[idx]["statistics"]["min"])

    def test_pretty_report_doesnt_cast_schema(self):
        report = self.trained_schema.report(report_options={"output_format": "pretty"})
        # Want to ensure the values of this dict are of type list[int]
        # Since pretty "prettifies" lists into strings with ... to shorten
        expected_schema = {
            "datetime": [0],
            "host": [1],
            "src": [2],
            "proto": [3],
            "type": [4],
            "srcport": [5],
            "destport": [6],
            "srcip": [7],
            "locale": [8],
            "localeabbr": [9],
            "postalcode": [10],
            "latitude": [11],
            "longitude": [12],
            "owner": [13],
            "comment": [14],
            "int_col": [15],
        }
        self.assertDictEqual(expected_schema, report["global_stats"]["profile_schema"])

    def test_report_casts_non_seriazable_schemas(self, *mocks):
        file_path = os.path.join(test_root_path, "data", "csv/iris_no_header.csv")
        data = dp.Data(file_path)

        profiler_options = ProfilerOptions()
        profiler_options.set(
            {
                "data_labeler.is_enabled": False,
                "multiprocess.is_enabled": False,
                "chi2_homogeneity.is_enabled": False,
            }
        )
        profiler = dp.StructuredProfiler(data=data, options=profiler_options)

        # validate no options creates original
        report = profiler.report()
        self.assertIsInstance(
            list(report["global_stats"]["profile_schema"].keys())[0], np.int64
        )

        # validate np.int64 updates profile_schema to int for serialzable
        for output_format in ["serializable", "pretty", "compact"]:
            report = profiler.report(report_options={"output_format": output_format})
            self.assertIsInstance(
                list(report["global_stats"]["profile_schema"].keys())[0], int
            )

    def test_omit_keys_with_duplicate_cols(self):
        data = pd.DataFrame(
            [[1, 2, 3, 4, 5, 6], [10, 20, 30, 40, 50, 60]],
            columns=["a", "b", "a", "b", "c", "d"],
        )
        profiler_options = ProfilerOptions()
        profiler_options.set({"data_labeler.is_enabled": False})
        profiler = dp.StructuredProfiler(data=data, options=profiler_options)
        report = profiler.report(
            report_options={
                "omit_keys": [
                    "data_stats.a.statistics.min",
                    "data_stats.d.statistics.max",
                    "data_stats.*.statistics.null_types_index",
                ]
            }
        )
        # Correctness of schema asserted in prior test
        schema = report["global_stats"]["profile_schema"]
        data_stats = report["data_stats"]

        for idx in range(len(report["data_stats"])):
            # Assert that min is absent from a's data_stats and not the others
            if idx in schema["a"]:
                self.assertNotIn("min", data_stats[idx]["statistics"])
            else:
                self.assertIn("min", report["data_stats"][idx]["statistics"])

            # Assert that max is absent from d's data_stats and not the others
            if idx in schema["d"]:
                self.assertNotIn("max", report["data_stats"][idx]["statistics"])
            else:
                self.assertIn("max", report["data_stats"][idx]["statistics"])

            # Assert that null_types_index not present in any
            self.assertNotIn(
                "null_types_index", report["data_stats"][idx]["statistics"]
            )

    def test_omit_cols_preserves_schema(self):
        data = pd.DataFrame(
            [[1, 2, 3, 4, 5, 6], [10, 20, 30, 40, 50, 60]],
            columns=["a", "b", "a", "b", "c", "d"],
        )
        omit_cols = ["a", "d"]
        omit_idxs = [0, 2, 5]
        omit_keys = [f"data_stats.{col}" for col in omit_cols]
        profiler_options = ProfilerOptions()
        profiler_options.set({"data_labeler.is_enabled": False})
        profiler = dp.StructuredProfiler(data=data, options=profiler_options)
        report = profiler.report(report_options={"omit_keys": omit_keys})

        for idx in range(len(report["data_stats"])):
            if idx in omit_idxs:
                self.assertIsNone(report["data_stats"][idx])
            else:
                self.assertIsNotNone(report["data_stats"][idx])

        # This will keep the data_stats key but remove all columns
        report = profiler.report(report_options={"omit_keys": ["data_stats.*"]})

        for col_report in report["data_stats"]:
            self.assertIsNone(col_report)

    def test_report_remove_disabled_flag(self):
        data = pd.DataFrame(
            [
                [1.01, 2.02, "if you"],
                [10.01, 20.02, "read this you"],
                [100.01, 200.02, "are cool"],
            ],
            columns=["a", "b", "wordy_text_words"],
        )

        # with options to disable FloatColumn `precision`
        # and with remove_disabled_flag == True
        profiler_options = ProfilerOptions()
        profiler_options.set({"precision.is_enabled": False})
        profiler = dp.StructuredProfiler(data=data, options=profiler_options)
        report = profiler.report(report_options={"remove_disabled_flag": True})

        for iter_value in range(0, len(data.columns) - 1):
            self.assertNotIn(
                "precision", report["data_stats"][iter_value]["statistics"]
            )

        # with options to disable NumericalMixIn cal `min`
        # and with remove_disabled_flag == True
        profiler_options = ProfilerOptions()
        profiler_options.set({"min.is_enabled": False})
        profiler = dp.StructuredProfiler(data=data, options=profiler_options)
        report = profiler.report(report_options={"remove_disabled_flag": True})

        for iter_value in range(0, len(data.columns) - 1):
            self.assertNotIn("min", report["data_stats"][iter_value]["statistics"])

        # with options to disable TextColumn cal `vocab`
        # and with remove_disabled_flag == True
        profiler_options = ProfilerOptions()
        profiler_options.set({"vocab.is_enabled": False})
        profiler = dp.StructuredProfiler(data=data, options=profiler_options)
        report = profiler.report(report_options={"remove_disabled_flag": True})

        for iter_value in range(0, len(data.columns)):
            self.assertNotIn("vocab", report["data_stats"][iter_value])

        # with profiler options and default remove_disabled_flag
        profiler_options = ProfilerOptions()
        profiler_options.set({"min.is_enabled": False})
        profiler = dp.StructuredProfiler(data=data, options=profiler_options)
        report = profiler.report()

        for iter_value in range(0, len(data.columns)):
            self.assertIn("min", report["data_stats"][iter_value]["statistics"])

        # w/o profiler options and default remove_disabled_flag
        profiler = dp.StructuredProfiler(data=data)
        report = profiler.report()

        for iter_value in range(0, len(data.columns) - 1):
            self.assertIn("precision", report["data_stats"][iter_value]["statistics"])
            self.assertIn("min", report["data_stats"][iter_value]["statistics"])

        self.assertNotIn("precision", report["data_stats"][2]["statistics"])
        self.assertIn("min", report["data_stats"][2]["statistics"])
        self.assertIn("vocab", report["data_stats"][2]["statistics"])

    def test_report_quantiles(self):
        report_none = self.trained_schema.report(
            report_options={"num_quantile_groups": None}
        )
        report = self.trained_schema.report()
        self.assertEqual(report_none, report)
        for col in report["data_stats"]:
            if col["column_name"] == "int_col":
                report_quantiles = col["statistics"]["quantiles"]
                break
        self.assertEqual(len(report_quantiles), 3)
        report2 = self.trained_schema.report(
            report_options={"num_quantile_groups": 1000}
        )
        for col in report2["data_stats"]:
            if col["column_name"] == "int_col":
                report2_1000_quant = col["statistics"]["quantiles"]
                break
        self.assertEqual(len(report2_1000_quant), 999)
        self.assertEqual(
            report_quantiles,
            {
                0: report2_1000_quant[249],
                1: report2_1000_quant[499],
                2: report2_1000_quant[749],
            },
        )

    def test_report_omit_keys(self):
        # Omit both report keys manually
        no_report_keys = self.trained_schema.report(
            report_options={"omit_keys": ["global_stats", "data_stats"]}
        )
        self.assertCountEqual({}, no_report_keys)

        # Omit just data_stats
        no_data_stats = self.trained_schema.report(
            report_options={"omit_keys": ["data_stats"]}
        )
        self.assertCountEqual({"global_stats"}, no_data_stats)

        # Omit a global stat
        no_samples_used = self.trained_schema.report(
            report_options={"omit_keys": ["global_stats.samples_used"]}
        )
        self.assertNotIn("samples_used", no_samples_used["global_stats"])

        # Omit all keys
        nothing = self.trained_schema.report(report_options={"omit_keys": ["*"]})
        self.assertCountEqual({}, nothing)

        # Omit every data_stats column
        empty_data_stats_cols = self.trained_schema.report(
            report_options={"omit_keys": ["global_stats", "data_stats.*"]}
        )
        # data_stats key still present, but all columns are None
        self.assertCountEqual({"data_stats"}, empty_data_stats_cols)
        self.assertTrue(
            all([rep is None for rep in empty_data_stats_cols["data_stats"]])
        )

        # Omit specific data_stats column
        no_datetime = self.trained_schema.report(
            report_options={"omit_keys": ["data_stats.datetime"]}
        )
        self.assertNotIn("datetime", no_datetime["data_stats"])

        # Omit a statistic from each column
        no_sum = self.trained_schema.report(
            report_options={"omit_keys": ["data_stats.*.statistics.sum"]}
        )
        self.assertTrue(
            all(["sum" not in rep["statistics"] for rep in no_sum["data_stats"]])
        )

    def test_report_compact(self):
        report = self.trained_schema.report(report_options={"output_format": "pretty"})
        omit_keys = [
            "data_stats.*.statistics.times",
            "data_stats.*.statistics.avg_predictions",
            "data_stats.*.statistics.data_label_representation",
            "data_stats.*.statistics.null_types_index",
            "data_stats.*.statistics.histogram",
        ]

        report = _prepare_report(report, "pretty", omit_keys)

        report_compact = self.trained_schema.report(
            report_options={"output_format": "compact"}
        )

        self.assertEqual(report, report_compact)

    def test_profile_key_name_without_space(self):
        def recursive_test_helper(report, prev_key=None):
            for key in report:
                # do not test keys in 'data_stats' as they contain column names
                # neither for 'ave_predictions' and 'data_label_representation'
                # as they contain label names
                # same for 'null_types_index'
                if prev_key not in [
                    "data_stats",
                    "avg_predictions",
                    "data_label_representation",
                    "null_types_index",
                    "categorical_count",
                ]:
                    # key names should contain only alphanumeric letters or '_'
                    self.assertIsNotNone(re.match("^[a-zA-Z0-9_]+$", str(key)))
                if isinstance(report[key], dict):
                    recursive_test_helper(report[key], key)

        _report = self.trained_schema.report()
        recursive_test_helper(_report)

    def test_data_label_assigned(self):
        # only use 5 samples
        trained_schema = dp.StructuredProfiler(self.aws_dataset, samples_per_update=5)
        report = trained_schema.report()
        has_non_null_column = False
        for i in range(len(report["data_stats"])):
            # only test non-null columns
            if report["data_stats"][i]["data_type"] is not None:
                self.assertIsNotNone(report["data_stats"][i]["data_label"])
                has_non_null_column = True
        if not has_non_null_column:
            self.fail(
                "Dataset tested did not have a non-null column and therefore "
                "could not validate the test."
            )

    def test_text_data_raises_error(self):
        text_file_path = os.path.join(test_root_path, "data", "txt/sentence-10x.txt")
        with self.assertRaisesRegex(
            TypeError, "Cannot provide TextData object" " to StructuredProfiler"
        ):
            profiler = dp.StructuredProfiler(dp.Data(text_file_path))

    @mock.patch(
        "dataprofiler.profilers.profile_builder."
        "StructuredProfiler._update_correlation"
    )
    @mock.patch(
        "dataprofiler.profilers.profile_builder." "StructuredProfiler._update_chi2"
    )
    @mock.patch("dataprofiler.profilers.profile_builder.DataLabeler")
    @mock.patch(
        "dataprofiler.profilers.profile_builder.StructuredProfiler."
        "_update_row_statistics"
    )
    @mock.patch("dataprofiler.profilers.profile_builder.StructuredColProfiler")
    def test_sample_size_warning_in_the_profiler(self, *mocks):
        # structure data profile mock
        sdp_mock = mock.Mock()
        sdp_mock.clean_data_and_get_base_stats.return_value = (None, None)
        mocks[0].return_value = sdp_mock

        data = pd.DataFrame([1, None, 3, 4, 5, None])
        with self.assertWarnsRegex(
            UserWarning,
            "The data will be profiled with a sample "
            "size of 3. All statistics will be based on "
            "this subsample and not the whole dataset.",
        ):
            profile1 = dp.StructuredProfiler(data, samples_per_update=3)

    @mock.patch(
        "dataprofiler.profilers.profile_builder." "ColumnPrimitiveTypeProfileCompiler"
    )
    @mock.patch("dataprofiler.profilers.profile_builder." "ColumnStatsProfileCompiler")
    @mock.patch("dataprofiler.profilers.profile_builder." "ColumnDataLabelerCompiler")
    @mock.patch("dataprofiler.profilers.profile_builder.DataLabeler")
    @mock.patch(
        "dataprofiler.profilers.profile_builder."
        "StructuredProfiler._update_correlation"
    )
    def test_min_col_samples_used(self, *mocks):
        # No cols sampled since no cols to sample
        empty_df = pd.DataFrame([])
        empty_profile = dp.StructuredProfiler(empty_df)
        self.assertEqual(0, empty_profile._min_col_samples_used)

        # Every column fully sampled
        full_df = pd.DataFrame([[1, 2, 3], [4, 5, 6], [7, 8, 9]])
        full_profile = dp.StructuredProfiler(full_df)
        self.assertEqual(3, full_profile._min_col_samples_used)

        # First col sampled only twice, so that is min
        sparse_df = pd.DataFrame([[1, None, None], [1, 1, None], [1, None, 1]])
        sparse_profile = dp.StructuredProfiler(
            sparse_df, min_true_samples=2, samples_per_update=1
        )
        self.assertEqual(2, sparse_profile._min_col_samples_used)

    @mock.patch(
        "dataprofiler.profilers.profile_builder.StructuredProfiler."
        "_update_profile_from_chunk"
    )
    @mock.patch("dataprofiler.profilers.profile_builder.DataLabeler")
    def test_min_true_samples(self, *mocks):
        empty_df = pd.DataFrame([])

        # Test invalid input
        msg = "`min_true_samples` must be an integer or `None`."
        with self.assertRaisesRegex(ValueError, msg):
            profile = dp.StructuredProfiler(empty_df, min_true_samples="Bloop")

        # Test invalid input given to update_profile
        profile = dp.StructuredProfiler(empty_df)
        with self.assertRaisesRegex(ValueError, msg):
            profile.update_profile(empty_df, min_true_samples="Bloop")

        # Test None input (equivalent to zero)
        profile = dp.StructuredProfiler(empty_df, min_true_samples=None)
        self.assertEqual(None, profile._min_true_samples)

        # Test valid input
        profile = dp.StructuredProfiler(empty_df, min_true_samples=10)
        self.assertEqual(10, profile._min_true_samples)

    def test_save_and_load(self):
        datapth = "dataprofiler/tests/data/"
        test_files = ["csv/guns.csv", "csv/iris.csv"]

        for test_file in test_files:
            # Create Data and StructuredProfiler objects
            data = dp.Data(os.path.join(datapth, test_file))
            options = ProfilerOptions()
            options.set({"correlation.is_enabled": True})
            save_profile = dp.StructuredProfiler(data)

            # store the expected data_labeler
            data_labeler = save_profile.options.data_labeler.data_labeler_object

            # Save and Load profile with Mock IO
            with mock.patch("builtins.open") as m:
                mock_file = setup_save_mock_open(m)
                save_profile.save()
                mock_file.seek(0)
                with mock.patch(
                    "dataprofiler.profilers.profile_builder." "DataLabeler",
                    return_value=data_labeler,
                ):
                    load_profile = dp.StructuredProfiler.load("mock.pkl")

                # validate loaded profile has same data labeler class
                self.assertIsInstance(
                    load_profile.options.data_labeler.data_labeler_object,
                    data_labeler.__class__,
                )

                # only checks first columns
                # get first column
                first_column_profile = load_profile.profile[0]
                self.assertIsInstance(
                    first_column_profile.profiles["data_label_profile"]
                    ._profiles["data_labeler"]
                    .data_labeler,
                    data_labeler.__class__,
                )

            # Check that reports are equivalent
            save_report = test_utils.clean_report(save_profile.report())
            load_report = test_utils.clean_report(load_profile.report())
            np.testing.assert_equal(save_report, load_report)

    def test_save_and_load_no_labeler(self):
        # Create Data and UnstructuredProfiler objects
        data = pd.DataFrame([1, 2, 3], columns=["a"])

        profile_options = dp.ProfilerOptions()
        profile_options.set({"data_labeler.is_enabled": False})

        save_profile = dp.StructuredProfiler(data, options=profile_options)

        # Save and Load profile with Mock IO
        with mock.patch("builtins.open") as m:
            mock_file = setup_save_mock_open(m)
            save_profile.save()

            mock_file.seek(0)
            with mock.patch("dataprofiler.profilers.profile_builder." "DataLabeler"):
                load_profile = dp.StructuredProfiler.load("mock.pkl")

        # Check that reports are equivalent
        save_report = test_utils.clean_report(save_profile.report())
        load_report = test_utils.clean_report(load_profile.report())
        self.assertDictEqual(save_report, load_report)

        # validate both are still usable after
        save_profile.update_profile(pd.DataFrame({"a": [4, 5]}))
        load_profile.update_profile(pd.DataFrame({"a": [4, 5]}))

    @mock.patch(
        "dataprofiler.profilers.profile_builder." "ColumnPrimitiveTypeProfileCompiler"
    )
    @mock.patch("dataprofiler.profilers.profile_builder." "ColumnStatsProfileCompiler")
    @mock.patch("dataprofiler.profilers.profile_builder." "ColumnDataLabelerCompiler")
    @mock.patch("dataprofiler.profilers.profile_builder.DataLabeler")
    @mock.patch(
        "dataprofiler.profilers.profile_builder."
        "StructuredProfiler._update_correlation"
    )
    def test_string_index_doesnt_cause_error(self, *mocks):
        dp.StructuredProfiler(pd.DataFrame([[1, 2, 3]], index=["hello"]))

    @mock.patch(
        "dataprofiler.profilers.profile_builder." "ColumnPrimitiveTypeProfileCompiler"
    )
    @mock.patch("dataprofiler.profilers.profile_builder." "ColumnStatsProfileCompiler")
    @mock.patch("dataprofiler.profilers.profile_builder." "ColumnDataLabelerCompiler")
    @mock.patch("dataprofiler.profilers.profile_builder.DataLabeler")
    @mock.patch(
        "dataprofiler.profilers.profile_builder."
        "StructuredProfiler._update_correlation"
    )
    def test_dict_in_data_no_error(self, *mocks):
        # validates that _update_row_statistics does not error when trying to
        # hash a dict.
        profiler = dp.StructuredProfiler(pd.DataFrame([[{"test": 1}], [None]]))
        self.assertEqual(1, profiler.row_is_null_count)
        self.assertEqual(2, profiler.total_samples)

    def test_duplicate_columns(self):
        data = pd.DataFrame(
            [[1, 2, 3, 4, 5, 6], [10, 20, 30, 40, 50, 60]],
            columns=["a", "b", "a", "b", "c", "d"],
        )
        profiler = dp.StructuredProfiler(data)

        # Ensure columns are correctly allocated to profiles in list
        expected_mapping = {"a": [0, 2], "b": [1, 3], "c": [4], "d": [5]}
        self.assertDictEqual(expected_mapping, profiler._col_name_to_idx)
        for col in profiler._col_name_to_idx:
            for idx in profiler._col_name_to_idx[col]:
                # Make sure every index that a column name maps to represents
                # A profile for that named column
                self.assertEqual(col, profiler._profile[idx].name)

        # Check a few stats to ensure calculation with data occurred
        # Initialization ensures column ids and profile ids are identical
        for col_idx in range(len(profiler._profile)):
            col_min = data.iloc[0, col_idx]
            col_max = data.iloc[1, col_idx]
            col_sum = col_min + col_max
            self.assertEqual(
                col_min, profiler._profile[col_idx].profile["statistics"]["min"]
            )
            self.assertEqual(
                col_max, profiler._profile[col_idx].profile["statistics"]["max"]
            )
            self.assertEqual(
                col_sum, profiler._profile[col_idx].profile["statistics"]["sum"]
            )

        # Check that update works as expected
        new_data = pd.DataFrame(
            [[100, 200, 300, 400, 500, 600]], columns=["a", "b", "a", "b", "c", "d"]
        )
        profiler.update_profile(new_data)
        self.assertDictEqual(expected_mapping, profiler._col_name_to_idx)
        for col in profiler._col_name_to_idx:
            for idx in profiler._col_name_to_idx[col]:
                # Make sure every index that a column name maps to represents
                # A profile for that named column
                self.assertEqual(col, profiler._profile[idx].name)

        for col_idx in range(len(profiler._profile)):
            col_min = data.iloc[0, col_idx]
            col_max = new_data.iloc[0, col_idx]
            col_sum = col_min + col_max + data.iloc[1, col_idx]
            self.assertEqual(
                col_min, profiler._profile[col_idx].profile["statistics"]["min"]
            )
            self.assertEqual(
                col_max, profiler._profile[col_idx].profile["statistics"]["max"]
            )
            self.assertEqual(
                col_sum, profiler._profile[col_idx].profile["statistics"]["sum"]
            )

    def test_unique_col_permutation(self, *mocks):
        data = pd.DataFrame([[1, 2, 3, 4], [5, 6, 7, 8]], columns=["a", "b", "c", "d"])
        perm_data = pd.DataFrame(
            [[4, 3, 2, 1], [8, 7, 6, 5]], columns=["d", "c", "b", "a"]
        )

        # Test via add
        first_profiler = dp.StructuredProfiler(data)
        perm_profiler = dp.StructuredProfiler(perm_data)
        profiler = first_profiler + perm_profiler

        for col_idx in range(len(profiler._profile)):
            col_min = data.iloc[0, col_idx]
            col_max = data.iloc[1, col_idx]
            # Sum is doubled since it was updated with the same vals
            col_sum = 2 * (col_min + col_max)
            self.assertEqual(
                col_min, profiler._profile[col_idx].profile["statistics"]["min"]
            )
            self.assertEqual(
                col_max, profiler._profile[col_idx].profile["statistics"]["max"]
            )
            self.assertEqual(
                col_sum, profiler._profile[col_idx].profile["statistics"]["sum"]
            )

        # Test via update
        profiler = dp.StructuredProfiler(data)
        profiler.update_profile(perm_data)

        for col_idx in range(len(profiler._profile)):
            col_min = data.iloc[0, col_idx]
            col_max = data.iloc[1, col_idx]
            # Sum is doubled since it was updated with the same vals
            col_sum = 2 * (col_min + col_max)
            self.assertEqual(
                col_min, profiler._profile[col_idx].profile["statistics"]["min"]
            )
            self.assertEqual(
                col_max, profiler._profile[col_idx].profile["statistics"]["max"]
            )
            self.assertEqual(
                col_sum, profiler._profile[col_idx].profile["statistics"]["sum"]
            )

    def test_get_and_validate_schema_mapping(self):
        unique_schema_1 = {"a": [0], "b": [1], "c": [2]}
        unique_schema_2 = {"a": [2], "b": [0], "c": [1]}
        unique_schema_3 = {"a": [0], "b": [1], "d": [2]}

        msg = "Columns do not match, cannot update or merge profiles."
        with self.assertRaisesRegex(ValueError, msg):
            dp.StructuredProfiler._get_and_validate_schema_mapping(
                unique_schema_1, unique_schema_3
            )

        expected_schema = {0: 0, 1: 1, 2: 2}
        actual_schema = dp.StructuredProfiler._get_and_validate_schema_mapping(
            unique_schema_1, {}
        )
        self.assertDictEqual(actual_schema, expected_schema)

        expected_schema = {0: 2, 1: 0, 2: 1}
        actual_schema = dp.StructuredProfiler._get_and_validate_schema_mapping(
            unique_schema_1, unique_schema_2
        )
        self.assertDictEqual(actual_schema, expected_schema)

        dupe_schema_1 = {"a": [0], "b": [1, 2], "c": [3, 4, 5]}
        dupe_schema_2 = {"a": [0], "b": [1, 3], "c": [2, 4, 5]}
        dupe_schema_3 = {"a": [0, 1], "b": [2, 3, 4], "c": [5]}

        four_col_schema = {"a": [0], "b": [1, 2], "c": [3, 4, 5], "d": [6]}

        msg = (
            "Different number of columns detected for "
            "'a', cannot update or merge profiles."
        )
        with self.assertRaisesRegex(ValueError, msg):
            dp.StructuredProfiler._get_and_validate_schema_mapping(
                dupe_schema_1, dupe_schema_3
            )

        msg = (
            "Different column indices under "
            "duplicate name 'b', cannot update "
            "or merge unless schema is identical."
        )
        with self.assertRaisesRegex(ValueError, msg):
            dp.StructuredProfiler._get_and_validate_schema_mapping(
                dupe_schema_1, dupe_schema_2
            )

        msg = "Attempted to merge profiles with different numbers of columns"
        with self.assertRaisesRegex(ValueError, msg):
            dp.StructuredProfiler._get_and_validate_schema_mapping(
                dupe_schema_1, four_col_schema
            )

        expected_schema = {0: 0, 1: 1, 2: 2, 3: 3, 4: 4, 5: 5}
        actual_schema = dp.StructuredProfiler._get_and_validate_schema_mapping(
            dupe_schema_1, dupe_schema_1
        )
        self.assertDictEqual(actual_schema, expected_schema)

    @mock.patch(
        "dataprofiler.profilers.data_labeler_column_profile." "DataLabelerColumn.update"
    )
    @mock.patch("dataprofiler.profilers.profile_builder.DataLabeler")
    @mock.patch(
        "dataprofiler.profilers.column_profile_compilers."
        "ColumnPrimitiveTypeProfileCompiler.diff"
    )
    @mock.patch(
        "dataprofiler.profilers.column_profile_compilers."
        "ColumnStatsProfileCompiler.diff"
    )
    @mock.patch(
        "dataprofiler.profilers.column_profile_compilers."
        "ColumnDataLabelerCompiler.diff"
    )
    def test_diff(self, *mocks):
        # Data labeler compiler diff
        mocks[0].return_value = {
            "statistics": {
                "avg_predictions": {"a": "unchanged"},
                "label_representation": {"a": "unchanged"},
            },
            "data_label": [[], ["a"], []],
        }
        # stats compiler diff
        mocks[1].return_value = {
            "order": ["ascending", "descending"],
            "categorical": "unchanged",
            "statistics": {"all_compiler_stats": "unchanged"},
        }
        # primitive stats compiler diff
        mocks[2].return_value = {
            "data_type_representation": {"all_data_types": "unchanged"},
            "data_type": "unchanged",
            "statistics": {"numerical_statistics_here": "unchanged"},
        }

        data1 = pd.DataFrame([[1, 2], [5, 6]], columns=["a", "b"])
        data2 = pd.DataFrame(
            [[4, 3], [8, 7], [None, None], [9, 10]], columns=["a", "b"]
        )

        options = dp.ProfilerOptions()
        options.structured_options.correlation.is_enabled = True
        profile1 = dp.StructuredProfiler(data1, options=options)
        options2 = dp.ProfilerOptions()
        options2.structured_options.correlation.is_enabled = True
        profile2 = dp.StructuredProfiler(data2, options=options2)

        expected_diff = {
            "global_stats": {
                "samples_used": -2,
                "column_count": "unchanged",
                "row_count": -2,
                "row_has_null_ratio": -0.25,
                "row_is_null_ratio": -0.25,
                "unique_row_ratio": "unchanged",
                "duplicate_row_count": -0.25,
                "file_type": "unchanged",
                "encoding": "unchanged",
                "correlation_matrix": np.array(
                    [[1.11022302e-16, 3.13803955e-02], [3.13803955e-02, 0.00000000e00]],
                    dtype=np.float,
                ),
                "chi2_matrix": np.array(
                    [[0.0, -0.04475479], [-0.04475479, 0.0]], dtype=np.float
                ),
                "profile_schema": [{}, {"a": "unchanged", "b": "unchanged"}, {}],
            },
            "data_stats": [
                {
                    "column_name": "a",
                    "data_type": "unchanged",
                    "data_label": [[], ["a"], []],
                    "categorical": "unchanged",
                    "order": ["ascending", "descending"],
                    "statistics": {
                        "numerical_statistics_here": "unchanged",
                        "all_compiler_stats": "unchanged",
                        "avg_predictions": {"a": "unchanged"},
                        "label_representation": {"a": "unchanged"},
                        "sample_size": -2,
                        "null_count": -1,
                        "null_types": [[], [], ["nan"]],
                        "null_types_index": [{}, {}, {"nan": {2}}],
                        "data_type_representation": {"all_data_types": "unchanged"},
                    },
                },
                {
                    "column_name": "b",
                    "data_type": "unchanged",
                    "data_label": [[], ["a"], []],
                    "categorical": "unchanged",
                    "order": ["ascending", "descending"],
                    "statistics": {
                        "numerical_statistics_here": "unchanged",
                        "all_compiler_stats": "unchanged",
                        "avg_predictions": {"a": "unchanged"},
                        "label_representation": {"a": "unchanged"},
                        "sample_size": -2,
                        "null_count": -1,
                        "null_types": [[], [], ["nan"]],
                        "null_types_index": [{}, {}, {"nan": {2}}],
                        "data_type_representation": {"all_data_types": "unchanged"},
                    },
                },
            ],
        }

        diff = profile1.diff(profile2)
        expected_corr_mat = expected_diff["global_stats"].pop("correlation_matrix")
        diff_corr_mat = diff["global_stats"].pop("correlation_matrix")
        expected_chi2_mat = expected_diff["global_stats"].pop("chi2_matrix")
        diff_chi2_mat = diff["global_stats"].pop("chi2_matrix")

        np.testing.assert_array_almost_equal(expected_corr_mat, diff_corr_mat)
        np.testing.assert_array_almost_equal(expected_chi2_mat, diff_chi2_mat)
        self.assertDictEqual(expected_diff, diff)

        diff = profile1.diff(profile2, options={"output_format": "serializable"})
        # validate can serialize
        json.dumps(diff)

    @mock.patch("dataprofiler.profilers.profile_builder.DataLabeler")
    @mock.patch(
        "dataprofiler.profilers.data_labeler_column_profile." "DataLabelerColumn.update"
    )
    def test_diff_type_checking(self, *mocks):
        data = pd.DataFrame([[1, 2], [5, 6]], columns=["a", "b"])
        profile = dp.StructuredProfiler(data)
        with self.assertRaisesRegex(
            TypeError,
            "`StructuredProfiler` and `str` are not of " "the same profiler type.",
        ):
            profile.diff("ERROR")

    @mock.patch("dataprofiler.profilers.profile_builder.DataLabeler")
    @mock.patch(
        "dataprofiler.profilers.data_labeler_column_profile.DataLabelerColumn.update"
    )
    def test_diff_with_different_schema(self, *mocks):

        data1 = pd.DataFrame([[1, 2], [5, 6]], columns=["G", "b"])
        data2 = pd.DataFrame(
            [[4, 3, 1], [8, 7, 3], [None, None, 1], [9, 1, 10]], columns=["a", "b", "c"]
        )

        # Test via add
        profile1 = dp.StructuredProfiler(data1)
        profile2 = dp.StructuredProfiler(data2)

        expected_diff = {
            "global_stats": {
                "file_type": "unchanged",
                "encoding": "unchanged",
                "samples_used": -2,
                "column_count": -1,
                "row_count": -2,
                "row_has_null_ratio": -0.25,
                "row_is_null_ratio": "unchanged",
                "unique_row_ratio": "unchanged",
                "duplicate_row_count": "unchanged",
                "correlation_matrix": None,
                "chi2_matrix": None,
                "profile_schema": [
                    {"G": [0]},
                    {"b": "unchanged"},
                    {"a": [0], "c": [2]},
                ],
            },
            "data_stats": [],
        }

        self.assertDictEqual(expected_diff, profile1.diff(profile2))

    @mock.patch(
        "dataprofiler.profilers.data_labeler_column_profile." "DataLabelerColumn.update"
    )
    @mock.patch("dataprofiler.profilers.profile_builder.DataLabeler")
    @mock.patch(
        "dataprofiler.profilers.column_profile_compilers."
        "ColumnPrimitiveTypeProfileCompiler.diff"
    )
    @mock.patch(
        "dataprofiler.profilers.column_profile_compilers."
        "ColumnStatsProfileCompiler.diff"
    )
    @mock.patch(
        "dataprofiler.profilers.column_profile_compilers."
        "ColumnDataLabelerCompiler.diff"
    )
    @mock.patch("sys.stderr", new_callable=StringIO)
    def test_logs(self, mock_stderr, *mocks):
        options = StructuredOptions()
        options.multiprocess.is_enabled = False

        # Capture logs of level INFO and above
        with self.assertLogs(
            "DataProfiler.profilers.profile_builder", level="INFO"
        ) as logs:
            StructuredProfiler(pd.DataFrame([[0, 1], [2, 3]]), options=options)

        # Logs to update user on nulls and statistics
        self.assertEqual(
            [
                "INFO:DataProfiler.profilers.profile_builder:"
                "Finding the Null values in the columns... ",
                "INFO:DataProfiler.profilers.profile_builder:"
                "Calculating the statistics... ",
            ],
            logs.output,
        )

        # Ensure tqdm printed progress bar
        self.assertIn("#" * 10, mock_stderr.getvalue())

        # Clear stderr
        mock_stderr.seek(0)
        mock_stderr.truncate(0)

        # Now tqdm shouldn't be printed
        dp.set_verbosity(logging.WARNING)

        StructuredProfiler(pd.DataFrame([[0, 1], [2, 3]]))

        # Ensure no progress bar printed
        self.assertNotIn("#" * 10, mock_stderr.getvalue())

    def test_unique_row_ratio_empty_profiler(self):
        profiler = StructuredProfiler(pd.DataFrame([]))
        self.assertEqual(0, profiler._get_unique_row_ratio())

    def test_null_replication_metrics_calculation(self):
        data = pd.DataFrame(
            {
                "a": [3, 2, np.nan, 7, None],
                "b": [10, 10, 1, 4, 2],
                "c": [2, 5, 3, 5, 7],
            }
        )
        profile_options = dp.ProfilerOptions()
        profile_options.set(
            {
                "data_labeler.is_enabled": False,
                "structured_options.multiprocess.is_enabled": False,
                "null_replication_metrics.is_enabled": True,
            }
        )
        profiler = dp.StructuredProfiler(data, options=profile_options)
        report = profiler.report()

        self.assertTrue("null_replication_metrics" in report["data_stats"][0])
        column = report["data_stats"][0]["null_replication_metrics"]

        self.assertTrue(len(column["class_prior"]) == 2)
        self.assertTrue(len(column["class_mean"]) == 2)

        np.testing.assert_array_almost_equal([3 / 5, 2 / 5], column["class_prior"])

        np.testing.assert_array_almost_equal([24, 12], column["class_sum"][0])
        np.testing.assert_array_almost_equal([3, 10], column["class_sum"][1])

        np.testing.assert_array_almost_equal([24 / 3, 12 / 3], column["class_mean"][0])
        np.testing.assert_array_almost_equal([3 / 2, 10 / 2], column["class_mean"][1])

        # Test Profile merges
        data_2 = pd.DataFrame(
            {
                "a": [3, 2, "null", 7, 5],
                "b": [10, 10, 1, 4, 2],
                "c": [2, 5, 3, "", np.nan],
            }
        )

        profiler_2 = dp.StructuredProfiler(data_2, options=profile_options)
        merged_profiler = profiler + profiler_2
        report = merged_profiler.report()

        column = report["data_stats"][0]["null_replication_metrics"]

        np.testing.assert_array_almost_equal([7 / 10, 3 / 10], column["class_prior"])

        np.testing.assert_array_almost_equal([50, 19], column["class_sum"][0])
        np.testing.assert_array_almost_equal([4, 13], column["class_sum"][1])

        np.testing.assert_array_almost_equal([50 / 7, 19 / 7], column["class_mean"][0])
        np.testing.assert_array_almost_equal([4 / 3, 13 / 3], column["class_mean"][1])

        column = report["data_stats"][2]["null_replication_metrics"]
        np.testing.assert_array_almost_equal([8 / 10, 2 / 10], column["class_prior"])

        np.testing.assert_array_almost_equal([17, 48], column["class_sum"][0])
        np.testing.assert_array_almost_equal([12, 6], column["class_sum"][1])

        np.testing.assert_array_almost_equal([17 / 8, 48 / 8], column["class_mean"][0])
        np.testing.assert_array_almost_equal([12 / 2, 6 / 2], column["class_mean"][1])

        # Test Profile updates
        profiler.update_profile(data_2)
        report = profiler.report()
        column = report["data_stats"][0]["null_replication_metrics"]

        np.testing.assert_array_almost_equal([7 / 10, 3 / 10], column["class_prior"])

        np.testing.assert_array_almost_equal([50, 19], column["class_sum"][0])
        np.testing.assert_array_almost_equal([4, 13], column["class_sum"][1])

        np.testing.assert_array_almost_equal([50 / 7, 19 / 7], column["class_mean"][0])
        np.testing.assert_array_almost_equal([4 / 3, 13 / 3], column["class_mean"][1])

        column = report["data_stats"][2]["null_replication_metrics"]
        np.testing.assert_array_almost_equal([8 / 10, 2 / 10], column["class_prior"])

        np.testing.assert_array_almost_equal([17, 48], column["class_sum"][0])
        np.testing.assert_array_almost_equal([12, 6], column["class_sum"][1])

        np.testing.assert_array_almost_equal([17 / 8, 48 / 8], column["class_mean"][0])
        np.testing.assert_array_almost_equal([12 / 2, 6 / 2], column["class_mean"][1])

<<<<<<< HEAD
    def test_column_level_invalid_values(self):
        data = pd.DataFrame([[1, 1], [9999999, 2], [3, 3]])
=======
        # Test with all null in a column
        data_3 = pd.DataFrame([[9999999, 9], [9999999, 9]])
>>>>>>> d4b58602

        NO_FLAG = 0
        profile_options = dp.ProfilerOptions()
        profile_options.set(
            {
                "*.null_values": {
                    "": NO_FLAG,
                    "nan": re.IGNORECASE,
                    "none": re.IGNORECASE,
                    "null": re.IGNORECASE,
                    "  *": NO_FLAG,
                    "--*": NO_FLAG,
                    "__*": NO_FLAG,
                    "9" * 7: NO_FLAG,
                },
<<<<<<< HEAD
                "*.column_null_values": {
                    0: {"1": NO_FLAG},
                    1: {"3": NO_FLAG},
                },
=======
>>>>>>> d4b58602
                "*.null_replication_metrics.is_enabled": True,
                "data_labeler.is_enabled": False,
                "multiprocess.is_enabled": False,
            }
        )

<<<<<<< HEAD
        profiler = dp.StructuredProfiler(data, options=profile_options)
        report = profiler.report()

        np.testing.assert_array_equal(["3"], report["data_stats"][0]["samples"])
        np.testing.assert_array_equal(
            ["1", "2"], sorted(report["data_stats"][1]["samples"])
        )
=======
        profiler = dp.StructuredProfiler(data_3, options=profile_options)
        report = profiler.report()

        self.assertTrue("null_replication_metrics" in report["data_stats"][0])
        column = report["data_stats"][0]["null_replication_metrics"]

        np.testing.assert_array_almost_equal([0, 1], column["class_prior"])
        np.testing.assert_array_almost_equal([[np.nan], [18]], column["class_sum"])
        np.testing.assert_array_almost_equal([[np.nan], [9]], column["class_mean"])
>>>>>>> d4b58602


class TestStructuredColProfilerClass(unittest.TestCase):
    def setUp(self):
        test_utils.set_seed(seed=0)

    @classmethod
    def setUpClass(cls):
        test_utils.set_seed(seed=0)
        cls.input_file_path = os.path.join(
            test_root_path, "data", "csv/aws_honeypot_marx_geo.csv"
        )
        cls.aws_dataset = pd.read_csv(cls.input_file_path)

    def test_base_props(self):
        src_column = self.aws_dataset.src
        src_profile = StructuredColProfiler(src_column, sample_size=len(src_column))

        self.assertIsInstance(
            src_profile.profiles["data_type_profile"],
            ColumnPrimitiveTypeProfileCompiler,
        )
        self.assertIsInstance(
            src_profile.profiles["data_stats_profile"], ColumnStatsProfileCompiler
        )
        self.assertIsInstance(
            src_profile.profiles["data_label_profile"], ColumnDataLabelerCompiler
        )

        data_types = ["int", "float", "datetime", "text"]
        six.assertCountEqual(
            self,
            data_types,
            list(src_profile.profiles["data_type_profile"]._profiles.keys()),
        )

        stats_types = ["category", "order"]
        six.assertCountEqual(
            self,
            stats_types,
            list(src_profile.profiles["data_stats_profile"]._profiles.keys()),
        )

        self.assertEqual(3, src_profile.null_count)
        self.assertEqual(2999, src_profile.sample_size)

        total_nulls = 0
        for _, null_rows in src_profile.null_types_index.items():
            total_nulls += len(null_rows)
        self.assertEqual(3, total_nulls)

        # test updated base props with batch addition
        src_profile.update_profile(src_column)
        src_profile.update_profile(src_column)

        self.assertEqual(3 * 3, src_profile.null_count)
        self.assertEqual(2999 * 3, src_profile.sample_size)

    @mock.patch(
        "dataprofiler.profilers.column_profile_compilers."
        "ColumnPrimitiveTypeProfileCompiler"
    )
    @mock.patch(
        "dataprofiler.profilers.column_profile_compilers." "ColumnStatsProfileCompiler"
    )
    @mock.patch(
        "dataprofiler.profilers.column_profile_compilers." "ColumnDataLabelerCompiler"
    )
    @mock.patch(
        "dataprofiler.profilers.profile_builder."
        "StructuredProfiler._update_correlation"
    )
    def test_add_profilers(self, *mocks):
        data = pd.Series([1, None, 3, 4, 5, None])
        profile1 = StructuredColProfiler(data[:2])
        profile2 = StructuredColProfiler(data[2:])

        # test incorrect type
        with self.assertRaisesRegex(
            TypeError,
            "`StructuredColProfiler` and `int` are " "not of the same profiler type.",
        ):
            profile1 + 3

        # test mismatched names
        profile1.name = "profile1"
        profile2.name = "profile2"
        with self.assertRaisesRegex(
            ValueError,
            "Structured profile names are unmatched: " "profile1 != profile2",
        ):
            profile1 + profile2

        # test mismatched profiles due to options
        profile2.name = "profile1"
        profile1._profiles = dict(test1=mock.Mock())
        profile2.profiles.pop("data_label_profile")
        with self.assertRaisesRegex(
            ValueError,
            "Structured profilers were not setup with "
            "the same options, hence they do not "
            "calculate the same profiles and cannot be "
            "added together.",
        ):
            profile1 + profile2

        # test success
        profile1.profiles = dict(test=1)
        profile2.profiles = dict(test=2)
        merged_profile = profile1 + profile2
        self.assertEqual(3, merged_profile.profiles["test"])
        self.assertCountEqual(["5.0", "4.0", "3.0", "1.0"], merged_profile.sample)
        self.assertEqual(6, merged_profile.sample_size)
        self.assertEqual(2, merged_profile.null_count)
        self.assertListEqual(["nan"], merged_profile.null_types)
        self.assertDictEqual({"nan": {1, 5}}, merged_profile.null_types_index)

        # test add with different sampling properties
        profile1._min_sample_size = 10
        profile2._min_sample_size = 100
        profile1._sampling_ratio = 0.5
        profile2._sampling_ratio = 0.3
        profile1._min_true_samples = 11
        profile2._min_true_samples = 1
        merged_profile = profile1 + profile2
        self.assertEqual(100, merged_profile._min_sample_size)
        self.assertEqual(0.5, merged_profile._sampling_ratio)
        self.assertEqual(11, merged_profile._min_true_samples)

    def test_integrated_merge_diff_options(self):
        options = dp.ProfilerOptions()
        options.set({"data_labeler.is_enabled": False})

        data = pd.DataFrame([1, 2, 3, 4])
        profile1 = dp.StructuredProfiler(data, options=options)
        profile2 = dp.StructuredProfiler(data)
        with self.assertRaisesRegex(
            ValueError,
            "Structured profilers were not setup with "
            "the same options, hence they do not "
            "calculate the same profiles and cannot be "
            "added together.",
        ):
            profile1 + profile2

    def test_clean_data_and_get_base_stats(self, *mocks):
        data = pd.Series([1, None, 3, 4, None, 6], index=["a", "b", "c", "d", "e", "f"])

        # validate that if sliced data, still functional
        # previously `iloc` was used at:
        # `df_series = df_series.loc[sorted(true_sample_list)]`
        # which caused errors

        # Tests with default null values set
        profiler = mock.Mock(spec=StructuredColProfiler)
        null_values = {
            "": 0,
            "nan": re.IGNORECASE,
            "none": re.IGNORECASE,
            "null": re.IGNORECASE,
            "  *": 0,
            "--*": 0,
            "__*": 0,
        }

        test_utils.set_seed(seed=0)
        df_series, base_stats = StructuredColProfiler.clean_data_and_get_base_stats(
            df_series=data[1:],
            sample_size=6,
            null_values=null_values,
            min_true_samples=0,
        )
        # note data above is a subset `df_series=data[1:]`, 1.0 will not exist
        self.assertTrue(np.issubdtype(np.object_, df_series.dtype))
        self.assertDictEqual(
            {
                "sample": ["4.0", "6.0", "3.0"],
                "sample_size": 5,
                "null_count": 2,
                "null_types": dict(nan=["e", "b"]),
                "min_id": None,
                "max_id": None,
            },
            base_stats,
        )

        # Tests with some other null values set
        null_values = {"1.0": 0, "3.0": 0}
        df_series, base_stats = StructuredColProfiler.clean_data_and_get_base_stats(
            df_series=data, sample_size=6, null_values=null_values, min_true_samples=0
        )
        self.assertDictEqual(
            {
                "sample": ["nan", "6.0", "4.0", "nan"],
                "sample_size": 6,
                "null_count": 2,
                "null_types": {"1.0": ["a"], "3.0": ["c"]},
                "min_id": None,
                "max_id": None,
            },
            base_stats,
        )

        # Tests with no null values set
        null_values = {}
        df_series, base_stats = StructuredColProfiler.clean_data_and_get_base_stats(
            df_series=data, sample_size=6, null_values=null_values, min_true_samples=0
        )
        self.assertDictEqual(
            {
                "sample": ["3.0", "4.0", "6.0", "nan", "1.0"],
                "sample_size": 6,
                "null_count": 0,
                "null_types": {},
                "min_id": None,
                "max_id": None,
            },
            base_stats,
        )

    def test_column_names(self):
        data = [["a", 1], ["b", 2], ["c", 3]]
        df = pd.DataFrame(data, columns=["letter", "number"])
        profile1 = StructuredColProfiler(df["letter"])
        profile2 = StructuredColProfiler(df["number"])
        self.assertEqual(profile1.name, "letter")
        self.assertEqual(profile2.name, "number")

        df_series = pd.Series([1, 2, 3, 4, 5])
        profile = StructuredColProfiler(df_series)
        self.assertEqual(profile.name, df_series.name)

        # Ensure issue raised
        profile = StructuredColProfiler(df["letter"])
        with self.assertRaises(ValueError) as context:
            profile.update_profile(df["number"])
        self.assertTrue(
            "Column names have changed, col number does not match prior name letter",
            context,
        )

    def test_update_match_are_abstract(self):
        six.assertCountEqual(
            self,
            {"profile", "_update_helper", "report", "update"},
            dp.profilers.BaseColumnProfiler.__abstractmethods__,
        )

    def test_data_labeler_toggle(self):
        src_column = self.aws_dataset.src
        structured_options = StructuredOptions()
        structured_options.data_labeler.is_enabled = False
        std_profile = StructuredColProfiler(src_column, sample_size=len(src_column))
        togg_profile = StructuredColProfiler(
            src_column, sample_size=len(src_column), options=structured_options
        )
        self.assertIn("data_label_profile", std_profile.profiles)
        self.assertNotIn("data_label_profile", togg_profile.profiles)

    def test_null_count(self):
        column = pd.Series([1, float("nan")] * 10)

        # test null_count when full sample size
        random.seed(0)
        profile = StructuredColProfiler(column, sample_size=len(column))
        self.assertEqual(10, profile.null_count)

    def test_generating_report_ensure_no_error(self):
        file_path = os.path.join(test_root_path, "data", "csv/diamonds.csv")
        data = pd.read_csv(file_path)
        profile = dp.StructuredProfiler(data[:1000])
        readable_report = profile.report(report_options={"output_format": "compact"})

    def test_get_sample_size(self):
        data = pd.DataFrame([0] * int(50e3))

        # test data size < min_sample_size = 5000 by default
        profiler = dp.StructuredProfiler(pd.DataFrame([]))
        profiler._min_sample_size = 5000
        profiler._sampling_ratio = 0.2
        sample_size = profiler._get_sample_size(data[:1000])
        self.assertEqual(1000, sample_size)

        # test data size * 0.20 < min_sample_size < data size
        sample_size = profiler._get_sample_size(data[:10000])
        self.assertEqual(5000, sample_size)

        # test min_sample_size > data size * 0.20
        sample_size = profiler._get_sample_size(data)
        self.assertEqual(10000, sample_size)

        # test min_sample_size > data size * 0.10
        profiler._sampling_ratio = 0.5
        sample_size = profiler._get_sample_size(data)
        self.assertEqual(25000, sample_size)

    @mock.patch(
        "dataprofiler.profilers.profile_builder.StructuredProfiler."
        "_update_profile_from_chunk"
    )
    def test_sample_size_passed_to_profile(self, *mocks):

        update_mock = mocks[0]

        # data setup
        data = pd.DataFrame([0] * int(50e3))

        # option setup
        profiler_options = ProfilerOptions()
        profiler_options.structured_options.multiprocess.is_enabled = False
        profiler_options.set({"data_labeler.is_enabled": False})

        # test data size < min_sample_size = 5000 by default
        profiler = dp.StructuredProfiler(data[:1000], options=profiler_options)
        profiler._min_sample_size = 5000
        profiler._sampling_ratio = 0.2
        self.assertEqual(1000, update_mock.call_args[0][1])

        # test data size * 0.20 < min_sample_size < data size
        profiler = dp.StructuredProfiler(data[:10000], options=profiler_options)
        profiler._min_sample_size = 5000
        profiler._sampling_ratio = 0.2
        self.assertEqual(5000, update_mock.call_args[0][1])

        # test min_sample_size > data size * 0.20
        profiler = dp.StructuredProfiler(data, options=profiler_options)
        profiler._min_sample_size = 5000
        profiler._sampling_ratio = 0.2
        self.assertEqual(10000, update_mock.call_args[0][1])

    @mock.patch(
        "dataprofiler.profilers.profile_builder." "ColumnPrimitiveTypeProfileCompiler"
    )
    @mock.patch("dataprofiler.profilers.profile_builder." "ColumnStatsProfileCompiler")
    @mock.patch("dataprofiler.profilers.profile_builder." "ColumnDataLabelerCompiler")
    @mock.patch("dataprofiler.profilers.profile_builder.DataLabeler")
    def test_index_overlap_for_update_profile(self, *mocks):
        data = pd.Series([0, None, 1, 2, None])
        profile = StructuredColProfiler(data)
        self.assertEqual(0, profile._min_id)
        self.assertEqual(4, profile._max_id)
        self.assertDictEqual(profile.null_types_index, {"nan": {1, 4}})
        profile.update_profile(data)
        # Now all indices will be shifted by max_id + 1 (5)
        # So the 2 None will move from indices 1, 4 to 6, 9
        self.assertEqual(0, profile._min_id)
        self.assertEqual(9, profile._max_id)
        self.assertDictEqual(profile.null_types_index, {"nan": {1, 4, 6, 9}})

    @mock.patch(
        "dataprofiler.profilers.profile_builder." "ColumnPrimitiveTypeProfileCompiler"
    )
    @mock.patch("dataprofiler.profilers.profile_builder." "ColumnStatsProfileCompiler")
    @mock.patch("dataprofiler.profilers.profile_builder." "ColumnDataLabelerCompiler")
    @mock.patch("dataprofiler.profilers.profile_builder.DataLabeler")
    def test_index_overlap_for_merge(self, *mocks):
        data = pd.Series([0, None, 1, 2, None])
        profile1 = StructuredColProfiler(data)
        profile2 = StructuredColProfiler(data)

        # Ensure merged profile included shifted indices
        profile3 = profile1 + profile2
        self.assertEqual(0, profile3._min_id)
        self.assertEqual(9, profile3._max_id)
        self.assertDictEqual(profile3.null_types_index, {"nan": {1, 4, 6, 9}})

        # Ensure original profiles not overwritten
        self.assertEqual(0, profile1._min_id)
        self.assertEqual(4, profile1._max_id)
        self.assertDictEqual(profile1.null_types_index, {"nan": {1, 4}})
        self.assertEqual(0, profile2._min_id)
        self.assertEqual(4, profile2._max_id)
        self.assertDictEqual(profile2.null_types_index, {"nan": {1, 4}})

    @mock.patch(
        "dataprofiler.profilers.profile_builder." "ColumnPrimitiveTypeProfileCompiler"
    )
    @mock.patch("dataprofiler.profilers.profile_builder." "ColumnStatsProfileCompiler")
    @mock.patch("dataprofiler.profilers.profile_builder." "ColumnDataLabelerCompiler")
    @mock.patch("dataprofiler.profilers.profile_builder.DataLabeler")
    def test_min_max_id_properly_update(self, *mocks):
        data = pd.Series([1, None, 3, 4, 5, None, 1])
        profile1 = StructuredColProfiler(data[:2])
        profile2 = StructuredColProfiler(data[2:])

        # Base initialization
        self.assertEqual(0, profile1._min_id)
        self.assertEqual(1, profile1._max_id)
        self.assertEqual(2, profile2._min_id)
        self.assertEqual(6, profile2._max_id)

        # Needs to work with merge
        profile3 = profile1 + profile2
        self.assertEqual(0, profile3._min_id)
        self.assertEqual(6, profile3._max_id)

        # Needs to work with update_profile
        profile = StructuredColProfiler(data[:2])
        profile.update_profile(data[2:])
        self.assertEqual(0, profile._min_id)
        self.assertEqual(6, profile._max_id)

    @mock.patch("dataprofiler.profilers.data_labeler_column_profile.DataLabeler")
    @mock.patch(
        "dataprofiler.profilers.data_labeler_column_profile." "DataLabelerColumn.update"
    )
    @mock.patch(
        "dataprofiler.profilers.column_profile_compilers."
        "ColumnPrimitiveTypeProfileCompiler.diff"
    )
    @mock.patch(
        "dataprofiler.profilers.column_profile_compilers."
        "ColumnStatsProfileCompiler.diff"
    )
    @mock.patch(
        "dataprofiler.profilers.column_profile_compilers."
        "ColumnDataLabelerCompiler.diff"
    )
    def test_diff(self, *mocks):
        # Data labeler compiler diff
        mocks[0].return_value = {
            "statistics": {
                "avg_predictions": {"a": "unchanged"},
                "label_representation": {"a": "unchanged"},
            },
            "data_label": [[], ["a"], []],
        }
        # stats compiler diff
        mocks[1].return_value = {
            "order": ["ascending", "descending"],
            "categorical": "unchanged",
            "statistics": {"all_compiler_stats": "unchanged"},
        }
        # primitive stats compiler diff
        mocks[2].return_value = {
            "data_type_representation": {"all_data_types": "unchanged"},
            "data_type": "unchanged",
            "statistics": {"numerical_statistics_here": "unchanged"},
        }

        data = pd.Series([1, None, 3, 4, 5, None, 1])
        data2 = pd.Series(["hello", "goodby", 125, 0])
        data.name = "TEST"
        data2.name = "TEST"

        profile1 = StructuredColProfiler(data)
        profile2 = StructuredColProfiler(data2)

        expected_diff = {
            "column_name": "TEST",
            "data_type": "unchanged",
            "data_label": [[], ["a"], []],
            "categorical": "unchanged",
            "order": ["ascending", "descending"],
            "statistics": {
                "numerical_statistics_here": "unchanged",
                "all_compiler_stats": "unchanged",
                "avg_predictions": {"a": "unchanged"},
                "label_representation": {"a": "unchanged"},
                "sample_size": 3,
                "null_count": 2,
                "null_types": [["nan"], [], []],
                "null_types_index": [{"nan": {1, 5}}, {}, {}],
                "data_type_representation": {"all_data_types": "unchanged"},
            },
        }

        self.assertDictEqual(expected_diff, dict(profile1.diff(profile2)))


@mock.patch(
    "dataprofiler.profilers.profile_builder.UnstructuredCompiler",
    spec=UnstructuredCompiler,
)
@mock.patch(
    "dataprofiler.profilers.profile_builder.DataLabeler", spec=UnstructuredDataLabeler
)
class TestUnstructuredProfiler(unittest.TestCase):
    @classmethod
    def setUp(cls):
        test_utils.set_seed(seed=0)

    def test_base(self, *mocks):
        # ensure can make an empty profiler
        profiler = UnstructuredProfiler(None)
        self.assertIsNone(profiler.encoding)
        self.assertIsNone(profiler.file_type)
        self.assertIsNone(profiler._profile)
        self.assertIsNone(profiler._samples_per_update)
        self.assertEqual(0, profiler._min_true_samples)
        self.assertEqual(0, profiler.total_samples)
        self.assertEqual(0, profiler._empty_line_count)
        self.assertEqual(0, profiler.memory_size)
        self.assertEqual(0.2, profiler._sampling_ratio)
        self.assertEqual(5000, profiler._min_sample_size)
        self.assertEqual([], profiler.sample)
        self.assertIsInstance(profiler.options, UnstructuredOptions)
        self.assertDictEqual({}, profiler.times)

        # can set samples_per_update and min_true_samples
        profiler = UnstructuredProfiler(None, samples_per_update=10, min_true_samples=5)
        self.assertEqual(profiler._samples_per_update, 10)
        self.assertEqual(profiler._min_true_samples, 5)

        # can properties update correctly for data
        data = pd.Series(["this", "is my", "\n\r", "test"])
        profiler = UnstructuredProfiler(data)
        self.assertEqual(4, profiler.total_samples)
        self.assertCountEqual(["this", "is my", "test"], profiler.sample)
        self.assertEqual(1, profiler._empty_line_count)
        self.assertEqual(15 / 1024**2, profiler.memory_size)
        self.assertEqual("<class 'pandas.core.series.Series'>", profiler.file_type)
        self.assertIsNone(profiler.encoding)
        self.assertIsInstance(profiler._profile, UnstructuredCompiler)
        self.assertIn("clean_and_base_stats", profiler.times)

        # can properties update correctly for data loaded from file
        data = pd.Series(["this", "is my", "\n\r", "test"])
        mock_data_reader = mock.Mock(spec=dp.data_readers.csv_data.CSVData)
        mock_data_reader.data = data
        mock_data_reader.data_type = "csv"
        mock_data_reader.file_encoding = "utf-8"
        mock_data_reader.input_file_path = "fake/path/file.csv"

        profiler = UnstructuredProfiler(mock_data_reader)
        self.assertEqual(4, profiler.total_samples)
        self.assertCountEqual(["this", "is my", "test"], profiler.sample)
        self.assertEqual(1, profiler._empty_line_count)
        self.assertEqual(15 / 1024**2, profiler.memory_size)
        self.assertEqual("csv", profiler.file_type)
        self.assertEqual("utf-8", profiler.encoding)
        self.assertIsInstance(profiler._profile, UnstructuredCompiler)

    def test_bad_input_data(self, *mocks):
        allowed_data_types = (
            r"\(<class 'str'>, "
            r"<class 'list'>, "
            r"<class 'pandas.core.series.Series'>, "
            r"<class 'pandas.core.frame.DataFrame'>\)"
        )
        bad_data_types = [1, {}, np.inf]
        for data in bad_data_types:
            with self.assertRaisesRegex(
                TypeError,
                r"Data must either be imported using "
                r"the data_readers or using one of the "
                r"following: " + allowed_data_types,
            ):
                UnstructuredProfiler(data)

    def test_str_input_data(self, *mocks):
        data = "this is my\n\rtest"
        profiler = UnstructuredProfiler(data)
        self.assertEqual(1, profiler.total_samples)
        self.assertEqual(0, profiler._empty_line_count)
        self.assertEqual(16 / 1024**2, profiler.memory_size)
        self.assertEqual("<class 'str'>", profiler.file_type)
        self.assertIsNone(profiler.encoding)
        self.assertIsInstance(profiler._profile, UnstructuredCompiler)

    def test_list_input_data(self, *mocks):
        data = ["this", "is my", "\n\r", "test"]
        profiler = UnstructuredProfiler(data)
        self.assertEqual(4, profiler.total_samples)
        self.assertEqual(1, profiler._empty_line_count)
        self.assertEqual(15 / 1024**2, profiler.memory_size)
        self.assertEqual("<class 'list'>", profiler.file_type)
        self.assertIsNone(profiler.encoding)
        self.assertIsInstance(profiler._profile, UnstructuredCompiler)

    def test_dataframe_input_data(self, *mocks):
        data = pd.DataFrame(["this", "is my", "\n\r", "test"])
        profiler = UnstructuredProfiler(data)
        self.assertEqual(4, profiler.total_samples)
        self.assertEqual(1, profiler._empty_line_count)
        self.assertEqual(15 / 1024**2, profiler.memory_size)
        self.assertEqual("<class 'pandas.core.frame.DataFrame'>", profiler.file_type)
        self.assertIsNone(profiler.encoding)
        self.assertIsInstance(profiler._profile, UnstructuredCompiler)

    def test_merge_profiles(self, *mocks):
        # can properties update correctly for data
        data1 = pd.Series(["this", "is my", "\n\r", "test"])
        data2 = pd.Series(["here\n", "\t    ", " ", " is", "\n\r", "more data"])

        # create profilers
        with test_utils.mock_timeit():
            profiler1 = UnstructuredProfiler(data1)
            profiler2 = UnstructuredProfiler(data2)

        self.assertDictEqual({"clean_and_base_stats": 1}, profiler1.times)
        self.assertDictEqual({"clean_and_base_stats": 1}, profiler2.times)

        # mock out _profile
        profiler1._profile = 1
        profiler2._profile = 2

        # merge profilers
        with test_utils.mock_timeit():
            merged_profile = profiler1 + profiler2
        self.assertEqual(10, merged_profile.total_samples)
        self.assertEqual(4, merged_profile._empty_line_count)
        self.assertEqual(40 / 1024**2, merged_profile.memory_size)
        # note how sample doesn't include whitespace lines
        self.assertCountEqual(
            ["this", " is", "here\n", "more data", "is my"], merged_profile.sample
        )
        self.assertEqual(3, merged_profile._profile)
        self.assertDictEqual({"clean_and_base_stats": 2}, merged_profile.times)

    @mock.patch("dataprofiler.profilers.profile_builder.UnstructuredCompiler.diff")
    def test_diff(self, *mocks):

        # Set up compiler diff
        mocks[2].side_effect = [UnstructuredCompiler(), UnstructuredCompiler()]
        mocks[0].return_value = {
            "statistics": {"all_vocab_and_word_stats": [["A", "B"], ["C"], ["D"]]},
            "data_label": {
                "entity_counts": {"word_and_char_level_stats": {"LABEL": "unchanged"}},
                "entity_percentages": {
                    "word_and_char_level_stats": {"LABEL": "unchanged"}
                },
            },
        }

        data1 = pd.Series(["this", "is my", "\n\r", "test"])
        data2 = pd.Series(["here\n", "\t    ", " ", " is", "\n\r", "more data"])
        profiler1 = UnstructuredProfiler(data1)
        profiler2 = UnstructuredProfiler(data2)

        expected_diff = {
            "global_stats": {
                "samples_used": -2,
                "empty_line_count": -2,
                "file_type": "unchanged",
                "encoding": "unchanged",
                "memory_size": -10 / 1024**2,
            },
            "data_stats": {
                "statistics": {"all_vocab_and_word_stats": [["A", "B"], ["C"], ["D"]]},
                "data_label": {
                    "entity_counts": {
                        "word_and_char_level_stats": {"LABEL": "unchanged"}
                    },
                    "entity_percentages": {
                        "word_and_char_level_stats": {"LABEL": "unchanged"}
                    },
                },
            },
        }
        self.assertDictEqual(expected_diff, profiler1.diff(profiler2))

        # validate can serialize
        diff = profiler1.diff(profiler2, options=dict(output_format="serializable"))
        json.dumps(diff)

    def test_get_sample_size(self, *mocks):
        data = pd.DataFrame([0] * int(50e3))

        # test data size < min_sample_size = 5000 by default
        profiler = UnstructuredProfiler(None)
        profiler._min_sample_size = 5000
        profiler._sampling_ratio = 0.2
        sample_size = profiler._get_sample_size(data[:1000])
        self.assertEqual(1000, sample_size)

        # test data size * 0.20 < min_sample_size < data size
        sample_size = profiler._get_sample_size(data[:10000])
        self.assertEqual(5000, sample_size)

        # test min_sample_size > data size * 0.20
        sample_size = profiler._get_sample_size(data)
        self.assertEqual(10000, sample_size)

        # test min_sample_size > data size * 0.5
        profiler._sampling_ratio = 0.5
        sample_size = profiler._get_sample_size(data)
        self.assertEqual(25000, sample_size)

    def test_clean_data_and_get_base_stats(self, *mocks):
        data = pd.Series(["here\n", "\t    ", "a", " is", "\n\r", "more data"])

        # needed bc _clean_data_and_get_base_stats is not static
        # for timeit which wraps this func and uses the class
        profiler = mock.Mock(spec=UnstructuredProfiler)
        profiler.times = {"clean_and_base_stats": 0}

        # case when min_true_samples not set and subset of data
        df_series, base_stats = UnstructuredProfiler._clean_data_and_get_base_stats(
            profiler, data=data, sample_size=3
        )

        # note: bc the sample size is 3, only a subset of the data was sampled
        self.assertTrue(np.issubdtype(np.object_, df_series.dtype))
        self.assertDictEqual(
            {
                "sample": ["more data"],  # bc of subset sampled
                "sample_size": 3,
                "empty_line_count": 2,
                "memory_size": 25 / 1024**2,
            },
            base_stats,
        )

        # case when min_true_samples set and subset of data
        df_series, base_stats = UnstructuredProfiler._clean_data_and_get_base_stats(
            profiler, data=data, sample_size=3, min_true_samples=2
        )

        # note: bc the sample size is 3, only a subset of the data was sampled
        self.assertTrue(np.issubdtype(np.object_, df_series.dtype))
        self.assertDictEqual(
            {
                "sample": ["more data", "here\n", "a", " is"],
                "sample_size": 6,
                "empty_line_count": 2,
                "memory_size": 25 / 1024**2,
            },
            base_stats,
        )

    def test_update_profile(self, *mocks):
        # can properties update correctly for data
        data1 = pd.Series(["this", "is my", "\n\r", "test"])
        data2 = pd.Series(["here\n", "\t    ", " ", " is", "\n\r", "more data"])

        # profiler with first dataset
        with test_utils.mock_timeit():
            profiler = UnstructuredProfiler(data1)
        self.assertEqual(4, profiler.total_samples)
        self.assertEqual(1, profiler._empty_line_count)
        self.assertEqual(15 / 1024**2, profiler.memory_size)
        # note how sample doesn't include whitespace lines
        self.assertCountEqual(["this", "is my", "test"], profiler.sample)
        self.assertDictEqual({"clean_and_base_stats": 1}, profiler.times)

        # update with second dataset
        with test_utils.mock_timeit():
            profiler.update_profile(data2)
        self.assertEqual(10, profiler.total_samples)
        self.assertEqual(4, profiler._empty_line_count)
        self.assertEqual(40 / 1024**2, profiler.memory_size)
        # note how sample doesn't include whitespace lines
        self.assertCountEqual(["here\n", " is", "more data"], profiler.sample)
        self.assertDictEqual({"clean_and_base_stats": 2}, profiler.times)

    @mock.patch(
        "dataprofiler.profilers.profile_builder.UnstructuredProfiler."
        "_update_profile_from_chunk"
    )
    def test_min_true_samples(self, *mocks):
        empty_df = pd.DataFrame([])

        # Test invalid input
        msg = "`min_true_samples` must be an integer or `None`."
        with self.assertRaisesRegex(ValueError, msg):
            profile = dp.UnstructuredProfiler(empty_df, min_true_samples="Bloop")

        # Test invalid input given to update_profile
        profile = dp.UnstructuredProfiler(empty_df)
        with self.assertRaisesRegex(ValueError, msg):
            profile.update_profile(empty_df, min_true_samples="Bloop")

        # Test None input (equivalent to zero)
        profile = dp.UnstructuredProfiler(empty_df, min_true_samples=None)
        self.assertEqual(None, profile._min_true_samples)

        # Test valid input
        profile = dp.UnstructuredProfiler(empty_df, min_true_samples=10)
        self.assertEqual(10, profile._min_true_samples)


class TestUnstructuredProfilerWData(unittest.TestCase):
    @classmethod
    def setUp(cls):
        test_utils.set_seed(seed=0)

    @classmethod
    def setUpClass(cls):
        test_utils.set_seed(0)
        cls.maxDiff = None
        cls.input_data = [
            "edited 9 hours ago",
            "6. Do not duplicate code.",
            "\t",
            "Just want to caution against following this too rigidly.",
            "\t",
            "   ",
            "When you try to DRY them up into a single generic abstraction, "
            "you have inadvertently coupled those two business rules together.",
            "   ",
            "   ",
            "Removing duplication that repeats the handling of the exact same "
            "business rule is also usually a win.",
            "",
            "Duplicate words: business, win, code",
            "\n\r",
            "Reply",
            "Share",
            "Report",
        ]
        cls.dataset = pd.DataFrame(cls.input_data)

        # turn off data labeler because if model changes, results also change
        profiler_options = ProfilerOptions()
        profiler_options.set({"data_labeler.is_enabled": False})

        with test_utils.mock_timeit():
            cls.profiler = UnstructuredProfiler(
                cls.dataset, len(cls.dataset), options=profiler_options
            )
            cls.profiler2 = UnstructuredProfiler(
                pd.DataFrame(["extra", "\n", "test\n", "data .", "For merging."]),
                options=profiler_options,
            )
        cls.report = cls.profiler.report()

    def test_sample(self):
        self.maxDiff = None
        self.assertCountEqual(
            [
                "Report",
                "Reply",
                "Removing duplication that repeats the handling of the exact same "
                "business rule is also usually a win.",
                "edited 9 hours ago",
                "Just want to caution against following this too rigidly.",
            ],
            self.profiler.sample,
        )

    def test_total_samples(self):
        self.assertEqual(16, self.profiler.total_samples)

    def test_empty_line_count(self):
        self.assertEqual(7, self.profiler._empty_line_count)

    def test_get_memory_size(self):
        self.assertEqual(393 / 1024**2, self.profiler.memory_size)

    def test_text_profiler_results(self):
        # vocab order doesn't matter
        expected_vocab = [
            "x",
            "i",
            "y",
            "s",
            "9",
            ",",
            "u",
            "b",
            "f",
            "Y",
            "J",
            "v",
            "r",
            "o",
            "a",
            "6",
            "n",
            "h",
            " ",
            "g",
            "R",
            "t",
            "W",
            ".",
            "m",
            "c",
            "l",
            "e",
            "p",
            "w",
            "S",
            "d",
            "D",
            ":",
        ]
        self.assertCountEqual(
            expected_vocab, self.report["data_stats"]["statistics"].pop("vocab")
        )

        # assuming if words are correct, rest of TextProfiler is merged properly
        # vocab order doesn't matter, case insensitive, remove stop words
        expected_word_count = {
            "edited": 1,
            "9": 1,
            "hours": 1,
            "ago": 1,
            "6": 1,
            "Do": 1,
            "not": 1,
            "duplicate": 1,
            "code": 2,
            "Just": 1,
            "want": 1,
            "to": 2,
            "caution": 1,
            "against": 1,
            "following": 1,
            "this": 1,
            "too": 1,
            "rigidly": 1,
            "When": 1,
            "you": 2,
            "try": 1,
            "DRY": 1,
            "them": 1,
            "up": 1,
            "into": 1,
            "a": 2,
            "single": 1,
            "generic": 1,
            "abstraction": 1,
            "have": 1,
            "inadvertently": 1,
            "coupled": 1,
            "those": 1,
            "two": 1,
            "business": 3,
            "rules": 1,
            "together": 1,
            "Removing": 1,
            "duplication": 1,
            "that": 1,
            "repeats": 1,
            "the": 2,
            "handling": 1,
            "of": 1,
            "exact": 1,
            "same": 1,
            "rule": 1,
            "is": 1,
            "also": 1,
            "usually": 1,
            "win": 2,
            "Duplicate": 1,
            "words": 1,
            "Reply": 1,
            "Share": 1,
            "Report": 1,
        }

        # adapt to the stop words (brittle test)
        stop_words = self.profiler._profile._profiles["text"]._stop_words
        for key in list(expected_word_count.keys()):
            if key.lower() in stop_words:
                expected_word_count.pop(key)

        expected_words = expected_word_count.keys()
        self.assertCountEqual(
            expected_words, self.report["data_stats"]["statistics"].pop("words")
        )

        # test for vocab_count
        expected_vocab_count = {
            " ": 55,
            ",": 3,
            ".": 5,
            "6": 1,
            "9": 1,
            ":": 1,
            "D": 3,
            "J": 1,
            "R": 4,
            "S": 1,
            "W": 1,
            "Y": 1,
            "a": 22,
            "b": 4,
            "c": 10,
            "d": 11,
            "e": 33,
            "f": 2,
            "g": 9,
            "h": 12,
            "i": 24,
            "l": 16,
            "m": 3,
            "n": 21,
            "o": 27,
            "p": 8,
            "r": 13,
            "s": 23,
            "t": 31,
            "u": 17,
            "v": 3,
            "w": 6,
            "x": 1,
            "y": 7,
        }

        # expected after the popping: times, vocab, words
        expected_report = {
            "global_stats": {
                "samples_used": 16,
                "empty_line_count": 7,
                "memory_size": 393 / 1024**2,
                "file_type": "<class 'pandas.core.frame.DataFrame'>",
                "encoding": None,
                "times": {"clean_and_base_stats": 1},
            },
            "data_stats": {
                "data_label": {},
                "statistics": {
                    "word_count": expected_word_count,
                    "vocab_count": expected_vocab_count,
                    "times": {"words": 1, "vocab": 1},
                },
            },
        }
        self.assertDictEqual(expected_report, self.report)

    def test_add_profilers(self):
        merged_profiler = self.profiler + self.profiler2
        report = merged_profiler.report()

        self.assertEqual(21, merged_profiler.total_samples)
        self.assertEqual(8, merged_profiler._empty_line_count)
        self.assertEqual(422 / 1024**2, merged_profiler.memory_size)
        self.assertCountEqual(
            [
                "test\n",
                "extra",
                "Reply",
                "edited 9 hours ago",
                "Removing duplication that repeats the handling of the exact same "
                "business rule is also usually a win.",
            ],
            merged_profiler.sample,
        )

        # assuming if words are correct, rest of TextProfiler is merged properly
        # vocab order doesn't matter, case insensitive, remove stop words
        expected_word_count = {
            "edited": 1,
            "9": 1,
            "hours": 1,
            "ago": 1,
            "6": 1,
            "Do": 1,
            "not": 1,
            "duplicate": 1,
            "code": 2,
            "Just": 1,
            "want": 1,
            "to": 2,
            "caution": 1,
            "against": 1,
            "following": 1,
            "this": 1,
            "too": 1,
            "rigidly": 1,
            "When": 1,
            "you": 2,
            "try": 1,
            "DRY": 1,
            "them": 1,
            "up": 1,
            "into": 1,
            "a": 2,
            "single": 1,
            "generic": 1,
            "abstraction": 1,
            "have": 1,
            "inadvertently": 1,
            "coupled": 1,
            "those": 1,
            "two": 1,
            "business": 3,
            "rules": 1,
            "together": 1,
            "Removing": 1,
            "duplication": 1,
            "that": 1,
            "repeats": 1,
            "the": 2,
            "handling": 1,
            "of": 1,
            "exact": 1,
            "same": 1,
            "rule": 1,
            "is": 1,
            "also": 1,
            "usually": 1,
            "win": 2,
            "Duplicate": 1,
            "words": 1,
            "Reply": 1,
            "Share": 1,
            "Report": 1,
            "extra": 1,
            "test": 1,
            "data": 1,
            "merging": 1,
        }

        # adapt to the stop words (brittle test)
        stop_words = merged_profiler._profile._profiles["text"]._stop_words
        for key in list(expected_word_count.keys()):
            if key.lower() in stop_words:
                expected_word_count.pop(key)

        expected_words = expected_word_count.keys()
        self.assertCountEqual(
            expected_words, report["data_stats"]["statistics"]["words"]
        )
        self.assertDictEqual(
            expected_word_count, report["data_stats"]["statistics"]["word_count"]
        )

    def test_update_profile(self):
        # turn off data labeler because if model changes, results also change
        profiler_options = ProfilerOptions()
        profiler_options.set({"data_labeler.is_enabled": False})

        # update profiler and get report
        update_profiler = UnstructuredProfiler(self.dataset, options=profiler_options)
        update_profiler.update_profile(
            pd.DataFrame(["extra", "\n", "test\n", "data .", "For merging."])
        )
        report = update_profiler.report()

        # tests
        self.assertEqual(21, update_profiler.total_samples)
        self.assertEqual(8, update_profiler._empty_line_count)
        self.assertEqual(422 / 1024**2, update_profiler.memory_size)

        # Note: different from merge because sample is from last update only
        self.assertCountEqual(
            ["test\n", "extra", "For merging.", "data ."], update_profiler.sample
        )

        # assuming if words are correct, rest of TextProfiler is merged properly
        # vocab order doesn't matter, case insensitive, remove stop words
        expected_word_count = {
            "edited": 1,
            "9": 1,
            "hours": 1,
            "ago": 1,
            "6": 1,
            "Do": 1,
            "not": 1,
            "duplicate": 1,
            "code": 2,
            "Just": 1,
            "want": 1,
            "to": 2,
            "caution": 1,
            "against": 1,
            "following": 1,
            "this": 1,
            "too": 1,
            "rigidly": 1,
            "When": 1,
            "you": 2,
            "try": 1,
            "DRY": 1,
            "them": 1,
            "up": 1,
            "into": 1,
            "a": 2,
            "single": 1,
            "generic": 1,
            "abstraction": 1,
            "have": 1,
            "inadvertently": 1,
            "coupled": 1,
            "those": 1,
            "two": 1,
            "business": 3,
            "rules": 1,
            "together": 1,
            "Removing": 1,
            "duplication": 1,
            "that": 1,
            "repeats": 1,
            "the": 2,
            "handling": 1,
            "of": 1,
            "exact": 1,
            "same": 1,
            "rule": 1,
            "is": 1,
            "also": 1,
            "usually": 1,
            "win": 2,
            "Duplicate": 1,
            "words": 1,
            "Reply": 1,
            "Share": 1,
            "Report": 1,
            "extra": 1,
            "test": 1,
            "data": 1,
            "merging": 1,
        }

        # adapt to the stop words (brittle test)
        stop_words = update_profiler._profile._profiles["text"]._stop_words
        for key in list(expected_word_count.keys()):
            if key.lower() in stop_words:
                expected_word_count.pop(key)

        expected_words = expected_word_count.keys()
        self.assertCountEqual(
            expected_words, report["data_stats"]["statistics"]["words"]
        )
        self.assertDictEqual(
            expected_word_count, report["data_stats"]["statistics"]["word_count"]
        )

    def test_report_remove_disabled_flag(self):
        profiler_options = ProfilerOptions()
        profiler_options.set({"vocab.is_enabled": False})
        profiler = dp.UnstructuredProfiler(data=self.dataset, options=profiler_options)
        report = profiler.report(report_options={"remove_disabled_flag": True})
        self.assertNotIn("vocab", report["data_stats"]["statistics"])
        self.assertIn("words", report["data_stats"]["statistics"])

        profiler = dp.UnstructuredProfiler(data=self.dataset)
        report = profiler.report(report_options={"remove_disabled_flag": True})
        self.assertIn("vocab", report["data_stats"]["statistics"])
        self.assertIn("words", report["data_stats"]["statistics"])

    def test_save_and_load(self):
        data_folder = "dataprofiler/tests/data/"
        test_files = ["txt/code.txt", "txt/sentence-10x.txt"]

        for test_file in test_files:
            # Create Data and StructuredProfiler objects
            data = dp.Data(os.path.join(data_folder, test_file))
            save_profile = UnstructuredProfiler(data)

            # If profile _empty_line_count = 0, it won't test if the variable is
            # saved correctly since that is also the default value. Ensure
            # not the default
            save_profile._empty_line_count = 1

            # store the expected data_labeler
            data_labeler = save_profile.options.data_labeler.data_labeler_object

            # Save and Load profile with Mock IO
            with mock.patch("builtins.open") as m:
                mock_file = setup_save_mock_open(m)
                save_profile.save()

                # make sure data_labeler unchanged
                self.assertIs(
                    data_labeler, save_profile.options.data_labeler.data_labeler_object
                )
                self.assertIs(
                    data_labeler,
                    save_profile._profile._profiles["data_labeler"].data_labeler,
                )

                mock_file.seek(0)
                with mock.patch(
                    "dataprofiler.profilers.profile_builder." "DataLabeler",
                    return_value=data_labeler,
                ):
                    load_profile = UnstructuredProfiler.load("mock.pkl")

            # validate loaded profile has same data labeler class
            self.assertIsInstance(
                load_profile.options.data_labeler.data_labeler_object,
                data_labeler.__class__,
            )
            self.assertIsInstance(
                load_profile.profile._profiles["data_labeler"].data_labeler,
                data_labeler.__class__,
            )

            # Check that reports are equivalent
            save_report = save_profile.report()
            load_report = load_profile.report()
            self.assertDictEqual(save_report, load_report)

            # Check that sample was properly saved and loaded
            save_sample = save_profile.sample
            load_sample = load_profile.sample
            self.assertEqual(save_sample, load_sample)

            # validate both are still usable after
            save_profile.update_profile(pd.DataFrame(["test", "test2"]))
            load_profile.update_profile(pd.DataFrame(["test", "test2"]))

    def test_save_and_load_no_labeler(self):

        # Create Data and UnstructuredProfiler objects
        data = "this is my test data: 123-456-7890"

        profile_options = dp.ProfilerOptions()
        profile_options.set({"data_labeler.is_enabled": False})

        save_profile = dp.UnstructuredProfiler(data, options=profile_options)

        # Save and Load profile with Mock IO
        with mock.patch("builtins.open") as m:
            mock_file = setup_save_mock_open(m)
            save_profile.save()

            mock_file.seek(0)
            with mock.patch("dataprofiler.profilers.profile_builder." "DataLabeler"):
                load_profile = dp.UnstructuredProfiler.load("mock.pkl")

        # Check that reports are equivalent
        save_report = save_profile.report()
        load_report = load_profile.report()
        self.assertDictEqual(save_report, load_report)

        # Check that sample was properly saved and loaded
        save_sample = save_profile.sample
        load_sample = load_profile.sample
        self.assertEqual(save_sample, load_sample)

        # validate both are still usable after
        save_profile.update_profile(pd.DataFrame(["test", "test2"]))
        load_profile.update_profile(pd.DataFrame(["test", "test2"]))

    def test_options_ingested_correctly(self):
        self.assertIsInstance(self.profiler.options, UnstructuredOptions)
        self.assertIsInstance(self.profiler2.options, UnstructuredOptions)
        self.assertFalse(self.profiler.options.data_labeler.is_enabled)
        self.assertFalse(self.profiler2.options.data_labeler.is_enabled)


class TestStructuredProfilerNullValues(unittest.TestCase):
    def setUp(self):
        test_utils.set_seed(0)

    def test_correct_rows_ingested(self):
        test_dict = {
            "1": ["nan", "null", None, None, ""],
            1: ["nan", "None", "null", None, ""],
        }
        test_dataset = pd.DataFrame(data=test_dict)
        profiler_options = ProfilerOptions()
        profiler_options.set({"data_labeler.is_enabled": False})
        trained_schema = dp.StructuredProfiler(
            test_dataset, len(test_dataset), options=profiler_options
        )
        ts_profile = trained_schema.profile
        ts_mapping = trained_schema._col_name_to_idx

        self.assertCountEqual(
            ["", "nan", "None", "null"], ts_profile[ts_mapping["1"][0]].null_types
        )
        self.assertEqual(5, ts_profile[ts_mapping["1"][0]].null_count)
        self.assertEqual(
            {"": {4}, "nan": {0}, "None": {2, 3}, "null": {1}},
            ts_profile[ts_mapping["1"][0]].null_types_index,
        )
        self.assertCountEqual(
            ["", "nan", "None", "null"], ts_profile[ts_mapping[1][0]].null_types
        )
        self.assertEqual(5, ts_profile[ts_mapping[1][0]].null_count)
        self.assertEqual(
            {"": {4}, "nan": {0}, "None": {1, 3}, "null": {2}},
            ts_profile[ts_mapping[1][0]].null_types_index,
        )

    def test_correct_null_row_counts(self):
        file_path = os.path.join(test_root_path, "data", "csv/empty_rows.txt")
        data = pd.read_csv(file_path)
        profiler_options = ProfilerOptions()
        profiler_options.set({"data_labeler.is_enabled": False})
        profile = dp.StructuredProfiler(data, options=profiler_options)
        self.assertEqual(2, profile.row_has_null_count)
        self.assertEqual(0.25, profile._get_row_has_null_ratio())
        self.assertEqual(2, profile.row_is_null_count)
        self.assertEqual(0.25, profile._get_row_is_null_ratio())

        file_path = os.path.join(test_root_path, "data", "csv/iris-with-null-rows.csv")
        data = pd.read_csv(file_path)
        profile = dp.StructuredProfiler(data, options=profiler_options)
        self.assertEqual(13, profile.row_has_null_count)
        self.assertEqual(13 / 24, profile._get_row_has_null_ratio())
        self.assertEqual(3, profile.row_is_null_count)
        self.assertEqual(3 / 24, profile._get_row_is_null_ratio())

    def test_null_in_file(self):
        filename_null_in_file = os.path.join(
            test_root_path, "data", "csv/sparse-first-and-last-column.txt"
        )
        profiler_options = ProfilerOptions()
        profiler_options.set({"data_labeler.is_enabled": False})
        data = dp.Data(filename_null_in_file)
        profile = dp.StructuredProfiler(data, options=profiler_options)

        report = profile.report(report_options={"output_format": "pretty"})
        count_idx = report["global_stats"]["profile_schema"]["COUNT"][0]
        numbers_idx = report["global_stats"]["profile_schema"][" NUMBERS"][0]

        self.assertEqual(
            report["data_stats"][count_idx]["statistics"]["null_types_index"],
            {"": "[2, 3, 4, 5, 7, 8]"},
        )

        self.assertEqual(
            report["data_stats"][numbers_idx]["statistics"]["null_types_index"],
            {"": "[5, 6, 8]", " ": "[2, 4]"},
        )

    def test_correct_total_sample_size_and_counts_and_mutability(self):
        data = [
            ["test1", 1.0],
            ["test2", 2.0],
            ["test3", 3.0],
            [None, None],
            ["test5", 5.0],
            ["test6", 6.0],
            [None, None],
            ["test7", 7.0],
        ]
        data = pd.DataFrame(data, columns=["NAME", "VALUE"])
        profiler_options = ProfilerOptions()
        profiler_options.set({"data_labeler.is_enabled": False})

        col_one_len = len(data["NAME"])
        col_two_len = len(data["VALUE"])

        # Test reloading data, ensuring immutable
        for i in range(2):

            # Profile Once
            data.index = pd.RangeIndex(0, 8)
            profile = dp.StructuredProfiler(
                data, options=profiler_options, samples_per_update=2
            )

            # Profile Twice
            data.index = pd.RangeIndex(8, 16)
            profile.update_profile(data)

            # rows sampled are [5, 6], [13, 14] (0 index)
            self.assertEqual(16, profile.total_samples)
            self.assertEqual(4, profile._max_col_samples_used)
            self.assertEqual(2, profile.row_has_null_count)
            self.assertEqual(0.5, profile._get_row_has_null_ratio())
            self.assertEqual(2, profile.row_is_null_count)
            self.assertEqual(0.5, profile._get_row_is_null_ratio())
            self.assertEqual(0.4375, profile._get_unique_row_ratio())
            self.assertEqual(9, profile._get_duplicate_row_count())

        self.assertEqual(col_one_len, len(data["NAME"]))
        self.assertEqual(col_two_len, len(data["VALUE"]))

    def test_null_calculation_with_differently_sampled_cols(self):
        opts = ProfilerOptions()
        opts.structured_options.multiprocess.is_enabled = False
        data = pd.DataFrame(
            {
                "full": [1, 2, 3, 4, 5, 6, 7, 8, 9],
                "sparse": [1, None, 3, None, 5, None, 7, None, 9],
            }
        )
        profile = dp.StructuredProfiler(
            data, samples_per_update=5, min_true_samples=5, options=opts
        )
        # Rows 2, 4, 5, 6, 7 are sampled in first column
        # Therefore only those rows should be considered for null calculations
        # The only null in those rows in second column in that subset are 5, 7
        # Therefore only 2 rows have null according to row_has_null_count
        self.assertEqual(0, profile.row_is_null_count)
        self.assertEqual(2, profile.row_has_null_count)
        # Accordingly, make sure ratio of null rows accounts for the fact that
        # Only 5 total rows were sampled (5 in col 1, 9 in col 2)
        self.assertEqual(0, profile._get_row_is_null_ratio())
        self.assertEqual(0.4, profile._get_row_has_null_ratio())

        data2 = pd.DataFrame(
            {
                "sparse": [1, None, 3, None, 5, None, 7, None],
                "sparser": [1, None, None, None, None, None, None, 8],
            }
        )
        profile2 = dp.StructuredProfiler(
            data2, samples_per_update=2, min_true_samples=2, options=opts
        )
        # Rows are sampled as follows: [6, 5], [1, 4], [2, 3], [0, 7]
        # First column gets min true samples from ids 1, 4, 5, 6
        # Second column gets completely sampled (has a null in 1, 4, 5, 6)
        # rows 1 and 5 are completely null, 4 and 6 only null in col 2
        self.assertEqual(2, profile2.row_is_null_count)
        self.assertEqual(4, profile2.row_has_null_count)
        # Only 4 total rows sampled, ratio accordingly
        self.assertEqual(0.5, profile2._get_row_is_null_ratio())
        self.assertEqual(1, profile2._get_row_has_null_ratio())

    @mock.patch(
        "dataprofiler.profilers.profile_builder." "ColumnPrimitiveTypeProfileCompiler"
    )
    @mock.patch("dataprofiler.profilers.profile_builder." "ColumnStatsProfileCompiler")
    @mock.patch("dataprofiler.profilers.profile_builder." "ColumnDataLabelerCompiler")
    @mock.patch("dataprofiler.profilers.profile_builder.DataLabeler")
    @mock.patch(
        "dataprofiler.profilers.profile_builder."
        "StructuredProfiler._update_correlation"
    )
    def test_null_row_stats_correct_after_updates(self, *mocks):
        data1 = pd.DataFrame([[1, None], [1, 1], [None, None], [None, 1]])
        data2 = pd.DataFrame([[None, None], [1, None], [None, None], [None, 1]])
        opts = ProfilerOptions()
        opts.structured_options.multiprocess.is_enabled = False

        # When setting min true samples/samples per update
        profile = dp.StructuredProfiler(
            data1, min_true_samples=2, samples_per_update=2, options=opts
        )
        self.assertEqual(3, profile.row_has_null_count)
        self.assertEqual(1, profile.row_is_null_count)
        self.assertEqual(0.75, profile._get_row_has_null_ratio())
        self.assertEqual(0.25, profile._get_row_is_null_ratio())
        self.assertEqual(4, profile._min_sampled_from_batch)
        self.assertSetEqual({2, 3}, profile._profile[0].null_types_index["nan"])
        self.assertSetEqual({0, 2}, profile._profile[1].null_types_index["nan"])

        profile.update_profile(data2, min_true_samples=2, sample_size=2)
        self.assertEqual(7, profile.row_has_null_count)
        self.assertEqual(3, profile.row_is_null_count)
        self.assertEqual(0.875, profile._get_row_has_null_ratio())
        self.assertEqual(0.375, profile._get_row_is_null_ratio())
        self.assertEqual(4, profile._min_sampled_from_batch)
        self.assertSetEqual(
            {2, 3, 4, 6, 7}, profile._profile[0].null_types_index["nan"]
        )
        self.assertSetEqual(
            {0, 2, 4, 5, 6}, profile._profile[1].null_types_index["nan"]
        )

        # When not setting min true samples/samples per update
        opts = ProfilerOptions()
        opts.structured_options.multiprocess.is_enabled = False
        profile = dp.StructuredProfiler(data1, options=opts)
        self.assertEqual(3, profile.row_has_null_count)
        self.assertEqual(1, profile.row_is_null_count)
        self.assertEqual(0.75, profile._get_row_has_null_ratio())
        self.assertEqual(0.25, profile._get_row_is_null_ratio())
        self.assertEqual(4, profile._min_sampled_from_batch)
        self.assertSetEqual({2, 3}, profile._profile[0].null_types_index["nan"])
        self.assertSetEqual({0, 2}, profile._profile[1].null_types_index["nan"])

        profile.update_profile(data2)
        self.assertEqual(7, profile.row_has_null_count)
        self.assertEqual(3, profile.row_is_null_count)
        self.assertEqual(0.875, profile._get_row_has_null_ratio())
        self.assertEqual(0.375, profile._get_row_is_null_ratio())
        self.assertEqual(4, profile._min_sampled_from_batch)
        self.assertSetEqual(
            {2, 3, 4, 6, 7}, profile._profile[0].null_types_index["nan"]
        )
        self.assertSetEqual(
            {0, 2, 4, 5, 6}, profile._profile[1].null_types_index["nan"]
        )

        # Test that update with emtpy data doesn't change stats
        profile.update_profile(pd.DataFrame([]))
        self.assertEqual(7, profile.row_has_null_count)
        self.assertEqual(3, profile.row_is_null_count)
        self.assertEqual(0.875, profile._get_row_has_null_ratio())
        self.assertEqual(0.375, profile._get_row_is_null_ratio())
        self.assertEqual(4, profile._min_sampled_from_batch)
        self.assertSetEqual(
            {2, 3, 4, 6, 7}, profile._profile[0].null_types_index["nan"]
        )
        self.assertSetEqual(
            {0, 2, 4, 5, 6}, profile._profile[1].null_types_index["nan"]
        )

        # Test one row update
        profile.update_profile(pd.DataFrame([[1, None]]))
        self.assertEqual(8, profile.row_has_null_count)
        self.assertEqual(3, profile.row_is_null_count)
        self.assertEqual(8 / 9, profile._get_row_has_null_ratio())
        self.assertEqual(3 / 9, profile._get_row_is_null_ratio())
        self.assertEqual(1, profile._min_sampled_from_batch)
        self.assertSetEqual(
            {2, 3, 4, 6, 7}, profile._profile[0].null_types_index["nan"]
        )
        self.assertSetEqual(
            {0, 2, 4, 5, 6}, profile._profile[1].null_types_index["nan"]
        )
        # Weird pandas behavior makes this None since this column will be
        # recognized as object, not float64
        self.assertSetEqual({8}, profile._profile[1].null_types_index["None"])


class TestProfilerFactoryClass(unittest.TestCase):
    def test_profiler_factory_class_bad_input(self):
        with self.assertRaisesRegex(
            ValueError,
            "Must specify 'profiler_type' to be 'graph', 'structured' or 'unstructured'.",
        ):
            Profiler(pd.DataFrame([]), profiler_type="whoops")

        with self.assertRaisesRegex(
            ValueError,
            "Data must either be imported using the "
            "data_readers, nx.Graph, pd.Series, or pd.DataFrame.",
        ):
            Profiler({"test": 1})

    @mock.patch(
        "dataprofiler.profilers.profile_builder.StructuredProfiler",
        spec=StructuredProfiler,
    )
    @mock.patch(
        "dataprofiler.profilers.profile_builder.UnstructuredProfiler",
        spec=UnstructuredProfiler,
    )
    def test_profiler_factory_class_creates_correct_profiler(self, *mocks):
        """
        Ensure Profiler factory class either respects user input or makes
        reasonable inference in the absence of user specificity.
        """
        # User specifies via profiler_type
        data_df = pd.DataFrame(["test"])
        data_graph = nx.Graph()

        self.assertIsInstance(
            Profiler(data_df, profiler_type="structured"), StructuredProfiler
        )
        self.assertIsInstance(
            Profiler(data_df, profiler_type="unstructured"), UnstructuredProfiler
        )
        self.assertIsInstance(
            Profiler(data_graph, profiler_type="graph"), GraphProfiler
        )

        # User gives data that has .is_structured == True
        data_csv_df = dp.Data(data=data_df, data_type="csv")
        self.assertIsInstance(Profiler(data_csv_df), StructuredProfiler)

        # User gives data that has .is_structured == False
        data_csv_rec = dp.Data(
            data=data_df, data_type="csv", options={"data_format": "records"}
        )
        self.assertIsInstance(Profiler(data_csv_rec), UnstructuredProfiler)

        # user gives structured: list, pd.Series, pd.DataFrame
        data_series = pd.Series(["test"])
        data_list = ["test"]
        self.assertIsInstance(Profiler(data_list), StructuredProfiler)
        self.assertIsInstance(Profiler(data_series), StructuredProfiler)
        self.assertIsInstance(Profiler(data_df), StructuredProfiler)

        # user gives graph: nx.Graph
        data_graph = nx.Graph()
        self.assertIsInstance(Profiler(data_graph), GraphProfiler)

        # user gives unstructured: str
        data_str = "test"
        self.assertIsInstance(Profiler(data_str), UnstructuredProfiler)

        data_graph.add_node(1)
        data_graph = dp.Data(data=data_graph, data_type="graph")
        graph_profile = Profiler(data_graph)
        profile = graph_profile.profile
        self.assertIsNotNone(profile.get("num_nodes"))

    def test_save_and_load_structured(self):
        datapth = "dataprofiler/tests/data/"
        test_files = ["csv/guns.csv", "csv/iris.csv"]

        for test_file in test_files:
            # Create Data and StructuredProfiler objects
            data = dp.Data(os.path.join(datapth, test_file))
            options = ProfilerOptions()
            options.set({"correlation.is_enabled": True})
            save_profile = dp.StructuredProfiler(data)

            # store the expected data_labeler
            data_labeler = save_profile.options.data_labeler.data_labeler_object

            # Save and Load profile with Mock IO
            with mock.patch("builtins.open") as m:
                mock_file = setup_save_mock_open(m)
                save_profile.save()
                mock_file.seek(0)
                with mock.patch(
                    "dataprofiler.profilers.profile_builder." "DataLabeler",
                    return_value=data_labeler,
                ):
                    load_profile = dp.Profiler.load("mock.pkl")

            # validate loaded profile has same data labeler class
            self.assertIsInstance(
                load_profile.options.data_labeler.data_labeler_object,
                data_labeler.__class__,
            )

            # only checks first columns
            # get first column
            first_column_profile = load_profile.profile[0]
            self.assertIsInstance(
                first_column_profile.profiles["data_label_profile"]
                ._profiles["data_labeler"]
                .data_labeler,
                data_labeler.__class__,
            )

            # Check that reports are equivalent
            save_report = test_utils.clean_report(save_profile.report())
            load_report = test_utils.clean_report(load_profile.report())
            np.testing.assert_equal(save_report, load_report)

            # validate both are still usable after
            save_profile.update_profile(data.data.iloc[:2])
            load_profile.update_profile(data.data.iloc[:2])

    def test_save_and_load_unstructured(self):
        data_folder = "dataprofiler/tests/data/"
        test_files = ["txt/code.txt", "txt/sentence-10x.txt"]

        for test_file in test_files:
            # Create Data and StructuredProfiler objects
            data = dp.Data(os.path.join(data_folder, test_file))
            save_profile = UnstructuredProfiler(data)

            # If profile _empty_line_count = 0, it won't test if the variable is
            # saved correctly since that is also the default value. Ensure
            # not the default
            save_profile._empty_line_count = 1

            # store the expected data_labeler
            data_labeler = save_profile.options.data_labeler.data_labeler_object

            # Save and Load profile with Mock IO
            with mock.patch("builtins.open") as m:
                mock_file = setup_save_mock_open(m)
                save_profile.save()

                # make sure data_labeler unchanged
                self.assertIs(
                    data_labeler, save_profile.options.data_labeler.data_labeler_object
                )
                self.assertIs(
                    data_labeler,
                    save_profile._profile._profiles["data_labeler"].data_labeler,
                )

                mock_file.seek(0)
                with mock.patch(
                    "dataprofiler.profilers.profile_builder." "DataLabeler",
                    return_value=data_labeler,
                ):
                    load_profile = Profiler.load("mock.pkl")

            # validate loaded profile has same data labeler class
            self.assertIsInstance(
                load_profile.options.data_labeler.data_labeler_object,
                data_labeler.__class__,
            )
            self.assertIsInstance(
                load_profile.profile._profiles["data_labeler"].data_labeler,
                data_labeler.__class__,
            )

            # Check that reports are equivalent
            save_report = save_profile.report()
            load_report = load_profile.report()
            self.assertDictEqual(save_report, load_report)

            # validate both are still usable after
            save_profile.update_profile(pd.DataFrame(["test", "test2"]))
            load_profile.update_profile(pd.DataFrame(["test", "test2"]))

    @mock.patch(
        "dataprofiler.profilers.profile_builder.StructuredProfiler."
        "_update_profile_from_chunk"
    )
    @mock.patch("dataprofiler.profilers.profile_builder.DataLabeler")
    def test_min_true_samples(self, *mocks):
        empty_df = pd.DataFrame([])

        # Test invalid input
        msg = "`min_true_samples` must be an integer or `None`."
        with self.assertRaisesRegex(ValueError, msg):
            profile = dp.Profiler(empty_df, min_true_samples="Bloop")

        # Test invalid input given to update_profile
        profile = dp.Profiler(empty_df)
        with self.assertRaisesRegex(ValueError, msg):
            profile.update_profile(empty_df, min_true_samples="Bloop")

        # Test None input (equivalent to zero)
        profile = dp.Profiler(empty_df, min_true_samples=None)
        self.assertEqual(None, profile._min_true_samples)

        # Test valid input
        profile = dp.Profiler(empty_df, min_true_samples=10)
        self.assertEqual(10, profile._min_true_samples)


if __name__ == "__main__":
    unittest.main()<|MERGE_RESOLUTION|>--- conflicted
+++ resolved
@@ -2048,13 +2048,8 @@
         np.testing.assert_array_almost_equal([17 / 8, 48 / 8], column["class_mean"][0])
         np.testing.assert_array_almost_equal([12 / 2, 6 / 2], column["class_mean"][1])
 
-<<<<<<< HEAD
-    def test_column_level_invalid_values(self):
-        data = pd.DataFrame([[1, 1], [9999999, 2], [3, 3]])
-=======
         # Test with all null in a column
         data_3 = pd.DataFrame([[9999999, 9], [9999999, 9]])
->>>>>>> d4b58602
 
         NO_FLAG = 0
         profile_options = dp.ProfilerOptions()
@@ -2070,20 +2065,49 @@
                     "__*": NO_FLAG,
                     "9" * 7: NO_FLAG,
                 },
-<<<<<<< HEAD
+                "*.null_replication_metrics.is_enabled": True,
+                "data_labeler.is_enabled": False,
+                "multiprocess.is_enabled": False,
+            }
+        )
+
+        profiler = dp.StructuredProfiler(data_3, options=profile_options)
+        report = profiler.report()
+
+        self.assertTrue("null_replication_metrics" in report["data_stats"][0])
+        column = report["data_stats"][0]["null_replication_metrics"]
+
+        np.testing.assert_array_almost_equal([0, 1], column["class_prior"])
+        np.testing.assert_array_almost_equal([[np.nan], [18]], column["class_sum"])
+        np.testing.assert_array_almost_equal([[np.nan], [9]], column["class_mean"])
+
+    def test_column_level_invalid_values(self):
+        data = pd.DataFrame([[1, 1], [9999999, 2], [3, 3]])
+
+        NO_FLAG = 0
+        profile_options = dp.ProfilerOptions()
+        profile_options.set(
+            {
+                "*.null_values": {
+                    "": NO_FLAG,
+                    "nan": re.IGNORECASE,
+                    "none": re.IGNORECASE,
+                    "null": re.IGNORECASE,
+                    "  *": NO_FLAG,
+                    "--*": NO_FLAG,
+                    "__*": NO_FLAG,
+                    "9" * 7: NO_FLAG,
+                },
                 "*.column_null_values": {
                     0: {"1": NO_FLAG},
                     1: {"3": NO_FLAG},
                 },
-=======
->>>>>>> d4b58602
                 "*.null_replication_metrics.is_enabled": True,
                 "data_labeler.is_enabled": False,
                 "multiprocess.is_enabled": False,
             }
         )
 
-<<<<<<< HEAD
         profiler = dp.StructuredProfiler(data, options=profile_options)
         report = profiler.report()
 
@@ -2091,17 +2115,6 @@
         np.testing.assert_array_equal(
             ["1", "2"], sorted(report["data_stats"][1]["samples"])
         )
-=======
-        profiler = dp.StructuredProfiler(data_3, options=profile_options)
-        report = profiler.report()
-
-        self.assertTrue("null_replication_metrics" in report["data_stats"][0])
-        column = report["data_stats"][0]["null_replication_metrics"]
-
-        np.testing.assert_array_almost_equal([0, 1], column["class_prior"])
-        np.testing.assert_array_almost_equal([[np.nan], [18]], column["class_sum"])
-        np.testing.assert_array_almost_equal([[np.nan], [9]], column["class_mean"])
->>>>>>> d4b58602
 
 
 class TestStructuredColProfilerClass(unittest.TestCase):
