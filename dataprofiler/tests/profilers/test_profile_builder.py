from __future__ import print_function

import unittest
from unittest import mock
import random
import six
import os
import re

import numpy as np
import pandas as pd

from . import utils as test_utils

import dataprofiler as dp
from dataprofiler.profilers.profile_builder import StructuredDataProfile
from dataprofiler.profilers.profiler_options import ProfilerOptions, \
    StructuredOptions
from dataprofiler.profilers.column_profile_compilers import \
    ColumnPrimitiveTypeProfileCompiler, ColumnStatsProfileCompiler
from dataprofiler.profilers.helpers.report_helpers import _prepare_report

test_root_path = os.path.dirname(os.path.dirname(os.path.realpath(__file__)))


class TestProfiler(unittest.TestCase):

    @classmethod
    def setUp(cls):
        test_utils.set_seed(seed=0)

    @classmethod
    def setUpClass(cls):

        cls.input_file_path = os.path.join(
            test_root_path, 'data', 'csv/aws_honeypot_marx_geo.csv'
        )
        cls.aws_dataset = pd.read_csv(cls.input_file_path)
        profiler_options = ProfilerOptions()
        profiler_options.set({'data_labeler.is_enabled': False})
        cls.trained_schema = dp.Profiler(cls.aws_dataset, len(cls.aws_dataset),
                                         profiler_options=profiler_options)


    @mock.patch('dataprofiler.profilers.column_profile_compilers.'
                'ColumnPrimitiveTypeProfileCompiler')
    @mock.patch('dataprofiler.profilers.column_profile_compilers.'
                'ColumnStatsProfileCompiler')
    @mock.patch('dataprofiler.profilers.column_profile_compilers.'
                'ColumnDataLabelerCompiler')
    def test_add_profilers(self, *mocks):
        data = pd.DataFrame([1, None, 3, 4, 5, None])
        profile1 = dp.Profiler(data[:2])
        profile2 = dp.Profiler(data[2:])

        # test incorrect type
        with self.assertRaisesRegex(TypeError,
                                    '`Profiler` and `int` are '
                                    'not of the same profiler type.'):
            profile1 + 3

        # test mismatched profiles
        popped_profile = profile2._profile.pop(0)
        with self.assertRaisesRegex(ValueError,
                                    'Profiles do not have the same schema.'):
            profile1 + profile2

        # test mismatched profiles due to options
        profile2._profile[0] = None
        with self.assertRaisesRegex(ValueError,
                                    'The two profilers were not setup with the '
                                    'same options, hence they do not calculate '
                                    'the same profiles and cannot be added '
                                    'together.'):
            profile1 + profile2

        # test success
        profile1._profile = dict(test=1)
        profile2._profile = dict(test=2)
        merged_profile = profile1 + profile2
        self.assertEqual(3, merged_profile._profile['test'])
        self.assertIsNone(merged_profile.encoding)
        self.assertEqual(
            "<class 'pandas.core.frame.DataFrame'>", merged_profile.file_type)
        self.assertEqual(2, merged_profile.row_has_null_count)
        self.assertEqual(2, merged_profile.row_is_null_count)
        self.assertEqual(6, merged_profile.total_samples)
        self.assertEqual(5, len(merged_profile.hashed_row_dict))

        # test success if drawn from multiple files
        profile2.encoding = 'test'
        profile2.file_type = 'test'
        merged_profile = profile1 + profile2
        self.assertEqual('multiple files', merged_profile.encoding)
        self.assertEqual('multiple files', merged_profile.file_type)

    def test_correct_unique_row_ratio_test(self):
        self.assertEqual(2999, len(self.trained_schema.hashed_row_dict))
        self.assertEqual(2999, self.trained_schema.total_samples)
        self.assertEqual(1.0, self.trained_schema._get_unique_row_ratio())

    def test_correct_rows_ingested(self):
        self.assertEqual(2999, self.trained_schema.total_samples)

    def test_correct_null_row_ratio_test(self):
        self.assertEqual(2999, self.trained_schema.row_has_null_count)
        self.assertEqual(1.0, self.trained_schema._get_row_has_null_ratio())
        self.assertEqual(0, self.trained_schema.row_is_null_count)
        self.assertEqual(0, self.trained_schema._get_row_is_null_ratio())
        self.assertEqual(2999, self.trained_schema.total_samples)

    def test_correct_duplicate_row_count_test(self):
        self.assertEqual(2999, len(self.trained_schema.hashed_row_dict))
        self.assertEqual(2999, self.trained_schema.total_samples)
        self.assertEqual(0.0, self.trained_schema._get_duplicate_row_count())

    def test_correct_datatime_schema_test(self):
        profile = self.trained_schema.profile["datetime"]
        col_schema_info = \
            profile.profiles['data_type_profile']._profiles["datetime"]

        self.assertEqual(2999, profile.sample_size)
        self.assertEqual(col_schema_info.sample_size,
                         col_schema_info.match_count)
        self.assertEqual(2, profile.null_count)
        six.assertCountEqual(self, ['nan'], profile.null_types)
        self.assertEqual(['%m/%d/%y %H:%M'], col_schema_info['date_formats'])

    def test_correct_integer_column_detection_src(self):
        profile = self.trained_schema.profile["src"]
        col_schema_info = profile.profiles['data_type_profile']._profiles["int"]

        self.assertEqual(2999, profile.sample_size)
        self.assertEqual(col_schema_info.sample_size,
                         col_schema_info.match_count)
        self.assertEqual(3, profile.null_count)

    def test_correct_integer_column_detection_int_col(self):
        profile = self.trained_schema.profile["int_col"]
        col_schema_info = profile.profiles['data_type_profile']._profiles["int"]
        self.assertEqual(2999, profile.sample_size)
        self.assertEqual(col_schema_info.sample_size,
                         col_schema_info.match_count)
        self.assertEqual(0, profile.null_count)

    def test_correct_integer_column_detection_port(self):
        profile = self.trained_schema.profile["srcport"]
        col_schema_info = profile.profiles['data_type_profile']._profiles["int"]
        self.assertEqual(2999, profile.sample_size)
        self.assertEqual(col_schema_info.sample_size,
                         col_schema_info.match_count)
        self.assertEqual(197, profile.null_count)

    def test_correct_integer_column_detection_destport(self):
        profile = self.trained_schema.profile["destport"]
        col_schema_info = profile.profiles['data_type_profile']._profiles["int"]
        self.assertEqual(2999, profile.sample_size)
        self.assertEqual(col_schema_info.sample_size,
                         col_schema_info.match_count)
        self.assertEqual(197, profile.null_count)

    def test_report(self):
        report = self.trained_schema.report()
        self.assertListEqual(list(report.keys()), [
                             'global_stats', 'data_stats'])
        self.assertListEqual(
            list(report['global_stats']),
            [
                "samples_used", "column_count", "row_count", 
                "row_has_null_ratio", 'row_is_null_ratio',
                "unique_row_ratio", "duplicate_row_count", "file_type", "encoding"
            ]
        )
        flat_report = self.trained_schema.report(report_options={"output_format":"flat"})
        self.assertEqual(test_utils.get_depth(flat_report), 1)
        with mock.patch('dataprofiler.profilers.helpers.report_helpers._prepare_report') as pr_mock:
            self.trained_schema.report(report_options={"output_format":'pretty'})
            self.assertEqual(pr_mock.call_count, 2)

    def test_report_quantiles(self):
        report_none = self.trained_schema.report(
            report_options={"num_quantile_groups": None})
        report = self.trained_schema.report()
        self.assertEqual(report_none, report)
        for key, val in report["data_stats"].items():
            if key == "int_col":
                report_quantiles = val["statistics"]["quantiles"]
                break
        self.assertEqual(len(report_quantiles), 3)
        report2 = self.trained_schema.report(
            report_options={"num_quantile_groups": 1000})
        for key, val in report2["data_stats"].items():
            if key == "int_col":
                report2_1000_quant = val["statistics"]["quantiles"]
                break
        self.assertEqual(len(report2_1000_quant), 999)
        self.assertEqual(report_quantiles, {
            0: report2_1000_quant[249],
            1: report2_1000_quant[499],
            2: report2_1000_quant[749],
        })

    def test_report_omit_keys(self):
        omit_keys = [ 'global_stats', 'data_stats' ]
                
        report_omit_keys = self.trained_schema.report(
            report_options={ "omit_keys": omit_keys })
        
        self.assertCountEqual({}, report_omit_keys)


    def test_report_compact(self):
        report = self.trained_schema.report(
            report_options={ "output_format": "pretty" })
        omit_keys = [
            "data_stats.*.statistics.times",
            "data_stats.*.statistics.avg_predictions",
            "data_stats.*.statistics.data_label_representation",
            "data_stats.*.statistics.null_types_index",
            "data_stats.*.statistics.histogram"
        ]

        report = _prepare_report(report, 'pretty', omit_keys)
        
        report_compact = self.trained_schema.report(
            report_options={"output_format": "compact" })

        self.assertEqual(report, report_compact)        
        
        

    def test_profile_key_name_without_space(self):

        def recursive_test_helper(report, prev_key=None):
            for key in report:
                # do not test keys in 'data_stats' as they contain column names
                # neither for 'ave_predictions' and 'data_label_representation'
                # as they contain label names
                # same for 'null_types_index'
                if prev_key not in ['data_stats', 'avg_predictions',
                                    'data_label_representation',
                                    'null_types_index']:
                    # key names should contain only alphanumeric letters or '_'
                    self.assertIsNotNone(re.match('^[a-zA-Z0-9_]+$', str(key)))
                if isinstance(report[key], dict):
                    recursive_test_helper(report[key], key)

        _report = self.trained_schema.report()
        recursive_test_helper(_report)

    def test_data_label_assigned(self):
        # only use 5 samples
        trained_schema = dp.Profiler(self.aws_dataset, samples_per_update=5)
        report = trained_schema.report()
        has_non_null_column = False
        for key in report['data_stats']:
            # only test non-null columns
            if report['data_stats'][key]['data_type'] is not None:
                self.assertIsNotNone(report['data_stats'][key]['data_label'])
                has_non_null_column = True
        if not has_non_null_column:
            self.fail(
                "Dataset tested did not have a non-null column and therefore "
                "could not validate the test.")

    @mock.patch('dataprofiler.profilers.profile_builder.StructuredDataProfile')
    @mock.patch('dataprofiler.profilers.profile_builder.Profiler._update_row_statistics')
    def test_duplicate_column_names(self, *mocks):
        # validate works first
        valid_data = pd.DataFrame([[1, 2]], columns=['a', 'b'])
        profile = dp.Profiler(valid_data)
        self.assertIn('a', profile._profile)
        self.assertIn('b', profile._profile)

        # data has duplicate column names
        invalid_data = pd.DataFrame([[1, 2]], columns=['a', 'a'])
        with self.assertRaisesRegex(ValueError,
                                    '`Profiler` does not currently support '
                                    'data which contains columns with duplicate'
                                    ' names.'):
            profile = dp.Profiler(invalid_data)

    def test_text_data_raises_error(self):
        text_file_path = os.path.join(
            test_root_path, 'data', 'txt/sentence-10x.txt'
        )
        with self.assertRaisesRegex(TypeError, 'Cannot provide TextData object'
                                               ' to Profiler'):
            profile = dp.Profiler(dp.Data(text_file_path))

    @mock.patch('dataprofiler.profilers.column_profile_compilers.'
                'ColumnPrimitiveTypeProfileCompiler')
    @mock.patch('dataprofiler.profilers.column_profile_compilers.'
                'ColumnStatsProfileCompiler')
    @mock.patch('dataprofiler.profilers.column_profile_compilers.'
                'ColumnDataLabelerCompiler')
    def test_sample_size_warning_in_the_profiler(self, *mocks):
        data = pd.DataFrame([1, None, 3, 4, 5, None])
        with self.assertWarnsRegex(UserWarning,
                                   "The data will be profiled with a sample "
                                   "size of 3. All statistics will be based on "
                                   "this subsample and not the whole dataset."):
            profile1 = dp.Profiler(data, samples_per_update=3)


class TestStructuredDataProfileClass(unittest.TestCase):

    def setUp(self):
        test_utils.set_seed(seed=0)

    @classmethod
    def setUpClass(cls):
        cls.input_file_path = os.path.join(
            test_root_path, 'data', 'csv/aws_honeypot_marx_geo.csv'
        )
        cls.aws_dataset = pd.read_csv(cls.input_file_path)

    def test_base_props(self):
        src_column = self.aws_dataset.src
        src_profile = StructuredDataProfile(
            src_column, sample_size=len(src_column))

        self.assertIsInstance(src_profile.profiles['data_type_profile'],
                              ColumnPrimitiveTypeProfileCompiler)
        self.assertIsInstance(src_profile.profiles['data_stats_profile'],
                              ColumnStatsProfileCompiler)

        data_types = ['int', 'float', 'datetime', 'text']
        six.assertCountEqual(
            self, data_types,
            list(src_profile.profiles['data_type_profile']._profiles.keys())
        )

        stats_types = ['category', 'order']
        six.assertCountEqual(
            self, stats_types,
            list(src_profile.profiles['data_stats_profile']._profiles.keys())
        )

        self.assertEqual(3, src_profile.null_count)
        self.assertEqual(2999, src_profile.sample_size)

        total_nulls = 0
        for _, null_rows in src_profile.null_types_index.items():
            total_nulls += len(null_rows)
        self.assertEqual(3, total_nulls)

        # test updated base props with batch addition
        src_profile.update_profile(src_column)
        src_profile.update_profile(src_column)

        self.assertEqual(3*3, src_profile.null_count)
        self.assertEqual(2999*3, src_profile.sample_size)

    @mock.patch('dataprofiler.profilers.column_profile_compilers.'
                'ColumnPrimitiveTypeProfileCompiler')
    @mock.patch('dataprofiler.profilers.column_profile_compilers.'
                'ColumnStatsProfileCompiler')
    @mock.patch('dataprofiler.profilers.column_profile_compilers.'
                'ColumnDataLabelerCompiler')
    def test_add_profilers(self, *mocks):
        data = pd.Series([1, None, 3, 4, 5, None])
        profile1 = StructuredDataProfile(data[:2])
        profile2 = StructuredDataProfile(data[2:])

        # test incorrect type
        with self.assertRaisesRegex(TypeError,
                                    '`StructuredDataProfile` and `int` are '
                                    'not of the same profiler type.'):
            profile1 + 3

        # test mismatched names
        profile1.name = 'profile1'
        profile2.name = 'profile2'
        with self.assertRaisesRegex(ValueError,
                                    'Structured profile names are unmatched: '
                                    'profile1 != profile2'):
            profile1 + profile2

        # test mismatched profiles due to options
        profile2.name = 'profile1'
        profile1._profiles = dict(test1=mock.Mock())
        profile2.profiles.pop('data_label_profile')
        with self.assertRaisesRegex(ValueError,
                                    'Structured profilers were not setup with '
                                    'the same options, hence they do not '
                                    'calculate the same profiles and cannot be '
                                    'added together.'):
            profile1 + profile2

        # test success
        profile1.profiles = dict(test=1)
        profile2.profiles = dict(test=2)
        merged_profile = profile1 + profile2
        self.assertEqual(3, merged_profile.profiles['test'])
        self.assertCountEqual(['5.0', '4.0', '3.0', '1.0'], merged_profile.sample)
        self.assertEqual(6, merged_profile.sample_size)
        self.assertEqual(2, merged_profile.null_count)
        self.assertListEqual(['nan'], merged_profile.null_types)
        self.assertDictEqual({'nan': {1, 5}}, merged_profile.null_types_index)

        # test add with different sampling properties
        profile1._min_sample_size = 10
        profile2._min_sample_size = 100
        profile1._sampling_ratio = 0.5
        profile2._sampling_ratio = 0.3
        profile1._min_true_samples = 11
        profile2._min_true_samples = 1
        merged_profile = profile1 + profile2
        self.assertEqual(100, merged_profile._min_sample_size)
        self.assertEqual(0.5, merged_profile._sampling_ratio)
        self.assertEqual(11, merged_profile._min_true_samples)

    def test_integrated_merge_diff_options(self):
        options = dp.ProfilerOptions()
        options.set({'data_labeler.is_enabled': False})

        data = pd.DataFrame([1, 2, 3, 4])
        profile1 = dp.Profiler(data, profiler_options=options)
        profile2 = dp.Profiler(data)
        with self.assertRaisesRegex(ValueError,
                                    'Structured profilers were not setup with '
                                    'the same options, hence they do not '
                                    'calculate the same profiles and cannot be '
                                    'added together.'):
            profile1 + profile2

    def test_get_base_props_and_clean_null_params(self):
        data = pd.Series([1, None, 3, 4, None, 6],
                         index=['a', 'b', 'c', 'd', 'e', 'f'])

        # validate that if sliced data, still functional
        # previously `iloc` was used at:
        # `df_series = df_series.loc[sorted(true_sample_list)]`
        # which caused errors
        df_series, base_stats = \
            StructuredDataProfile.get_base_props_and_clean_null_params(
                self=None, df_series=data[1:], sample_size=6,
                min_true_samples=0)
        # note data above is a subset `df_series=data[1:]`, 1.0 will not exist
        self.assertTrue(np.issubdtype(np.object_, df_series.dtype))
        self.assertCountEqual({'sample': ['4.0', '6.0', '3.0'],
                               'sample_size': 5, 'null_count': 2,
                               'null_types': dict(nan=['e', 'b'])}, base_stats)            

    def test_update_match_are_abstract(self):
        six.assertCountEqual(
            self,
            {'profile', '_update_helper', 'update'},
            dp.profilers.BaseColumnProfiler.__abstractmethods__
        )

    def test_data_labeler_toggle(self):
        src_column = self.aws_dataset.src
        structured_options = StructuredOptions()
        structured_options.data_labeler.is_enabled = False
        std_profile = StructuredDataProfile(src_column,
                                            sample_size=len(src_column))
        togg_profile = StructuredDataProfile(src_column,
                                            sample_size=len(src_column),
                                            options=structured_options)
        self.assertIn('data_label_profile', std_profile.profiles)
        self.assertNotIn('data_label_profile', togg_profile.profiles)

    def test_null_count(self):
        column = pd.Series([1, float('nan')] * 10)

        # test null_count when full sample size
        random.seed(0)
        profile = StructuredDataProfile(column, sample_size=len(column))
        self.assertEqual(10, profile.null_count)


class TestProfilerNullValues(unittest.TestCase):

    def setUp(self):
        test_utils.set_seed(0)

    def test_correct_rows_ingested(self):
        test_dict = {
            '1': ['nan', 'null', None, None, ''],
            1: ['nan', 'None', 'null', None, ''],
        }
        test_dataset = pd.DataFrame(data=test_dict)
        profiler_options = ProfilerOptions()
        profiler_options.set({'data_labeler.is_enabled': False})
        trained_schema = dp.Profiler(test_dataset, len(test_dataset),
                                     profiler_options=profiler_options)

        self.assertCountEqual(['', 'nan', 'None', 'null'],
                         trained_schema.profile['1'].null_types)
        self.assertEqual(5, trained_schema.profile['1'].null_count)
        self.assertEqual({'': {4}, 'nan': {0}, 'None': {2, 3}, 'null': {
                         1}}, trained_schema.profile['1'].null_types_index)
        self.assertCountEqual(['', 'nan', 'None', 'null'],
                         trained_schema.profile[1].null_types)
        self.assertEqual(5, trained_schema.profile[1].null_count)
        self.assertEqual({'': {4}, 'nan': {0}, 'None': {1, 3}, 'null': {
                         2}}, trained_schema.profile[1].null_types_index)

    def test_correct_null_row_counts(self):
        file_path = os.path.join(test_root_path, 'data', 'csv/empty_rows.txt')
        data = pd.read_csv(file_path)
        profiler_options = ProfilerOptions()
        profiler_options.set({'data_labeler.is_enabled': False})
        profile = dp.Profiler(data, profiler_options=profiler_options)
        self.assertEqual(2, profile.row_has_null_count)
        self.assertEqual(0.25, profile._get_row_has_null_ratio())
        self.assertEqual(2, profile.row_is_null_count)
        self.assertEqual(0.25, profile._get_row_is_null_ratio())

        file_path = os.path.join(test_root_path, 'data','csv/iris-with-null-rows.csv')
        data = pd.read_csv(file_path)
        profile = dp.Profiler(data, profiler_options=profiler_options)
        self.assertEqual(13, profile.row_has_null_count)
        self.assertEqual(13/24, profile._get_row_has_null_ratio())
        self.assertEqual(3, profile.row_is_null_count)
        self.assertEqual(3/24, profile._get_row_is_null_ratio())

<<<<<<< HEAD

    def test_null_in_file(self):
        filename_null_in_file = os.path.join(
            test_root_path, 'data','csv/stripe-payments.csv')
        profiler_options = ProfilerOptions()
        profiler_options.set({'data_labeler.is_enabled': False})
        data = dp.Data(filename_null_in_file)
        profile = dp.Profiler(data, profiler_options=profiler_options)

        report = profile.report(report_options={"output_format":"pretty"})
        
        self.assertEqual(
            report['data_stats']['invoice_id']['statistics']['null_types_index'],
            {'': '[53]'}
        )


=======
    def test_correct_total_sample_size_and_counts(self):
        file_path = os.path.join(test_root_path, 'data', 'csv/empty_rows.txt')
        data = pd.read_csv(file_path)
        profiler_options = ProfilerOptions()
        profiler_options.set({'data_labeler.is_enabled': False})
        # Profile Once
        profile = dp.Profiler(data, profiler_options=profiler_options, samples_per_update=2)
        # Profile Twice
        profile.update_profile(data)
>>>>>>> bef289ad
        
        self.assertEqual(16, profile.total_samples)
        self.assertEqual(4, profile._max_col_samples_used)
        self.assertEqual(2, profile.row_has_null_count)
        self.assertEqual(0.5, profile._get_row_has_null_ratio())
        self.assertEqual(2, profile.row_is_null_count)
        self.assertEqual(0.5, profile._get_row_is_null_ratio())
        self.assertEqual(0.4375, profile._get_unique_row_ratio())
        self.assertEqual(9, profile._get_duplicate_row_count())


if __name__ == '__main__':
    unittest.main()<|MERGE_RESOLUTION|>--- conflicted
+++ resolved
@@ -517,7 +517,6 @@
         self.assertEqual(3, profile.row_is_null_count)
         self.assertEqual(3/24, profile._get_row_is_null_ratio())
 
-<<<<<<< HEAD
 
     def test_null_in_file(self):
         filename_null_in_file = os.path.join(
@@ -534,8 +533,6 @@
             {'': '[53]'}
         )
 
-
-=======
     def test_correct_total_sample_size_and_counts(self):
         file_path = os.path.join(test_root_path, 'data', 'csv/empty_rows.txt')
         data = pd.read_csv(file_path)
@@ -545,7 +542,6 @@
         profile = dp.Profiler(data, profiler_options=profiler_options, samples_per_update=2)
         # Profile Twice
         profile.update_profile(data)
->>>>>>> bef289ad
         
         self.assertEqual(16, profile.total_samples)
         self.assertEqual(4, profile._max_col_samples_used)
