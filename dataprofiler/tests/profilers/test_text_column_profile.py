import os
import unittest
from unittest import mock
import six
from collections import defaultdict

import pandas as pd
import numpy as np

from dataprofiler.tests.profilers import utils as test_utils
from dataprofiler.profilers import TextColumn
from dataprofiler.profilers.profiler_options import TextOptions


test_root_path = os.path.dirname(os.path.dirname(os.path.realpath(__file__)))


class TestTextColumnProfiler(unittest.TestCase):

    def setUp(self):
        test_utils.set_seed(seed=0)

    def test_profiled_vocab(self):
        """
        Checks whether the vocab list for the profiler is correct.
        :return:
        """
        df1 = pd.Series([
            "abcd", "aa", "abcd", "aa", "b", "4", "3", "2", "dfd", "2",
        ]).apply(str)
        df2 = pd.Series(["1", "1", "ee", "ff", "ff", "gg",
                         "gg", "abcd", "aa", "b", "ee", "b"]).apply(str)
        df3 = pd.Series([
            "NaN", "b", "nan", "c",
        ]).apply(str)

        text_profiler = TextColumn(df1.name)
        text_profiler.update(df1)

        unique_vocab = dict.fromkeys(''.join(df1.tolist())).keys()
        six.assertCountEqual(self, unique_vocab, text_profiler.vocab)
        six.assertCountEqual(
            self, set(text_profiler.vocab), text_profiler.vocab)

        text_profiler.update(df2)
        df = pd.concat([df1, df2])
        unique_vocab = dict.fromkeys(''.join(df.tolist())).keys()
        six.assertCountEqual(self, unique_vocab, text_profiler.vocab)
        six.assertCountEqual(
            self, set(text_profiler.vocab), text_profiler.vocab)

        text_profiler.update(df3)
        df = pd.concat([df1, df2, df3])
        unique_vocab = dict.fromkeys(''.join(df.tolist())).keys()
        six.assertCountEqual(self, unique_vocab, text_profiler.vocab)

    def test_profiled_str_numerics(self):
        """
        Checks whether the vocab list for the profiler is correct.
        :return:
        """

        def mean(df):
            total = 0
            for item in df:
                total += item
            return total / len(df)

        def var(df):
            var = 0
            mean_df = mean(df)
            for item in df:
                var += (item - mean_df) ** 2
            return var / (len(df) - 1)

        def batch_variance(mean_a, var_a, count_a, mean_b, var_b, count_b):
            delta = mean_b - mean_a
            m_a = var_a * (count_a - 1)
            m_b = var_b * (count_b - 1)
            M2 = m_a + m_b + delta ** 2 * count_a * count_b / (
                count_a + count_b)
            return M2 / (count_a + count_b - 1)

        df1 = pd.Series([
            "abcd", "aa", "abcd", "aa", "b", "4", "3", "2", "dfd", "2", np.nan,
        ]).apply(str)
        df2 = pd.Series(["1", "1", "ee", "ff", "ff", "gg",
                         "gg", "abcd", "aa", "b", "ee", "b"]).apply(str)
        df3 = pd.Series([
            "NaN", "b", "nan", "c", None,
        ]).apply(str)

        text_profiler = TextColumn(df1.name)
        text_profiler.update(df1)

        self.assertEqual(mean(df1.str.len()), text_profiler.mean)
        self.assertAlmostEqual(var(df1.str.len()), text_profiler.variance)
        self.assertAlmostEqual(
            np.sqrt(var(df1.str.len())), text_profiler.stddev)

        variance = batch_variance(
            mean_a=text_profiler.mean,
            var_a=text_profiler.variance,
            count_a=text_profiler.sample_size,
            mean_b=mean(df2.str.len()),
            var_b=var(df2.str.len()),
            count_b=df2.count()
        )
        text_profiler.update(df2)
        df = pd.concat([df1, df2])
        self.assertEqual(df.str.len().mean(), text_profiler.mean)
        self.assertAlmostEqual(variance, text_profiler.variance)
        self.assertAlmostEqual(np.sqrt(variance), text_profiler.stddev)

        variance = batch_variance(
            mean_a=text_profiler.mean,
            var_a=text_profiler.variance,
            count_a=text_profiler.match_count,
            mean_b=mean(df3.str.len()),
            var_b=var(df3.str.len()),
            count_b=df3.count()
        )
        text_profiler.update(df3)

        df = pd.concat([df1, df2, df3])
        self.assertEqual(df.str.len().mean(), text_profiler.mean)
        self.assertAlmostEqual(variance, text_profiler.variance)
        self.assertAlmostEqual(np.sqrt(variance), text_profiler.stddev)

    def test_base_case(self):
        data = pd.Series([], dtype=object)
        profiler = TextColumn(data.name)
        profiler.update(data)
        profiler.update(data)  # intentional to validate no changes if empty

        self.assertEqual(profiler.match_count, 0)
        self.assertEqual(profiler.min, None)
        self.assertEqual(profiler.max, None)
        self.assertIsNone(profiler.data_type_ratio)

    def test_data_ratio(self):
        # should always be 1.0 unless empty
        df1 = pd.Series([
            "abcd", "aa", "abcd", "aa", "b", "4", "3", "2", "dfd", "2",
        ]).apply(str)

        profiler = TextColumn(df1.name)
        profiler.update(df1)
        self.assertEqual(profiler.data_type_ratio, 1.0)

        # ensure batch update doesn't alter values
        profiler.update(df1)
        self.assertEqual(profiler.data_type_ratio, 1.0)

    def test_profiled_min(self):
        df = pd.Series(["aaa", "aa", "aaaa", "aaa"]).apply(str)

        profiler = TextColumn(df.name)
        profiler.update(df)
        self.assertEqual(profiler.min, 2)

        df = pd.Series(["aa", "a"]).apply(str)
        profiler.update(df)
        self.assertEqual(profiler.min, 1)

    def test_profiled_max(self):
        df = pd.Series(["a", "aa", "a", "a"]).apply(str)

        profiler = TextColumn(df.name)
        profiler.update(df)
        self.assertEqual(profiler.max, 2)

        df = pd.Series(["aa", "aaa", "a"]).apply(str)
        profiler.update(df)
        self.assertEqual(profiler.max, 3)

    def test_profile(self):
        df = pd.Series(
            ["abcd", "aa", "abcd", "aa", "b", "4", "3", "2", "dfd", "2"]
        ).apply(str)
        profiler = TextColumn(df.name)
        expected_profile = dict(
            min=1.0,
            max=4.0,
            mean=20.0 / 10.0,
            variance=14.0 / 9.0,
            stddev=np.sqrt(14.0 / 9.0),
            histogram={
                'bin_counts': np.array([5, 0, 2, 0, 1, 2]),
                'bin_edges': np.array([1., 1.5, 2., 2.5, 3., 3.5, 4.])
            },
            quantiles={0: 1.25, 1: 1.5, 2: 3.0},
            vocab=['a', 'b', 'c', 'd', '4', '3', '2', 'f'],
            times=defaultdict(float, {'vocab': 1.0,
                                      'max': 1.0,
                                      'min': 1.0,
                                      'histogram_and_quantiles': 15.0,
                                      'sum': 1.0,
                                      'variance': 1.0})
        )
        time_array = [float(x) for x in range(30, 0, -1)]
        with mock.patch('time.time', side_effect=lambda: time_array.pop()):
            profiler.update(df)
            profile = profiler.profile
            expected_histogram = expected_profile.pop('histogram')
            expected_quantiles = expected_profile.pop('quantiles')
            quantiles = profile.pop('quantiles')
            histogram = profile.pop('histogram')
            # key and value populated correctly
            self.assertCountEqual(expected_profile, profile)
            self.assertTrue(np.all(
                expected_histogram['bin_counts'] == histogram['bin_counts']
            ))
            self.assertTrue(np.all(
                expected_histogram['bin_edges'] == histogram['bin_edges']
            ))
            self.assertCountEqual(
                expected_quantiles, {
                    0: quantiles[249], 1: quantiles[499], 2: quantiles[749]})

    def test_option_timing(self):
        data = [2.0, 12.5, 'not a float', 6.0, 'not a float']
        df = pd.Series(data).apply(str)

        options = TextOptions()
        options.set({"min.is_enabled": False})

        profiler = TextColumn(df.name, options=options)

        time_array = [float(i) for i in range(100, 0, -1)]
        with mock.patch('time.time', side_effect=lambda: time_array.pop()):
            # Validate that the times dictionary is empty
            self.assertCountEqual(defaultdict(float), profiler.profile['times'])
            profiler.update(df)

            # Validate the time in the datetime class has the expected time.
            profile = profiler.profile

            expected = defaultdict(float,
                                   {'max': 1.0,
                                    'sum': 1.0,
                                    'variance': 1.0,
                                    'histogram_and_quantiles': 15.0,
<<<<<<< HEAD
                                    'vocab': 1.0})
=======
                                    'vocab': 1.0})            
>>>>>>> 211a8a47
            self.assertCountEqual(expected, profile['times'])

            # Validate time in datetime class has expected time after second
            # update
            profiler.update(df)
            expected = defaultdict(float,
                                   {'max': 2.0,
                                    'sum': 2.0,
                                    'variance': 2.0,
                                    'histogram_and_quantiles': 30.0,
                                    'vocab': 2.0})
            self.assertCountEqual(expected, profiler.profile['times'])

    def test_merge_profile(self):
        df = pd.Series(
            ["abcd", "aa", "abcd", "aa", "b", "4", "3", "2", "dfd", "2"]
        ).apply(str)

        df2 = pd.Series(
            ["hello", "my", "name", "is", "Grant", "I", "have", "67", "dogs"]
        ).apply(str)

        expected_vocab = [
            'a', 'b', 'c', 'd', '4', '3', '2', 'f', 'h', 'e', 'l', 'o', 'm',
            'y', 'n', 'i', 's', 'G', 'r', 't', 'I', 'v', '6', '7', 'g'
        ]

        profiler = TextColumn("placeholder_name")
        profiler.update(df)

        profiler2 = TextColumn("placeholder_name")
        profiler2.update(df2)

        profiler3 = profiler + profiler2

        self.assertAlmostEqual(profiler3.mean, 2.578947, 3)
        self.assertEqual(profiler3.sample_size,
                         profiler.sample_size + profiler2.sample_size)
        self.assertEqual(profiler3.max, profiler2.max)
        self.assertCountEqual(expected_vocab, profiler3.vocab)

    def test_merge_timing(self):
        profiler1 = TextColumn("placeholder_name")
        profiler2 = TextColumn("placeholder_name")
            
        profiler1.times = dict(vocab=2.0)
        profiler2.times = dict(vocab=3.0)

        time_array = [float(i) for i in range(2, 0, -1)]
        with mock.patch('time.time', side_effect=lambda: time_array.pop()):
            profiler3 = profiler1 + profiler2

            # __add__() call adds 1 so expected is 6
            expected_times = defaultdict(float, {'vocab': 6.0})
            self.assertCountEqual(expected_times, profiler3.profile['times'])

    def test_profile_merge_with_different_options(self):
        # Creating first profiler with default options
        options = TextOptions()
        options.max.is_enabled = False
        options.min.is_enabled = False
        options.histogram_and_quantiles.method = None

        df = pd.Series(
            ["pancake", "banana", "lighthouse", "aa", "b", "4", "3", "2", "dfd", "2"]
        )

        profiler1 = TextColumn("Text", options=options)
        profiler1.update(df)

        # Creating second profiler with separate options
        options = TextOptions()
        options.min.is_enabled = False
        options.max.is_enabled = False
        options.vocab.is_enabled = False
        options.histogram_and_quantiles.method = None
        df2 = pd.Series(
            ["hello", "my", "name", "is", "Grant", "I", "have", "67", "dogs"]
        )
        profiler2 = TextColumn("Text", options=options)
        profiler2.update(df2)

        # Asserting warning when adding 2 profilers with different options
        with self.assertWarnsRegex(RuntimeWarning,
                                   "vocab is disabled because it is not "
                                   "enabled in both profiles."):
            profiler3 = profiler1 + profiler2

        # Assert that these features are still merged
        self.assertEqual("doane", profiler3.histogram_selection)
        self.assertAlmostEqual(6.20467836, profiler3.variance)
        self.assertEqual(62.0, profiler3.sum)

        # Assert that these features are not calculated
        self.assertIsNone(profiler3.max)
        self.assertIsNone(profiler3.min)
        self.assertListEqual([], profiler3.vocab)

    def test_text_column_with_wrong_options(self):
        with self.assertRaisesRegex(ValueError,
                                    "TextColumn parameter 'options' must be of"
                                    " type TextOptions."):
            profiler = TextColumn("Text", options="wrong_data_type")

    def test_histogram_option_integration(self):
        options = TextOptions()
        options.histogram_and_quantiles.method = "sturges"
        num_profiler = TextColumn(name="test", options=options)
        self.assertEqual("sturges", num_profiler.histogram_selection)
        self.assertEqual(["sturges"], num_profiler.histogram_bin_method_names)

        options.histogram_and_quantiles.method = ["sturges", "doane"]
        num_profiler = TextColumn(name="test2", options=options)
        self.assertIsNone(num_profiler.histogram_selection)
        self.assertEqual(["sturges", "doane"], num_profiler.histogram_bin_method_names)<|MERGE_RESOLUTION|>--- conflicted
+++ resolved
@@ -241,11 +241,7 @@
                                     'sum': 1.0,
                                     'variance': 1.0,
                                     'histogram_and_quantiles': 15.0,
-<<<<<<< HEAD
-                                    'vocab': 1.0})
-=======
-                                    'vocab': 1.0})            
->>>>>>> 211a8a47
+                                    'vocab': 1.0}
             self.assertCountEqual(expected, profile['times'])
 
             # Validate time in datetime class has expected time after second
