import unittest
from unittest import mock

import numpy as np
import pandas as pd
from matplotlib import pyplot as plt

import dataprofiler as dp
from dataprofiler.profilers import IntColumn
from dataprofiler.reports import graphs


class TestGraphImport(unittest.TestCase):

    def test_import_from_base_repo(self):
        self.assertTrue(hasattr(dp, 'graphs'))


@mock.patch("dataprofiler.reports.graphs.plt.show")
@mock.patch("dataprofiler.reports.graphs.plot_col_histogram")
class TestPlotHistograms(unittest.TestCase):

    @classmethod
    def setUpClass(cls):
        cls.data = pd.DataFrame(
            [[1, 'a', 1.0, '1/2/2021'],
            [None, 'b', None, '1/2/2020'],
            [3, 'c', 3.5, '1/2/2022'],
            [4, 'd', 4.5, '1/2/2023'],
            [5, 'e', 6.0, '5/2/2020'],
            [None, 'f', None, '1/5/2020'],
            [1, 'g', 1.0, '2/5/2020'],
            [None, 1, 10.0, '3/5/2020']],
            columns=['int', 'str', 'float', 'datetime'])
        cls.options = dp.ProfilerOptions()
        cls.options.set({"data_labeler.is_enabled": False})
        cls.options.set({"multiprocess.is_enabled": False})
        cls.profiler = dp.StructuredProfiler(cls.data, options=cls.options)

    def test_bad_inputs(self, *mocks):
        # columns and column_inds cannot be specified simultaneously
        with self.assertRaisesRegex(ValueError,
                                    "Can only specify either `column_names` or "
                                    "`column_inds` but not both "
                                    "simultaneously"):
            graphs.plot_histograms(self.profiler,
                                   column_names=['test'],
                                   column_inds=[1])

        # when column_names is bad
        bad_columns_input = [-1, [{}, 1], {}, 3.2, [3.2]]
        for bad_input in bad_columns_input:
            with self.assertRaisesRegex(ValueError,
                                        "`column_names` must be a list integers"
                                        " or strings matching the names of "
                                        "columns in the profiler."):
                graphs.plot_histograms(self.profiler, column_names=bad_input)

        # when column_inds is bad
        bad_columns_inds_input = [-1, [{}, 1], {}, 3.2, [3.2], ['test']]
        for bad_input in bad_columns_inds_input:
            with self.assertRaisesRegex(ValueError,
                                        "`column_inds` must be a list of "
                                        "integers matching column indexes in "
                                        "the profiler"):
                graphs.plot_histograms(self.profiler, column_inds=bad_input)

        # test column name doesn't exist
        with self.assertRaisesRegex(ValueError,
                                    "Column \"a\" is not found as a profiler "
                                    "column"):
            graphs.plot_histograms(self.profiler, ["int", "a"])

    def test_no_columns_specified(self, plot_col_mock, plt_mock):
        graphsplot = graphs.plot_histograms(self.profiler)
        self.assertEqual(2, plot_col_mock.call_count)

        # grabs the first argument passed into the plot col call and validates
        # it is the column profiler and its name matches what we expect it to
        self.assertEqual("int", plot_col_mock.call_args_list[0][0][0].name)

        # grabs the second argument passed into the plot col call and validates
        # it is the column profiler and its name matches what we expect it to
        self.assertEqual("float", plot_col_mock.call_args_list[1][0][0].name)
        self.assertIsInstance(graphsplot, plt.Figure)

    def test_specify_column(self, plot_col_mock, plt_mock):
        graphsplot = graphs.plot_histograms(self.profiler,
                                            column_names=["float"])
        self.assertEqual(1, plot_col_mock.call_count)
        self.assertEqual("float", plot_col_mock.call_args_list[0][0][0].name)
        self.assertIsInstance(graphsplot, plt.Figure)

    def test_specify_column_inds(self, plot_col_mock, plt_mock):
        graphsplot = graphs.plot_histograms(self.profiler, column_inds=[2])
        self.assertEqual(1, plot_col_mock.call_count)
        self.assertEqual("float", plot_col_mock.call_args_list[0][0][0].name)
        self.assertIsInstance(graphsplot, plt.Figure)

    def test_no_column_plottable(self, plot_col_mock, plt_mock):
        with self.assertWarnsRegex(Warning, "No plots were constructed"
                                            " because no int or float columns "
                                            "were found in columns"):
            fig = graphs.plot_histograms(self.profiler, ["str", "datetime"])
        self.assertIsNone(fig)

    def test_empty_profiler(self, plot_col_mock, plt_mock):
        with self.assertWarnsRegex(Warning, "No plots were constructed"
                                            " because no int or float columns "
                                            "were found in columns"):
            fig = graphs.plot_histograms(
                dp.StructuredProfiler(data=None, options=self.options))
        self.assertIsNone(fig)


@mock.patch("dataprofiler.reports.graphs.plt.show")
class TestPlotColHistogram(unittest.TestCase):

    @classmethod
    def setUpClass(cls):
        cls.data = pd.Series([1, 2, 4, 2, 5, 35, 32], dtype=str)
        cls.profiler = IntColumn('test')
        cls.profiler.update(cls.data)

    def test_normal(self, plt_mock):
        self.assertIsInstance(graphs.plot_col_histogram(self.profiler),
                              plt.Axes)

    def test_empty_data(self, plt_mock):
<<<<<<< HEAD
        data_name = "Fake Name"
        profiler = IntColumn(data_name)
        with self.assertRaisesRegex(ValueError,
                                    f"The column profiler, {data_name}, "
                                    "had no data and therefore could not be "
                                    "plotted."):
            graphs.plot_col_histogram(profiler)
=======
        data = pd.Series([], dtype=str)
        profiler = IntColumn(data.name)
        with self.assertRaisesRegex(ValueError, "The column profiler, None, "
                                                "provided had no data and "
                                                "therefore could not be "
                                                "plotted."):
            graphs.plot_col_histogram(profiler)


@mock.patch("dataprofiler.profilers.profile_builder.ColumnStatsProfileCompiler")
@mock.patch("dataprofiler.profilers.profile_builder.ColumnDataLabelerCompiler")
@mock.patch("dataprofiler.profilers.profile_builder."
            "ColumnPrimitiveTypeProfileCompiler")
class TestPlotMissingValuesMatrix(unittest.TestCase):

    @classmethod
    def setUpClass(cls):
        cls.options = dp.ProfilerOptions()
        cls.options.set({"data_labeler.is_enabled": False})
        cls.options.set({"multiprocess.is_enabled": False})
        cls.options.set({"correlation.is_enabled": False})
        cls.options.set({"chi2_homogeneity.is_enabled": False})

    def test_no_data(self, *mocks):
        profiler = dp.StructuredProfiler([], options=self.options)
        with self.assertWarnsRegex(UserWarning,
                                   'There was no data in the profiles to plot '
                                   'missing column values.'):
            graphs.plot_missing_values_matrix(profiler)

    def test_null_list(self, *mocks):
        data = [None, None, None]

        profiler = dp.StructuredProfiler(data, options=self.options)

        fig = graphs.plot_missing_values_matrix(profiler)
        self.assertIsInstance(fig, plt.Figure)
        self.assertEqual(1, len(fig.axes))

        ax = fig.axes[0]
        patches, labels = ax.get_legend_handles_labels()
        self.assertEqual(['"None"'], labels)

        expected_patch_values = [
            {'xy': (0.1, -0.5), 'width': 0.8, 'height': 3},
        ]

        for patch, expected in zip(patches, expected_patch_values):
            np.testing.assert_almost_equal(expected['xy'], patch.xy)
            self.assertEqual(expected['width'], patch.get_width())
            self.assertEqual(expected['height'], patch.get_height())
        xtick_labels = [xtick.get_text() for xtick in ax.get_xticklabels()]
        self.assertListEqual(['"0"'], xtick_labels)
        self.assertEqual('column name', ax.get_xlabel())
        self.assertEqual('row index', ax.get_ylabel())

    def test_1_null_type_multicol(self, *mocks):
        data = [[None, None, 1.0 , '1/2/2021'],
                [3   , None, 3.5 , None      ],
                [1   , None, 1.0 , '2/5/2020'],
                [None,    1, 10.0, '3/5/2020']]

        profiler = dp.StructuredProfiler(data, options=self.options)

        fig = graphs.plot_missing_values_matrix(profiler)
        self.assertIsInstance(fig, plt.Figure)
        self.assertEqual(1, len(fig.axes))

        ax = fig.axes[0]
        patches, labels = ax.get_legend_handles_labels()
        self.assertEqual(['"None"', '"None"', '"None"', '"None"'], labels)

        expected_patch_values = [
            {'xy': (0.1, -0.5), 'width': 0.8, 'height': 1},
            {'xy': (0.1, 2.5), 'width': 0.8, 'height': 1},
            {'xy': (1.1, -0.5), 'width': 0.8, 'height': 3},
            {'xy': (3.1, 0.5), 'width': 0.8, 'height': 1},
        ]

        for patch, expected in zip(patches, expected_patch_values):
            np.testing.assert_almost_equal(expected['xy'], patch.xy)
            self.assertEqual(expected['width'], patch.get_width())
            self.assertEqual(expected['height'], patch.get_height())

        xtick_labels = [xtick.get_text() for xtick in ax.get_xticklabels()]
        self.assertListEqual(['"0"', '"1"', '"2"', '"3"'], xtick_labels)
        self.assertEqual('column name', ax.get_xlabel())
        self.assertEqual('row index', ax.get_ylabel())

    def test_2_null_types_multicol(self, *mocks):
        data = pd.DataFrame(
            [[None, '', 1.0, '1/2/2021'],
             [3, None, 3.5, ''],
             [1, None, 1.0, '2/5/2020'],
             [None, 1, 10.0, '3/5/2020']],
            columns=['integer', 'str', 'float', 'datetime'],
            dtype=object
        )

        profiler = dp.StructuredProfiler(data, options=self.options)

        fig = graphs.plot_missing_values_matrix(profiler)
        self.assertIsInstance(fig, plt.Figure)
        self.assertEqual(1, len(fig.axes))

        ax = fig.axes[0]
        patches, labels = ax.get_legend_handles_labels()
        self.assertEqual(['"None"', '"None"', '""', '"None"', '""'], labels)

        expected_patch_values = [
            {'xy': (0.1, -0.5), 'width': 0.8, 'height': 1},
            {'xy': (0.1, 2.5), 'width': 0.8, 'height': 1},
            {'xy': (1.1, -0.5), 'width': 0.8, 'height': 1},
            {'xy': (1.1, 0.5), 'width': 0.8, 'height': 2},
            {'xy': (3.1, 0.5), 'width': 0.8, 'height': 1},
        ]

        for patch, expected in zip(patches, expected_patch_values):
            np.testing.assert_almost_equal(expected['xy'], patch.xy)
            self.assertEqual(expected['width'], patch.get_width())
            self.assertEqual(expected['height'], patch.get_height())
        xtick_labels = [xtick.get_text() for xtick in ax.get_xticklabels()]
        self.assertListEqual(
            ['"integer"', '"str"', '"float"', '"datetime"'], xtick_labels)
        self.assertEqual('column name', ax.get_xlabel())
        self.assertEqual('row index', ax.get_ylabel())

    def test_bad_input(self, *mocks):

        with self.assertRaisesRegex(ValueError,
                                    '`col_profiler_list` must be a list of '
                                    'StructuredColProfilers'):
            graphs.plot_col_missing_values(None)

        with self.assertRaisesRegex(ValueError,
                                    '`profiler` must of type '
                                    'StructuredProfiler.'):
            graphs.plot_missing_values_matrix(None)
>>>>>>> f26096f9
<|MERGE_RESOLUTION|>--- conflicted
+++ resolved
@@ -127,21 +127,12 @@
                               plt.Axes)
 
     def test_empty_data(self, plt_mock):
-<<<<<<< HEAD
         data_name = "Fake Name"
         profiler = IntColumn(data_name)
         with self.assertRaisesRegex(ValueError,
                                     f"The column profiler, {data_name}, "
                                     "had no data and therefore could not be "
                                     "plotted."):
-            graphs.plot_col_histogram(profiler)
-=======
-        data = pd.Series([], dtype=str)
-        profiler = IntColumn(data.name)
-        with self.assertRaisesRegex(ValueError, "The column profiler, None, "
-                                                "provided had no data and "
-                                                "therefore could not be "
-                                                "plotted."):
             graphs.plot_col_histogram(profiler)
 
 
@@ -273,5 +264,4 @@
         with self.assertRaisesRegex(ValueError,
                                     '`profiler` must of type '
                                     'StructuredProfiler.'):
-            graphs.plot_missing_values_matrix(None)
->>>>>>> f26096f9
+            graphs.plot_missing_values_matrix(None)