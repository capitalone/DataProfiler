[flake8]
max-line-length = 88
extend-ignore = E203

[isort]
multi_line_output=3
skip=dataprofiler/tests/data/,venv/
profile=black
include_trailing_comma=True
force_grid_wrap=0
use_parentheses=True
line_length=88

<<<<<<< HEAD
[mypy]
warn_return_any = True
warn_unused_configs = True
ignore_missing_imports = True
=======
[check-manifest]
ignore-default-rules=True
ignore =
    DataProfiler.egg-info/**
    dataprofiler/reports/.mypy_cache/**
    dataprofiler/labelers/embeddings/glove-reduced-64D.txt
    resources/__pycache__/__init__.cpython**
    docs
    docs/**
    examples/**
    PKG-INFO
    setup
    setup/**
    tests/**
    .pre-commit-config.yaml
    .github/**
    .gitignore
    Makefile
    pylintrc
    tox.ini
>>>>>>> 948816fb
<|MERGE_RESOLUTION|>--- conflicted
+++ resolved
@@ -11,12 +11,11 @@
 use_parentheses=True
 line_length=88
 
-<<<<<<< HEAD
 [mypy]
 warn_return_any = True
 warn_unused_configs = True
 ignore_missing_imports = True
-=======
+
 [check-manifest]
 ignore-default-rules=True
 ignore =
@@ -36,5 +35,4 @@
     .gitignore
     Makefile
     pylintrc
-    tox.ini
->>>>>>> 948816fb
+    tox.ini