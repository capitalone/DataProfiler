[tox]
<<<<<<< HEAD
envlist = py39, py310, py311, pypi-description, manifest, precom
=======
envlist = py39, py310, 311, pypi-description, manifest, precom
>>>>>>> 45458412


[testenv]
# extras =
    # tests
setenv =
    DATAPROFILER_SEED=0
deps =
    pytest
    pytest-cov
    -rrequirements.txt
    -rrequirements-dev.txt
    -rrequirements-ml.txt
    -rrequirements-reports.txt
    -rrequirements-test.txt
commands =
    python3 -m pytest dataprofiler/tests/ --cov=dataprofiler --cov-fail-under=80 --cov-report=xml:coverage.xml --forked

# add "docs" to `envlist` to run the docs build
#[testenv:docs]
#extras = docs
#changedir = docs
#commands = sphinx-build -b html source _build

[testenv:pypi-description]
deps =
    {[testenv]deps}
    twine
    wheel
skip_install = true
commands =
    python setup.py sdist bdist_wheel
    twine check dist/*

[testenv:manifest]
deps =
    {[testenv]deps}
    check-manifest
skip_install = true
commands = check-manifest

# skip isort for infinite loop issues between tox and top level settings
[testenv:precom]
skip_install = true
deps =
    {[testenv]deps}
    pre-commit
commands =
    pre-commit run black --all-files --verbose
    # if you use the walrus operator on Python 3.8 disable the flake8 check
    pre-commit run flake8 --all-files --verbose
    pre-commit run trailing-whitespace --all-files --verbose
    pre-commit run debug-statements --all-files --verbose
    pre-commit run end-of-file-fixer --all-files --verbose<|MERGE_RESOLUTION|>--- conflicted
+++ resolved
@@ -1,9 +1,5 @@
 [tox]
-<<<<<<< HEAD
 envlist = py39, py310, py311, pypi-description, manifest, precom
-=======
-envlist = py39, py310, 311, pypi-description, manifest, precom
->>>>>>> 45458412
 
 
 [testenv]
